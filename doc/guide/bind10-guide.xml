--- conflicted
+++ resolved
@@ -6605,15 +6605,6 @@
       development and should be treated as <quote>not implemented
       yet</quote>, rather than actual limitations.</para>
       <itemizedlist>
-
-<<<<<<< HEAD
-        <listitem> <!-- see tickets #3234, #3281 -->
-            <simpara>
-              Removal of a subnet during server reconfiguration may cause renumbering
-              of auto-generated subnet identifiers, as described in section
-              <xref linkend="ipv6-subnet-id"/>.
-            </simpara>
-=======
           <listitem> <!-- see tickets #3234, #3281 -->
             <para>
               On-line configuration has some limitations. Adding new subnets or
@@ -6644,7 +6635,6 @@
         </listitem>
         <listitem>
           <simpara>Temporary addresses are not supported.</simpara>
->>>>>>> c0a4d644
         </listitem>
         <listitem>
           <simpara>
