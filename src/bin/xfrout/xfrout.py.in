#!@PYTHON@

# Copyright (C) 2010-2012  Internet Systems Consortium.
#
# Permission to use, copy, modify, and distribute this software for any
# purpose with or without fee is hereby granted, provided that the above
# copyright notice and this permission notice appear in all copies.
#
# THE SOFTWARE IS PROVIDED "AS IS" AND INTERNET SYSTEMS CONSORTIUM
# DISCLAIMS ALL WARRANTIES WITH REGARD TO THIS SOFTWARE INCLUDING ALL
# IMPLIED WARRANTIES OF MERCHANTABILITY AND FITNESS. IN NO EVENT SHALL
# INTERNET SYSTEMS CONSORTIUM BE LIABLE FOR ANY SPECIAL, DIRECT,
# INDIRECT, OR CONSEQUENTIAL DAMAGES OR ANY DAMAGES WHATSOEVER RESULTING
# FROM LOSS OF USE, DATA OR PROFITS, WHETHER IN AN ACTION OF CONTRACT,
# NEGLIGENCE OR OTHER TORTIOUS ACTION, ARISING OUT OF OR IN CONNECTION
# WITH THE USE OR PERFORMANCE OF THIS SOFTWARE.


import sys; sys.path.append ('@@PYTHONPATH@@')
import bundy
import bundy.cc
import threading
import struct
import signal
from bundy.datasrc import DataSourceClient, ZoneFinder, ZoneJournalReader
from bundy.server_common.bundy_server import BUNDYServer, BUNDYServerFatal
import bundy.util.cio.socketsession
from socketserver import *
import os
from bundy.config.ccsession import *
from bundy.cc import SessionError, SessionTimeout
from bundy.statistics.dns import Counters
from bundy.notify import notify_out
import bundy.util.process
import bundy.util.traceback_handler
import fcntl
import socket
import select
import errno
from optparse import OptionParser, OptionValueError
from bundy.util import socketserver_mixin
import bundy.server_common.tsig_keyring

from bundy.log_messages.xfrout_messages import *

bundy.log.init("bundy-xfrout", buffer=True)
logger = bundy.log.Logger("xfrout")

# Pending system-wide debug level definitions, the ones we
# use here are hardcoded for now
DBG_PROCESS = logger.DBGLVL_TRACE_BASIC
DBG_COMMANDS = logger.DBGLVL_TRACE_DETAIL

DBG_XFROUT_TRACE = logger.DBGLVL_TRACE_BASIC

try:
    from libutil_io_python import *
    from pydnspp import *
except ImportError as e:
    # C++ loadable module may not be installed; even so the xfrout process
    # must keep running, so we warn about it and move forward.
    logger.error(XFROUT_IMPORT, str(e))

from bundy.acl.acl import ACCEPT, REJECT, DROP, LoaderError
from bundy.acl.dns import REQUEST_LOADER

bundy.util.process.rename()

def _clear_socket():
    """Common initialization/cleanup: remove the socket file, if it exists."""
    if os.path.exists(UNIX_SOCKET_FILE):
        os.remove(UNIX_SOCKET_FILE)

class XfroutConfigError(Exception):
    """An exception indicating an error in updating xfrout configuration.

    This exception is raised when the xfrout process encouters an error in
    handling configuration updates.  Not all syntax error can be caught
    at the module-CC layer, so xfrout needs to (explicitly or implicitly)
    validate the given configuration data itself.  When it finds an error
    it raises this exception (either directly or by converting an exception
    from other modules) as a unified error in configuration.
    """
    pass

class XfroutSessionError(Exception):
    '''An exception raised for some unexpected events during an xfrout session.
    '''
    pass

def init_paths():
    global SPECFILE_PATH
    global AUTH_SPECFILE_PATH
    global UNIX_SOCKET_FILE
    if "BUNDY_FROM_BUILD" in os.environ:
        SPECFILE_PATH = os.environ["BUNDY_FROM_BUILD"] + "/src/bin/xfrout"
        AUTH_SPECFILE_PATH = os.environ["BUNDY_FROM_BUILD"] + "/src/bin/auth"
        if "BUNDY_FROM_SOURCE_LOCALSTATEDIR" in os.environ:
            UNIX_SOCKET_FILE = os.environ["BUNDY_FROM_SOURCE_LOCALSTATEDIR"] + \
                "/auth_xfrout_conn"
        else:
            UNIX_SOCKET_FILE = os.environ["BUNDY_FROM_BUILD"] + "/auth_xfrout_conn"
    else:
        PREFIX = "@prefix@"
        DATAROOTDIR = "@datarootdir@"
        SPECFILE_PATH = "@datadir@/@PACKAGE@".replace("${datarootdir}", DATAROOTDIR).replace("${prefix}", PREFIX)
        AUTH_SPECFILE_PATH = SPECFILE_PATH
        if "BUNDY_XFROUT_SOCKET_FILE" in os.environ:
            UNIX_SOCKET_FILE = os.environ["BUNDY_XFROUT_SOCKET_FILE"]
        else:
            UNIX_SOCKET_FILE = "@@LOCALSTATEDIR@@/@PACKAGE_NAME@/auth_xfrout_conn"

init_paths()

SPECFILE_LOCATION = SPECFILE_PATH + "/xfrout.spec"
AUTH_SPECFILE_LOCATION = AUTH_SPECFILE_PATH + os.sep + "auth.spec"
VERBOSE_MODE = False
XFROUT_DNS_HEADER_SIZE = 12     # protocol constant
XFROUT_MAX_MESSAGE_SIZE = 65535 # ditto

# borrowed from xfrin.py @ #1298.  We should eventually unify it.
def format_zone_str(zone_name, zone_class):
    """Helper function to format a zone name and class as a string of
       the form '<name>/<class>'.
       Parameters:
       zone_name (bundy.dns.Name) name to format
       zone_class (bundy.dns.RRClass) class to format
    """
    return zone_name.to_text(True) + '/' + str(zone_class)

# borrowed from xfrin.py @ #1298.
def format_addrinfo(addrinfo):
    """Helper function to format the addrinfo as a string of the form
       <addr>:<port> (for IPv4) or [<addr>]:port (for IPv6). For unix domain
       sockets, and unknown address families, it returns a basic string
       conversion of the third element of the passed tuple.
       Parameters:
       addrinfo: a 3-tuple consisting of address family, socket type, and,
                 depending on the family, either a 2-tuple with the address
                 and port, or a filename
    """
    try:
        if addrinfo[0] == socket.AF_INET:
            return str(addrinfo[2][0]) + ":" + str(addrinfo[2][1])
        elif addrinfo[0] == socket.AF_INET6:
            return "[" + str(addrinfo[2][0]) + "]:" + str(addrinfo[2][1])
        else:
            return str(addrinfo[2])
    except IndexError:
        raise TypeError("addrinfo argument to format_addrinfo() does not "
                        "appear to be consisting of (family, socktype, (addr, port))")

# This function is not inlined as it is replaced with a mock function
# during testing.
def get_rrset_len(rrset):
    """Returns the wire length of the given RRset"""
    return rrset.get_length()

def get_soa_serial(soa_rdata):
    '''Extract the serial field of an SOA RDATA and returns it as an Serial object.
    '''
    return Serial(int(soa_rdata.to_text().split()[2]))

def make_blocking(filenum, on):
    """A helper function to change blocking mode of the given socket.

    It sets the mode of blocking I/O for the socket associated with filenum
    (descriptor of the socket) according to parameter 'on': if it's True the
    file will be made blocking; otherwise it will be made non-blocking.

    The given filenum must be a descriptor of a socket (not an ordinary file
    etc), but this function doesn't check that condition.

    filenum(int): file number (descriptor) of the socket to update.
    on(bool): whether enable (True) or disable (False) blocking I/O.

    """
    flags = fcntl.fcntl(filenum, fcntl.F_GETFL)
    if on:                      # make it blocking
        flags &= ~os.O_NONBLOCK
    else:                       # make it non blocking
        flags |= os.O_NONBLOCK
    fcntl.fcntl(filenum, fcntl.F_SETFL, flags)

class XfroutSession():
    def __init__(self, sock_fd, request_data, server, tsig_key_ring, remote,
                 default_acl, zone_config, counters,
                 client_class=DataSourceClient):
        self._sock_fd = sock_fd
        self._request_data = request_data
        self._server = server
        self._tsig_key_ring = tsig_key_ring
        self._tsig_ctx = None
        self._tsig_len = 0
        self._remote = remote
        self._request_type = None
        self._request_typestr = None
        self._acl = default_acl
        self._zone_config = zone_config
        self.ClientClass = client_class # parameterize this for testing
        self._soa = None # will be set in _xfrout_setup or in tests
        self._jnl_reader = None # will be set to a reader for IXFR
        # Creation of self.counters should be done before of
        # invoking self._handle()
        self._counters = counters
        self._handle()

    def create_tsig_ctx(self, tsig_record, tsig_key_ring):
        return TSIGContext(tsig_record.get_name(), tsig_record.get_rdata().get_algorithm(),
                           tsig_key_ring)

    def _handle(self):
        ''' Handle a xfrout query, send xfrout response(s).

        This is separated from the constructor so that we can override
        it from tests.

        '''
        # Check the xfrout quota.  We do both increase/decrease in this
        # method so it's clear we always release it once acquired.
        quota_ok = self._server.increase_transfers_counter()
        ex = None
        try:
            # Before start, make sure the socket uses blocking I/O because
            # responses will be sent in the blocking mode; otherwise it could
            # result in EWOULDBLOCK and disrupt the session.
            make_blocking(self._sock_fd, True)
            self.dns_xfrout_start(self._sock_fd, self._request_data, quota_ok)
        except Exception as e:
            # To avoid resource leak we need catch all possible exceptions
            # We log it later to exclude the case where even logger raises
            # an exception.
            ex = e

        # Release any critical resources
        if quota_ok:
            self._server.decrease_transfers_counter()
        self._close_socket()

        if ex is not None:
            logger.error(XFROUT_HANDLE_QUERY_ERROR, ex)

    def _close_socket(self):
        '''Simply close the socket via the given FD.

        This is a dedicated subroutine of handle() and is sepsarated from it
        for the convenience of tests.

        '''
        os.close(self._sock_fd)

    def _check_request_tsig(self, msg, request_data):
        ''' If request has a tsig record, perform tsig related checks '''
        tsig_record = msg.get_tsig_record()
        if tsig_record is not None:
            self._tsig_len = tsig_record.get_length()
            self._tsig_ctx = self.create_tsig_ctx(tsig_record,
                                                  self._tsig_key_ring)
            tsig_error = self._tsig_ctx.verify(tsig_record, request_data)
            if tsig_error != TSIGError.NOERROR:
                return Rcode.NOTAUTH

        return Rcode.NOERROR

    def _parse_query_message(self, mdata):
        ''' parse query message to [socket,message]'''
        #TODO, need to add parseHeader() in case the message header is invalid
        try:
            msg = Message(Message.PARSE)
            Message.from_wire(msg, mdata)
        except Exception as err: # Exception is too broad
            logger.error(XFROUT_PARSE_QUERY_ERROR, err)
            return Rcode.FORMERR, None

        # TSIG related checks
        rcode = self._check_request_tsig(msg, mdata)
        if rcode != Rcode.NOERROR:
            return rcode, msg

        # Make sure the question is valid.  This should be ensured by
        # the auth server, but since it's far from xfrout itself, we check
        # it by ourselves.  A viloation would be an internal bug, so we
        # raise and stop here rather than returning a FORMERR or SERVFAIL.
        if msg.get_rr_count(Message.SECTION_QUESTION) != 1:
            raise RuntimeError('Invalid number of question for XFR: ' +
                               str(msg.get_rr_count(Message.SECTION_QUESTION)))
        question = msg.get_question()[0]

        # Identify the request type
        self._request_type = question.get_type()
        if self._request_type == RRType.AXFR:
            self._request_typestr = 'AXFR'
        elif self._request_type == RRType.IXFR:
            self._request_typestr = 'IXFR'
        else:
            # Likewise, this should be impossible.
            raise RuntimeError('Unexpected XFR type: ' +
                               str(self._request_type))

        # ACL checks
        zone_name = question.get_name()
        zone_class = question.get_class()
        acl = self._get_transfer_acl(zone_name, zone_class)
        acl_result = acl.execute(
            bundy.acl.dns.RequestContext(self._remote[2], msg.get_tsig_record()))
        if acl_result == DROP:
            logger.debug(DBG_XFROUT_TRACE, XFROUT_QUERY_DROPPED,
                         self._request_type, format_addrinfo(self._remote),
                         format_zone_str(zone_name, zone_class))
            return None, None
        elif acl_result == REJECT:
            # count rejected Xfr request by each zone name
            self._counters.inc('zones', zone_class.to_text(),
                               zone_name.to_text(), 'xfrrej')
            logger.debug(DBG_XFROUT_TRACE, XFROUT_QUERY_REJECTED,
                         self._request_type, format_addrinfo(self._remote),
                         format_zone_str(zone_name, zone_class))
            return Rcode.REFUSED, msg

        return rcode, msg

    def _get_transfer_acl(self, zone_name, zone_class):
        '''Return the ACL that should be applied for a given zone.

        The zone is identified by a tuple of name and RR class.
        If a per zone configuration for the zone exists and contains
        transfer_acl, that ACL will be used; otherwise, the default
        ACL will be used.

        '''
        # Internally zone names are managed in lower cased label characters,
        # so we first need to convert the name.
        zone_name_lower = Name(zone_name.to_text(), True)
        config_key = (zone_class.to_text(), zone_name_lower.to_text())
        if config_key in self._zone_config and \
                'transfer_acl' in self._zone_config[config_key]:
            return self._zone_config[config_key]['transfer_acl']
        return self._acl

    def _send_data(self, sock_fd, data):
        size = len(data)
        total_count = 0
        while total_count < size:
            count = os.write(sock_fd, data[total_count:])
            total_count += count


    def _send_message(self, sock_fd, msg, tsig_ctx=None):
        render = MessageRenderer()
        # As defined in RFC5936 section3.4, perform case-preserving name
        # compression for AXFR message.
        render.set_compress_mode(MessageRenderer.CASE_SENSITIVE)
        render.set_length_limit(XFROUT_MAX_MESSAGE_SIZE)

        msg.to_wire(render, tsig_ctx)

        header_len = struct.pack('H', socket.htons(render.get_length()))
        self._send_data(sock_fd, header_len)
        self._send_data(sock_fd, render.get_data())


    def _reply_query_with_error_rcode(self, msg, sock_fd, rcode_):
        if not msg:
            return # query message is invalid. send nothing back.

        msg.make_response()
        msg.set_rcode(rcode_)
        self._send_message(sock_fd, msg, self._tsig_ctx)

    def _get_zone_soa(self, zone_name):
        '''Retrieve the SOA RR of the given zone.

        It returns a pair of RCODE and the SOA (in the form of RRset).
        On success RCODE is NOERROR and returned SOA is not None;
        on failure RCODE indicates the appropriate code in the context of
        xfr processing, and the returned SOA is None.

        '''
        result, finder = self._datasrc_client.find_zone(zone_name)
        if result != DataSourceClient.SUCCESS:
            return (Rcode.NOTAUTH, None)
        result, soa_rrset, _ = finder.find(zone_name, RRType.SOA)
        if result != ZoneFinder.SUCCESS:
            return (Rcode.SERVFAIL, None)
        # Especially for database-based zones, a working zone may be in
        # a broken state where it has more than one SOA RR.  We proactively
        # check the condition and abort the xfr attempt if we identify it.
        if soa_rrset.get_rdata_count() != 1:
            return (Rcode.SERVFAIL, None)
        return (Rcode.NOERROR, soa_rrset)

    def __axfr_setup(self, zone_name):
        '''Setup a zone iterator for AXFR or AXFR-style IXFR.

        '''
        try:
            # Note that we enable 'separate_rrs'.  In xfr-out we need to
            # preserve as many things as possible (even if it's half broken)
            # stored in the zone.
            self._iterator = self._datasrc_client.get_iterator(zone_name,
                                                               True)
        except bundy.datasrc.Error:
            # If the current name server does not have authority for the
            # zone, xfrout can't serve for it, return rcode NOTAUTH.
            # Note: this exception can happen for other reasons.  We should
            # update get_iterator() API so that we can distinguish "no such
            # zone" and other cases (#1373).  For now we consider all these
            # cases as NOTAUTH.
            return Rcode.NOTAUTH

        # If we are an authoritative name server for the zone, but fail
        # to find the zone's SOA record in datasource, xfrout can't
        # provide zone transfer for it.
        self._soa = self._iterator.get_soa()
        if self._soa is None or self._soa.get_rdata_count() != 1:
            return Rcode.SERVFAIL

        return Rcode.NOERROR

    def __ixfr_setup(self, request_msg, zone_name, zone_class):
        '''Setup a zone journal reader for IXFR.

        If the underlying data source does not know the requested range
        of zone differences it automatically falls back to AXFR-style
        IXFR by setting up a zone iterator instead of a journal reader.

        '''
        # Check the authority section.  Look for a SOA record with
        # the same name and class as the question.
        remote_soa = None
        for auth_rrset in request_msg.get_section(Message.SECTION_AUTHORITY):
            # Ignore data whose owner name is not the zone apex, and
            # ignore non-SOA or different class of records.
            if auth_rrset.get_name() != zone_name or \
                    auth_rrset.get_type() != RRType.SOA or \
                    auth_rrset.get_class() != zone_class:
                continue
            if auth_rrset.get_rdata_count() != 1:
                logger.info(XFROUT_IXFR_MULTIPLE_SOA,
                            format_addrinfo(self._remote))
                return Rcode.FORMERR
            remote_soa = auth_rrset
        if remote_soa is None:
            logger.info(XFROUT_IXFR_NO_SOA, format_addrinfo(self._remote))
            return Rcode.FORMERR

        # Retrieve the local SOA
        rcode, self._soa = self._get_zone_soa(zone_name)
        if rcode != Rcode.NOERROR:
            return rcode

        # RFC1995 says "If an IXFR query with the same or newer version
        # number than that of the server is received, it is replied to with
        # a single SOA record of the server's current version, just as
        # in AXFR".  The claim about AXFR is incorrect, but other than that,
        # we do as the RFC says.
        begin_serial = get_soa_serial(remote_soa.get_rdata()[0])
        end_serial = get_soa_serial(self._soa.get_rdata()[0])
        if begin_serial >= end_serial:
            # clear both iterator and jnl_reader to signal we won't do
            # iteration in response generation
            self._iterator = None
            self._jnl_reader = None
            logger.info(XFROUT_IXFR_UPTODATE, format_addrinfo(self._remote),
                        format_zone_str(zone_name, zone_class),
                        begin_serial, end_serial)
            return Rcode.NOERROR

        # Set up the journal reader or fall back to AXFR-style IXFR
        try:
            code, self._jnl_reader = self._datasrc_client.get_journal_reader(
                zone_name, begin_serial.get_value(), end_serial.get_value())
        except bundy.datasrc.NotImplemented as ex:
            # The underlying data source doesn't support journaling.
            # Fall back to AXFR-style IXFR.
            logger.info(XFROUT_IXFR_NO_JOURNAL_SUPPORT,
                        format_addrinfo(self._remote),
                        format_zone_str(zone_name, zone_class))
            return self.__axfr_setup(zone_name)
        if code == ZoneJournalReader.NO_SUCH_VERSION:
            logger.info(XFROUT_IXFR_NO_VERSION, format_addrinfo(self._remote),
                        format_zone_str(zone_name, zone_class),
                        begin_serial, end_serial)
            return self.__axfr_setup(zone_name)
        if code == ZoneJournalReader.NO_SUCH_ZONE:
            # this is quite unexpected as we know zone's SOA exists.
            # It might be a bug or the data source is somehow broken,
            # but it can still happen if someone has removed the zone
            # between these two operations.  We treat it as NOTAUTH.
            logger.warn(XFROUT_IXFR_NO_ZONE, format_addrinfo(self._remote),
                        format_zone_str(zone_name, zone_class))
            return Rcode.NOTAUTH

        # Use the reader as the iterator to generate the response.
        self._iterator = self._jnl_reader

        return Rcode.NOERROR

    def _xfrout_setup(self, request_msg, zone_name, zone_class):
        '''Setup a context for xfr responses according to the request type.

        This method identifies the most appropriate data source for the
        request and set up a zone iterator or journal reader depending on
        whether the request is AXFR or IXFR.  If it identifies any protocol
        level error it returns an RCODE other than NOERROR.

        '''

        # Identify the data source for the requested zone and see if it has
        # SOA while initializing objects used for request processing later.
        # We should eventually generalize this so that we can choose the
        # appropriate data source from (possible) multiple candidates.
        # We should eventually take into account the RR class here.
        # For now, we hardcode a particular type (SQLite3-based), and only
        # consider that one.
        datasrc_config = '{ "database_file": "' + \
            self._server.get_db_file() + '"}'
        self._datasrc_client = self.ClientClass('sqlite3', datasrc_config)

        if self._request_type == RRType.AXFR:
            return self.__axfr_setup(zone_name)
        else:
            return self.__ixfr_setup(request_msg, zone_name, zone_class)

    def dns_xfrout_start(self, sock_fd, msg_query, quota_ok=True):
        rcode_, msg = self._parse_query_message(msg_query)
        #TODO. create query message and parse header
        if rcode_ is None: # Dropped by ACL
            return
        elif rcode_ == Rcode.NOTAUTH or rcode_ == Rcode.REFUSED:
            return self._reply_query_with_error_rcode(msg, sock_fd, rcode_)
        elif rcode_ != Rcode.NOERROR:
            return self._reply_query_with_error_rcode(msg, sock_fd,
                                                      Rcode.FORMERR)
        elif not quota_ok:
            logger.warn(XFROUT_QUERY_QUOTA_EXCEEDED, self._request_typestr,
                        format_addrinfo(self._remote),
                        self._server._max_transfers_out)
            return self._reply_query_with_error_rcode(msg, sock_fd,
                                                      Rcode.REFUSED)

        question = msg.get_question()[0]
        zone_name = question.get_name()
        zone_class = question.get_class()
        zone_str = format_zone_str(zone_name, zone_class) # for logging

        try:
            rcode_ = self._xfrout_setup(msg, zone_name, zone_class)
        except Exception as ex:
            logger.error(XFROUT_XFR_TRANSFER_CHECK_ERROR, self._request_typestr,
                         format_addrinfo(self._remote), zone_str, ex)
            rcode_ = Rcode.SERVFAIL
        if rcode_ != Rcode.NOERROR:
            logger.info(XFROUT_XFR_TRANSFER_FAILED, self._request_typestr,
                        format_addrinfo(self._remote), zone_str, rcode_)
            return self._reply_query_with_error_rcode(msg, sock_fd, rcode_)

        try:
            # increment Xfr starts by RRType
            if self._request_type == RRType.AXFR:
                self._counters.inc('axfr_running')
            else:
                self._counters.inc('ixfr_running')
            logger.info(XFROUT_XFR_TRANSFER_STARTED, self._request_typestr,
                        format_addrinfo(self._remote), zone_str)
            self._reply_xfrout_query(msg, sock_fd)
        except Exception as err:
            # count unixsockets send errors
            self._counters.inc('socket', 'unixdomain', 'senderr')
            logger.error(XFROUT_XFR_TRANSFER_ERROR, self._request_typestr,
                    format_addrinfo(self._remote), zone_str, err)
        finally:
            # decrement Xfr starts by RRType
            if self._request_type == RRType.AXFR:
                self._counters.dec('axfr_running')
            else:
                self._counters.dec('ixfr_running')
        # count done Xfr requests by each zone name
        self._counters.inc('zones', zone_class.to_text(),
                           zone_name.to_text(), 'xfrreqdone')
        logger.info(XFROUT_XFR_TRANSFER_DONE, self._request_typestr,
                    format_addrinfo(self._remote), zone_str)

    def _clear_message(self, msg):
        qid = msg.get_qid()
        opcode = msg.get_opcode()
        rcode = msg.get_rcode()

        msg.clear(Message.RENDER)
        msg.set_qid(qid)
        msg.set_opcode(opcode)
        msg.set_rcode(rcode)
        msg.set_header_flag(Message.HEADERFLAG_AA)
        msg.set_header_flag(Message.HEADERFLAG_QR)
        return msg

    def _send_message_with_last_soa(self, msg, sock_fd, rrset_soa,
                                    message_upper_len):
        '''Add the SOA record to the end of message.

        If it would exceed the maximum allowable size of a message, a new
        message will be created to send out the last SOA.

        We assume a message with a single SOA can always fit the buffer
        with or without TSIG.  In theory this could be wrong if TSIG is
        stupidly large, but in practice this assumption should be reasonable.
        '''
        if message_upper_len + get_rrset_len(rrset_soa) > \
                XFROUT_MAX_MESSAGE_SIZE:
            self._send_message(sock_fd, msg, self._tsig_ctx)
            msg = self._clear_message(msg)

        msg.add_rrset(Message.SECTION_ANSWER, rrset_soa)
        self._send_message(sock_fd, msg, self._tsig_ctx)

    def _reply_xfrout_query(self, msg, sock_fd):
        msg.make_response()
        msg.set_header_flag(Message.HEADERFLAG_AA)
        # Reserved space for the fixed header size, the size of the question
        # section, and TSIG size (when included).  The size of the question
        # section is the sum of the qname length and the size of the
        # fixed-length fields (type and class, 2 bytes each).
        message_upper_len = XFROUT_DNS_HEADER_SIZE + \
            msg.get_question()[0].get_name().get_length() + 4 + \
            self._tsig_len

        # If the iterator is None, we are responding to IXFR with a single
        # SOA RR.
        if self._iterator is None:
            self._send_message_with_last_soa(msg, sock_fd, self._soa,
                                             message_upper_len)
            return

        # Add the beginning SOA
        msg.add_rrset(Message.SECTION_ANSWER, self._soa)
        message_upper_len += get_rrset_len(self._soa)

        # Add the rest of the zone/diff contets
        for rrset in self._iterator:
            # Check if xfrout is shutdown
            if  self._server._shutdown_event.is_set():
                logger.info(XFROUT_STOPPING)
                return

            # For AXFR (or AXFR-style IXFR), in which case _jnl_reader is None,
            # we should skip SOAs from the iterator.
            if self._jnl_reader is None and rrset.get_type() == RRType.SOA:
                continue

            # We calculate the maximum size of the RRset (i.e. the
            # size without compression) and use that to see if we
            # may have reached the limit
            rrset_len = get_rrset_len(rrset)

            if message_upper_len + rrset_len <= XFROUT_MAX_MESSAGE_SIZE:
                msg.add_rrset(Message.SECTION_ANSWER, rrset)
                message_upper_len += rrset_len
                continue

            # RR would not fit.  If there are other RRs in the buffer, send
            # them now and leave this RR to the next message.
            self._send_message(sock_fd, msg, self._tsig_ctx)

            # Create a new message and reserve space for the carried-over
            # RR (and TSIG space in case it's to be TSIG signed)
            msg = self._clear_message(msg)
            message_upper_len = XFROUT_DNS_HEADER_SIZE + rrset_len + \
                self._tsig_len

            # If this RR overflows the buffer all by itself, fail.  In theory
            # some RRs might fit in a TCP message when compressed even if they
            # do not fit when uncompressed, but surely we don't want to send
            # such monstrosities to an unsuspecting slave.
            if message_upper_len > XFROUT_MAX_MESSAGE_SIZE:
                raise XfroutSessionError('RR too large for zone transfer (' +
                                         str(rrset_len) + ' bytes)')

            # Add the RRset to the new message
            msg.add_rrset(Message.SECTION_ANSWER, rrset)

        # Add and send the trailing SOA
        self._send_message_with_last_soa(msg, sock_fd, self._soa,
                                         message_upper_len)

class UnixSockServer(socketserver_mixin.NoPollMixIn,
                     ThreadingUnixStreamServer):
    '''The unix domain socket server which accept xfr query sent from auth server.'''

    def __init__(self, sock_file, handle_class, shutdown_event, config_data,
                 cc, counters):
        self._remove_unused_sock_file(sock_file)
        self._sock_file = sock_file
        socketserver_mixin.NoPollMixIn.__init__(self)
        self._counters = counters
        try:
            ThreadingUnixStreamServer.__init__(self, sock_file, \
                                                   handle_class)
        except:
            self._counters.inc('socket', 'unixdomain', 'openfail')
            raise
        else:
            self._counters.inc('socket', 'unixdomain', 'open')
        self._shutdown_event = shutdown_event
        self._write_sock, self._read_sock = socket.socketpair()
        self._common_init()
        self._cc = cc
        self.update_config_data(config_data)

    def server_bind(self):
        """server_bind() overridden for counting unix domain sockets
        bind() failures
        """
        try:
            # call the server_bind() of class
            # ThreadingUnixStreamServer
            return super().server_bind()
        except:
            # count bind failed unixsockets
            self._counters.inc('socket', 'unixdomain', 'bindfail')
            raise

    def get_request(self):
        """get_request() overridden for counting unix domain sockets
        accept() failures and success
        """
        try:
            # call the get_request() of class
            # ThreadingUnixStreamServer
            ret = super().get_request()
            # count successfully accepted unixsockets
            self._counters.inc('socket', 'unixdomain', 'accept')
            return ret
        except:
            # count failed accepted unixsockets
            self._counters.inc('socket', 'unixdomain', 'acceptfail')
            raise

    def _common_init(self):
        '''Initialization shared with the mock server class used for tests'''
        self._lock = threading.Lock()
        self._transfers_counter = 0
        self._zone_config = {}
        self._acl = None # this will be initialized in update_config_data()

    def _receive_query_message(self, sock):
        ''' receive request message from sock'''
        # receive data length
        data_len = sock.recv(2)
        if not data_len:
            return None
        msg_len = struct.unpack('!H', data_len)[0]
        # receive data
        recv_size = 0
        msgdata = b''
        while recv_size < msg_len:
            data = sock.recv(msg_len - recv_size)
            if not data:
                return None
            recv_size += len(data)
            msgdata += data

        return msgdata

    def handle_request(self):
        ''' Enable server handle a request until shutdown or auth is closed.'''
        try:
            request, client_address = self.get_request()
        except socket.error:
            logger.error(XFROUT_FETCH_REQUEST_ERROR)
            return
        self._select_loop(request)

    def _select_loop(self, request_sock):
        '''Main loop for a single session between xfrout and auth.

        This is a dedicated subroutine of handle_request(), but is defined
        as a separate "protected" method for the convenience of tests.
        '''

        # Check self._shutdown_event to ensure the real shutdown comes.
        # Linux could trigger a spurious readable event on the _read_sock
        # due to a bug, so we need perform a double check.
        while not self._shutdown_event.is_set(): # Check if xfrout is shutdown
            try:
                (rlist, wlist, xlist) = select.select([self._read_sock,
                                                       request_sock], [], [])
            except select.error as e:
                if e.args[0] == errno.EINTR:
                    (rlist, wlist, xlist) = ([], [], [])
                    continue
                else:
                    logger.error(XFROUT_SOCKET_SELECT_ERROR, e)
                    break

            # self.server._shutdown_event will be set by now, if it is not a
            # false alarm
            if self._read_sock in rlist:
                continue

            try:
                if not self.process_request(request_sock):
                    break
            except Exception as pre:
                # count unixsockets receive errors
                self._counters.inc('socket', 'unixdomain', 'recverr')
                logger.error(XFROUT_PROCESS_REQUEST_ERROR, pre)
                break

    def _handle_request_noblock(self):
        """Override the function _handle_request_noblock(), it creates a new
        thread to handle requests for each auth"""
        td = threading.Thread(target=self.handle_request)
        td.setDaemon(True)
        td.start()

    def process_request(self, request):
        """Receive socket fd and query message from auth, then
        start a new thread to process the request.

        Return: True if everything is okay; otherwise False, in which case
        the calling thread will terminate.

        """
        sock_fd = recv_fd(request.fileno())
        if sock_fd < 0:
            logger.warn(XFROUT_RECEIVE_FD_FAILED)
            return False

        # receive request msg.  If it fails we simply terminate the thread;
        # it might be possible to recover from this state, but it's more likely
        # that auth and xfrout are in inconsistent states.  So it will make
        # more sense to restart in a new session.
        request_data = self._receive_query_message(request)
        if request_data is None:
            # The specific exception type doesn't matter so we use session
            # error.
            raise XfroutSessionError('Failed to get complete xfr request')

        t = threading.Thread(target=self.finish_request,
                             args=(sock_fd, request_data))
        if self.daemon_threads:
            t.daemon = True
        t.start()
        return True

    def _guess_remote(self, sock_fd):
        """Guess remote address and port of the socket.

        The sock_fd must be a file descriptor of a socket.
        This method retuns a 3-tuple consisting of address family,
        socket type, and a 2-tuple with the address (string) and port (int).

        """
        # This uses a trick. If the socket is IPv4 in reality and we pretend
        # it to be IPv6, it returns IPv4 address anyway. This doesn't seem
        # to care about the SOCK_STREAM parameter at all (which it really is,
        # except for testing)
        if socket.has_ipv6:
            sock_domain = socket.AF_INET6
        else:
            # To make it work even on hosts without IPv6 support
            # (Any idea how to simulate this in test?)
            sock_domain = socket.AF_INET

        sock = socket.fromfd(sock_fd, sock_domain, socket.SOCK_STREAM)
        peer = sock.getpeername()
        sock.close()

        # Identify the correct socket family.  Due to the above "trick",
        # we cannot simply use sock.family.
        family = socket.AF_INET6
        try:
            socket.inet_pton(socket.AF_INET6, peer[0])
        except socket.error:
            family = socket.AF_INET

        return (family, socket.SOCK_STREAM, peer)

    def finish_request(self, sock_fd, request_data):
        '''Finish one request by instantiating RequestHandlerClass.

        This is an entry point of a separate thread spawned in
        UnixSockServer.process_request().

        This method creates a XfroutSession object.
        '''
        self._lock.acquire()
        acl = self._acl
        zone_config = self._zone_config
        self._lock.release()
        self.RequestHandlerClass(sock_fd, request_data, self,
                                 bundy.server_common.tsig_keyring.get_keyring(),
                                 self._guess_remote(sock_fd), acl, zone_config,
                                 self._counters)

    def _remove_unused_sock_file(self, sock_file):
        '''Try to remove the socket file. If the file is being used
        by one running xfrout process, exit from python.
        If it's not a socket file or nobody is listening
        , it will be removed. If it can't be removed, exit from python. '''
        if self._sock_file_in_use(sock_file):
            logger.error(XFROUT_UNIX_SOCKET_FILE_IN_USE, sock_file)
            sys.exit(0)
        else:
            if not os.path.exists(sock_file):
                return

            try:
                os.unlink(sock_file)
            except OSError as err:
                logger.error(XFROUT_REMOVE_OLD_UNIX_SOCKET_FILE_ERROR, sock_file, str(err))
                sys.exit(0)

    def _sock_file_in_use(self, sock_file):
        '''Check whether the socket file 'sock_file' exists and
        is being used by one running xfrout process. If it is,
        return True, or else return False. '''
        try:
            sock = socket.socket(socket.AF_UNIX)
            sock.connect(sock_file)
        except socket.error as err:
            sock.close()
            return False
        else:
            sock.close()
            return True

    def shutdown(self):
        self._write_sock.send(b"shutdown") #terminate the xfrout session thread
        super().shutdown() # call the shutdown() of class socketserver_mixin.NoPollMixIn
        # count closed unixsockets
        self._counters.inc('socket', 'unixdomain', 'close')
        try:
            os.unlink(self._sock_file)
        except Exception as e:
            logger.error(XFROUT_REMOVE_UNIX_SOCKET_FILE_ERROR, self._sock_file, str(e))

    def update_config_data(self, new_config):
        '''Apply the new config setting of xfrout module.

        '''
        self._lock.acquire()
        try:
            logger.info(XFROUT_NEW_CONFIG)
            new_acl = self._acl
            if 'transfer_acl' in new_config:
                try:
                    new_acl = REQUEST_LOADER.load(new_config['transfer_acl'])
                except LoaderError as e:
                    raise XfroutConfigError('Failed to parse transfer_acl: ' +
                                            str(e))

            new_zone_config = self._zone_config
            zconfig_data = new_config.get('zone_config')
            if zconfig_data is not None:
                new_zone_config = self.__create_zone_config(zconfig_data)

            self._acl = new_acl
            self._zone_config = new_zone_config
            self._max_transfers_out = new_config.get('transfers_out')
        except Exception as e:
            self._lock.release()
            raise e
        self._lock.release()
        logger.info(XFROUT_NEW_CONFIG_DONE)

    def __create_zone_config(self, zone_config_list):
        new_config = {}
        for zconf in zone_config_list:
            # convert the class, origin (name) pair.  First build pydnspp
            # object to reject invalid input.
            zclass_str = zconf.get('class')
            if zclass_str is None:
                #zclass_str = 'IN' # temporary
                zclass_str = self._cc.get_default_value('zone_config/class')
            zclass = RRClass(zclass_str)
            zorigin = Name(zconf['origin'], True)
            config_key = (zclass.to_text(), zorigin.to_text())

            # reject duplicate config
            if config_key in new_config:
                raise XfroutConfigError('Duplicate zone_config for ' +
                                        str(zorigin) + '/' + str(zclass))

            # create a new config entry, build any given (and known) config
            new_config[config_key] = {}
            if 'transfer_acl' in zconf:
                try:
                    new_config[config_key]['transfer_acl'] = \
                        REQUEST_LOADER.load(zconf['transfer_acl'])
                except LoaderError as e:
                    raise XfroutConfigError('Failed to parse transfer_acl ' +
                                            'for ' + zorigin.to_text() + '/' +
                                            zclass_str + ': ' + str(e))
        return new_config

    def get_db_file(self):
        file, is_default = self._cc.get_remote_config_value("Auth", "database_file")
        # this too should be unnecessary, but currently the
        # 'from build' override isn't stored in the config
        # (and we don't have indirect python access to datasources yet)
        if is_default and "BUNDY_FROM_BUILD" in os.environ:
            file = os.environ["BUNDY_FROM_BUILD"] + os.sep + "bundy_zones.sqlite3"
        return file


    def increase_transfers_counter(self):
        '''Return False, if counter + 1 > max_transfers_out, or else
        return True
        '''
        ret = False
        self._lock.acquire()
        if self._transfers_counter < self._max_transfers_out:
            self._transfers_counter += 1
            ret = True
        self._lock.release()
        return ret

    def decrease_transfers_counter(self):
        self._lock.acquire()
        self._transfers_counter -= 1
        self._lock.release()

class XfroutServer:
    def __init__(self):
        self._default_notify_address = ''
        self._default_notify_port = 53
        self._unix_socket_server = None
        self._listen_sock_file = UNIX_SOCKET_FILE
        _clear_socket()
        self._listen_socket = socket.socket(socket.AF_UNIX, socket.SOCK_STREAM)
        self._listen_socket.bind(UNIX_SOCKET_FILE)
        self._listen_socket.listen(16)
        self._shutdown_event = threading.Event()
        self._cc = bundy.config.ModuleCCSession(SPECFILE_LOCATION,
                                                self.config_handler,
                                                self.command_handler)
        self._config_data = self._cc.get_full_config()
        self._counters = Counters(SPECFILE_LOCATION)
        self._cc.start()
        self._cc.add_remote_config(AUTH_SPECFILE_LOCATION)
        bundy.server_common.tsig_keyring.init_keyring(self._cc)
        self._start_xfr_query_listener()
        self._start_notifier()

    def _start_xfr_query_listener(self):
        '''Start a new thread to accept xfr query. '''
        self._unix_socket_server = UnixSockServer(
            self._listen_sock_file,
            XfroutSession,
            self._shutdown_event,
            self._config_data,
            self._cc, self._counters)
        listener = threading.Thread(target=self._unix_socket_server.serve_forever)
        listener.start()

    def _start_notifier(self):
        datasrc = self._unix_socket_server.get_db_file()
        self._notifier = notify_out.NotifyOut(datasrc, counters=self._counters)
        if 'also_notify' in self._config_data:
            for slave in self._config_data['also_notify']:
                address = self._default_notify_address
                if 'address' in slave:
                    address = slave['address']
                port = self._default_notify_port
                if 'port' in slave:
                    port = slave['port']
                self._notifier.add_slave(address, port)
        self._notifier.dispatcher()

    def send_notify(self, zone_name, zone_class):
        return self._notifier.send_notify(zone_name, zone_class)

    def config_handler(self, new_config):
        '''Update config data. TODO. Do error check'''
        answer = create_answer(0)
        for key in new_config:
            if key not in self._config_data:
                answer = create_answer(1, "Unknown config data: " + str(key))
                continue
            self._config_data[key] = new_config[key]

        if self._unix_socket_server:
            try:
                self._unix_socket_server.update_config_data(self._config_data)
            except Exception as e:
                answer = create_answer(1,
                                       "Failed to handle new configuration: " +
                                       str(e))

        return answer


    def shutdown(self):
        ''' shutdown the xfrout process. The thread which is doing zone transfer-out should be
        terminated.
        '''

        global xfrout_server
        xfrout_server = None #Avoid shutdown is called twice
        self._cc.send_stopping()
        self._shutdown_event.set()
        self._notifier.shutdown()
        if self._unix_socket_server:
            self._unix_socket_server.shutdown()
        self._wait_for_threads()

    def _wait_for_threads(self):
        # Wait for all threads to terminate. this is a call that is only used
        # in shutdown(), but it has its own method, so we can test shutdown
        # without involving thread operations (the test would override this
        # method)
        main_thread = threading.currentThread()
        for th in threading.enumerate():
            if th is main_thread:
                continue
            th.join()

    def command_handler(self, cmd, args):
        if cmd == "shutdown":
            logger.info(XFROUT_RECEIVED_SHUTDOWN_COMMAND)
            self.shutdown()
            answer = create_answer(0)

        elif cmd == "notify":
            zone_name = args.get('zone_name')
            zone_class = args.get('zone_class')
            if not zone_class:
                zone_class = str(RRClass.IN)
            if zone_name:
                logger.info(XFROUT_NOTIFY_COMMAND, zone_name, zone_class)
                if self.send_notify(zone_name, zone_class):
                    answer = create_answer(0)
                else:
                    zonestr = notify_out.format_zone_str(Name(zone_name),
                                                         zone_class)
                    answer = create_answer(1, "Unknown zone: " + zonestr)
            else:
                answer = create_answer(1, "Bad command parameter:" + str(args))

        # return statistics data to the stats daemon
        elif cmd == "getstats":
            # The log level is here set to debug in order to avoid
            # that a log becomes too verbose. Because the bundy-stats
            # daemon is periodically asking to the bundy-xfrout daemon.
            answer = create_answer(0, self._counters.get_statistics())
            logger.debug(DBG_XFROUT_TRACE, \
                             XFROUT_RECEIVED_GETSTATS_COMMAND, \
                             str(answer))

        else:
            answer = create_answer(1, "Unknown command:" + str(cmd))

        return answer

    def run(self):
        '''Get and process all commands sent from cfgmgr or other modules. '''
        logger.debug(DBG_PROCESS, XFROUT_STARTED)
        while not self._shutdown_event.is_set():
            self._cc.check_command(False)

class NewXfroutServer(BUNDYServer):
    """The top-level server class for Xfrout.

    This class handles xfrout command and configuration updates, accepts
    xfr queries through UNIX domain sockets, and manages sub threads that
    actually handle the queries.

    """
    def __init__(self):
        BUNDYServer.__init__(self)

        self._default_notify_address = ''
        self._default_notify_port = 53

        self.__lock = threading.Lock() # private

        # shared with child threads
        self._shutdown_event = threading.Event()

        # Rest of the "protected" attributes are essentially private, but
        # we allow tests to inspect/tweat them.
        self._transfers_counter = 0
        self._config_data = None
        self._zone_config = {}
        self._acl = None # this will be initialized in update_config_data()
        self._counters = Counters(SPECFILE_LOCATION)
        self._notifier = None

        # List of the session receivers where we get the requests
        self._socksession_receivers = {}

        self._setup_listen_socket(UNIX_SOCKET_FILE)

    def _setup_listen_socket(self, sock_file):
        """Set up a UNIX domain socket to receive forwarded xfr queries."""
        self._remove_unused_sock_file(sock_file)
        self._listen_socket = socket.socket(socket.AF_UNIX, socket.SOCK_STREAM)
        self._listen_socket.bind(sock_file)
        self._listen_socket.listen(16)
        self._counters.inc('socket', 'unixdomain', 'open')
        self.watch_fileno(self._listen_socket, self._accept_forwarder)

    def _remove_unused_sock_file(self, sock_file):
        """Try to remove the given socket file.

        If the file is being used by one running xfrout process, exit from
        python. If it's not a socket file or nobody is listening,
        it will be removed. If it can't be removed, exit from python.

        """
        if self._sock_file_in_use(sock_file):
            logger.error(XFROUT_UNIX_SOCKET_FILE_IN_USE, sock_file)
            sys.exit(0)
        else:
            if not os.path.exists(sock_file):
                return
            try:
                os.unlink(sock_file)
            except OSError as err:
                logger.error(XFROUT_REMOVE_OLD_UNIX_SOCKET_FILE_ERROR,
                             sock_file, str(err))
                sys.exit(0)

    def _sock_file_in_use(self, sock_file):
        """Check whether the socket file 'sock_file' exists and
        is being used by one running xfrout process. If it is,
        return True, or else return False.

        """
        sock = socket.socket(socket.AF_UNIX)
        try:
            sock.connect(sock_file)
        except socket.error:
            return False
        else:
            return True
        finally:
            sock.close()

    def _setup_module(self):
        """Override the BUNDYServer default.

        Some of the setups in this method can fail, but we generally consider
        it a fatal system error and let the process die.

        """
        self.mod_ccsession.add_remote_config(AUTH_SPECFILE_LOCATION)
        bundy.server_common.tsig_keyring.init_keyring(self.mod_ccsession)
        self.__start_notifier()
        logger.debug(DBG_PROCESS, XFROUT_STARTED)

    def __start_notifier(self):
        """Subroutine of _setup_module, init and start NotifyOut thread."""
        datasrc = self.get_db_file()
        self._notifier = notify_out.NotifyOut(datasrc, counters=self._counters)
        if 'also_notify' in self._config_data:
            for slave in self._config_data['also_notify']:
                address = self._default_notify_address
                if 'address' in slave:
                    address = slave['address']
                port = self._default_notify_port
                if 'port' in slave:
                    port = slave['port']
                self._notifier.add_slave(address, port)

        # We'll make the notifier thread a daemon in case the main thread
        # dies without a proper shutdown, in which case we'd rather like
        # the notifier to die, too.
        self._notifier.dispatcher(True)

    def _shutdown_module(self):
        """Override the BUNDYServer default.

        We don't expect this method to raise an exception.  If it does,
        that's basically a program error and make the process terminate
        in a non-graceful manner.

        """
        self._listen_socket.close()
        self._counters.inc('socket', 'unixdomain', 'close')
        try:
            os.unlink(UNIX_SOCKET_FILE)
        except Exception as e:
            logger.error(XFROUT_REMOVE_UNIX_SOCKET_FILE_ERROR, UNIX_SOCKET_FILE,
                         e)
        self._shutdown_event.set()
        self._notifier.shutdown()
        self._wait_for_threads()

    def _wait_for_threads(self):
        # Wait for all threads to terminate. this is a call that is only used
        # in _shutdown_module(), but it has its own method, so we can test
        # _shutdown_module() without involving thread operations (the test
        # would override this method)
        main_thread = threading.currentThread()
        for th in threading.enumerate():
            if th is main_thread:
                continue
            th.join()

    def _mod_command_handler(self, cmd, args):
        """Command handler: overriding the BUNDYServer default."""
        if cmd == "notify":
            zone_name = args.get('zone_name')
            zone_class = args.get('zone_class')
            if not zone_class:
                zone_class = str(RRClass.IN)
            if zone_name:
                logger.info(XFROUT_NOTIFY_COMMAND, zone_name, zone_class)
                if self._notifier.send_notify(zone_name, zone_class):
                    answer = create_answer(0)
                else:
                    zonestr = notify_out.format_zone_str(Name(zone_name),
                                                         zone_class)
                    answer = create_answer(1, "Unknown zone: " + zonestr)
            else:
                answer = create_answer(1, "Bad command parameter: " + str(args))

        # return statistics data to the stats daemon
        elif cmd == "getstats":
            # The log level is here set to debug in order to avoid
            # that a log becomes too verbose. Because the bundy-stats
            # daemon is periodically asking to the bundy-xfrout daemon.
            answer = create_answer(0, self._counters.get_statistics())
            logger.debug(DBG_XFROUT_TRACE, XFROUT_RECEIVED_GETSTATS_COMMAND,
                         str(answer))
        else:
            answer = create_answer(1, "Unknown command:" + str(cmd))

        return answer

    def _config_handler(self, new_config):
        """Config handler: a mandatory method to implement for BUNDYServer.

        TODO. Do error check

        """
        answer = create_answer(0)
        if self._config_data is None:
            new_config = self.mod_ccsession.get_full_config()
            self._config_data = new_config
        else:
            for key in new_config:
                if key not in self._config_data:
                    answer = create_answer(1, "Unknown config data: " +
                                           str(key))
                    continue
                self._config_data[key] = new_config[key]
        try:
            self.__update_config_data(self._config_data)
        except Exception as e:
            answer = create_answer(1, "Failed to handle new configuration: " +
                                   str(e))
        return answer

    def __update_config_data(self, new_config):
        """Apply the new config setting of xfrout module."""
        with self.__lock:
            logger.info(XFROUT_NEW_CONFIG)
            new_acl = self._acl
            if 'transfer_acl' in new_config:
                try:
                    new_acl = REQUEST_LOADER.load(new_config['transfer_acl'])
                except LoaderError as e:
                    raise XfroutConfigError('Failed to parse transfer_acl: ' +
                                            str(e))

            new_zone_config = self._zone_config
            zconfig_data = new_config.get('zone_config')
            if zconfig_data is not None:
                new_zone_config = self.__create_zone_config(zconfig_data)

            self._acl = new_acl
            self._zone_config = new_zone_config
            self._max_transfers_out = new_config.get('transfers_out')
        logger.info(XFROUT_NEW_CONFIG_DONE)

    def __create_zone_config(self, zone_config_list):
        new_config = {}
        for zconf in zone_config_list:
            # convert the class, origin (name) pair.  First build pydnspp
            # object to reject invalid input.
            zclass_str = zconf.get('class')
            if zclass_str is None:
                zclass_str = self.mod_ccsession.get_default_value(
                    'zone_config/class')
            zclass = RRClass(zclass_str)
            zorigin = Name(zconf['origin'], True)
            config_key = (zclass.to_text(), zorigin.to_text())

            # reject duplicate config
            if config_key in new_config:
                raise XfroutConfigError('Duplicate zone_config for ' +
                                        str(zorigin) + '/' + str(zclass))

            # create a new config entry, build any given (and known) config
            new_config[config_key] = {}
            if 'transfer_acl' in zconf:
                try:
                    new_config[config_key]['transfer_acl'] = \
                        REQUEST_LOADER.load(zconf['transfer_acl'])
                except LoaderError as e:
                    raise XfroutConfigError('Failed to parse transfer_acl ' +
                                            'for ' + zorigin.to_text() + '/' +
                                            zclass_str + ': ' + str(e))
        return new_config

    def get_db_file(self):
        file, is_default = self.mod_ccsession.get_remote_config_value(
            "Auth", "database_file")
        # this too should be unnecessary, but currently the
        # 'from build' override isn't stored in the config
        # (and we don't have indirect python access to datasources yet)
        if is_default and "BUNDY_FROM_BUILD" in os.environ:
            file = os.environ["BUNDY_FROM_BUILD"] + os.sep + \
                   "bundy_zones.sqlite3"
        return file

    def increase_transfers_counter(self):
        """Return if an incoming xfr query can be handled in terms of quota."""
        ret = False
        with self.__lock:
            if self._transfers_counter < self._max_transfers_out:
                self._transfers_counter += 1
                ret = True
        return ret

    def decrease_transfers_counter(self):
        """Called on completion of xfr query, release corresponding quota."""
        with self.__lock:
            self._transfers_counter -= 1

    def _accept_forwarder(self):
        """Accept a new socket session forwarder on the UNIX domain socket."""
        try:
            (sock, remote_addr) = self._listen_socket.accept()
            fileno = sock.fileno()
            logger.debug(DBG_XFROUT_TRACE, XFROUT_NEW_FORWARDER, fileno,
                         remote_addr if remote_addr else '<anonymous address>')
            receiver = bundy.util.cio.socketsession.SocketSessionReceiver(sock)
            self._socksession_receivers[fileno] = (sock, receiver)
            self.watch_fileno(fileno, lambda: self._handle_request(fileno))
            self._counters.inc('socket', 'unixdomain', 'accept')
        except (socket.error, bundy.util.cio.socketsession.SocketSessionError) \
            as e:
            # These exceptions mean the connection didn't work, but we can
            # continue with the rest
            logger.error(XFROUT_ACCEPT_FAILURE, e)
            self._counters.inc('socket', 'unixdomain', 'acceptfail')

    def _handle_request(self, fileno):
        """Callback on a sock session receiver for a new xfr query."""
        logger.debug(DBG_XFROUT_TRACE, XFROUT_REQUEST, fileno)

        # In the context, if we are here we should have a receiver for
        # 'fileno', so this code shouldn't fail:
        (session_socket, receiver) = self._socksession_receivers[fileno]

        try:
            req_session = receiver.pop()
        except bundy.util.cio.socketsession.SocketSessionError as se:
            # No matter why this failed, the connection is in unknown, possibly
            # broken state. So, we close the socket and remove the receiver.
            del self._socksession_receivers[fileno]
            session_socket.close()
            self.unwatch_fileno(fileno, True, False, False)
            logger.warn(XFROUT_DROP_FORWARDER, fileno, se)
            self._counters.inc('socket', 'unixdomain', 'recverr')
            return

        try:
            # The forwarder side should have filtered out non-TCP session,
            # so this should be basically impossible.
            if req_session[0].proto != socket.IPPROTO_TCP:
                raise XfroutSessionError('unexpected session protocol: %d' %
                                         req_session[0].proto)
            (sock, local_addr, remote_addr, req_data) = req_session

            # We basically don't expect an exception in the following, but
            # since we perform some low-level system operation we catch any
            # unexpected failures.

            # Start a thread that handles the xfr query.  We'll make it as
            # a daemon thread so if the main thread dies unexpectedly the
            # child thread will be automatically killed.
            th = threading.Thread(target=self.__start_session,
                                  args=(sock, req_data, remote_addr))
            th.daemon = True
            th.start()
        except Exception as ex:
            req_session[0].close()
            logger.error(XFROUT_REQUEST_FAIL, ex)

    def __start_session(self, sock, req_data, remote_addr):
        """Entry point of xfrout session threads."""
        with self.__lock:
            acl = self._acl
            zone_config = self._zone_config
        remote = (sock.family, sock.type, remote_addr)

        # XfroutSession is basically exception free, and takes care of any
        # cleanup on failure, so we just construct it.  The constructor will
        # complete the request.
        XfroutSession(sock.fileno(), req_data, self,
                      bundy.server_common.tsig_keyring.get_keyring(),
                      remote, acl, zone_config, self._counters)

xfrout_server = None

def signal_handler(signal, frame):
    if xfrout_server:
        xfrout_server.shutdown()
        sys.exit(0)

def set_signal_handler():
    signal.signal(signal.SIGTERM, signal_handler)
    signal.signal(signal.SIGINT, signal_handler)

def set_cmd_options(parser):
    parser.add_option("-v", "--verbose", dest="verbose", action="store_true",
            help="display more about what is going on")

def main():
    try:
        global xfrout_server

        parser = OptionParser()
        set_cmd_options(parser)
        (options, args) = parser.parse_args()
        VERBOSE_MODE = options.verbose

        set_signal_handler()
        xfrout_server = XfroutServer()
        xfrout_server.run()
    except KeyboardInterrupt:
        logger.info(XFROUT_STOPPED_BY_KEYBOARD)
    except SessionError as e:
        logger.error(XFROUT_CC_SESSION_ERROR, str(e))
    except ModuleCCSessionError as e:
        logger.error(XFROUT_MODULECC_SESSION_ERROR, str(e))
    except XfroutConfigError as e:
        logger.error(XFROUT_CONFIG_ERROR, str(e))
    except SessionTimeout as e:
        logger.error(XFROUT_CC_SESSION_TIMEOUT_ERROR)

    if xfrout_server:
        xfrout_server.shutdown()

    logger.info(XFROUT_EXITING)

def new_main():
    xfrout = NewXfroutServer()
    sys.exit(xfrout.run('xfrout'))

if '__main__' == __name__:
<<<<<<< HEAD
    #notyet:
    #bundy.util.traceback_handler.traceback_handler(new_main)
    bundy.util.traceback_handler.traceback_handler(main)
=======
    bundy.util.traceback_handler.traceback_handler(new_main)
>>>>>>> 3545c3da
<|MERGE_RESOLUTION|>--- conflicted
+++ resolved
@@ -1554,10 +1554,4 @@
     sys.exit(xfrout.run('xfrout'))
 
 if '__main__' == __name__:
-<<<<<<< HEAD
-    #notyet:
-    #bundy.util.traceback_handler.traceback_handler(new_main)
-    bundy.util.traceback_handler.traceback_handler(main)
-=======
-    bundy.util.traceback_handler.traceback_handler(new_main)
->>>>>>> 3545c3da
+    bundy.util.traceback_handler.traceback_handler(new_main)