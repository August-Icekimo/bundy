# Copyright (C) 2010  Internet Systems Consortium.
#
# Permission to use, copy, modify, and distribute this software for any
# purpose with or without fee is hereby granted, provided that the above
# copyright notice and this permission notice appear in all copies.
#
# THE SOFTWARE IS PROVIDED "AS IS" AND INTERNET SYSTEMS CONSORTIUM
# DISCLAIMS ALL WARRANTIES WITH REGARD TO THIS SOFTWARE INCLUDING ALL
# IMPLIED WARRANTIES OF MERCHANTABILITY AND FITNESS. IN NO EVENT SHALL
# INTERNET SYSTEMS CONSORTIUM BE LIABLE FOR ANY SPECIAL, DIRECT,
# INDIRECT, OR CONSEQUENTIAL DAMAGES OR ANY DAMAGES WHATSOEVER RESULTING
# FROM LOSS OF USE, DATA OR PROFITS, WHETHER IN AN ACTION OF CONTRACT,
# NEGLIGENCE OR OTHER TORTIOUS ACTION, ARISING OUT OF OR IN CONNECTION
# WITH THE USE OR PERFORMANCE OF THIS SOFTWARE.

'''Tests for the XfroutSession and UnixSockServer classes '''


import unittest
import os
from isc.testutils.tsigctx_mock import MockTSIGContext
from isc.cc.session import *
from pydnspp import *
from xfrout import *
import xfrout
<<<<<<< HEAD
import isc.log
=======
import isc.acl.dns
>>>>>>> 66ebc54e

TSIG_KEY = TSIGKey("example.com:SFuWd/q99SzF8Yzd1QbB9g==")

# our fake socket, where we can read and insert messages
class MySocket():
    def __init__(self, family, type):
        self.family = family
        self.type = type
        self.sendqueue = bytearray()

    def connect(self, to):
        pass

    def close(self):
        pass

    def send(self, data):
        self.sendqueue.extend(data);
        return len(data)

    def readsent(self):
        if len(self.sendqueue) >= 2:
            size = 2 + struct.unpack("!H", self.sendqueue[:2])[0]
        else:
            size = 0
        result = self.sendqueue[:size]
        self.sendqueue = self.sendqueue[size:]
        return result

    def read_msg(self):
        sent_data = self.readsent()
        get_msg = Message(Message.PARSE)
        get_msg.from_wire(bytes(sent_data[2:]))
        return get_msg

    def clear_send(self):
        del self.sendqueue[:]

# We subclass the Session class we're testing here, only
# to override the handle() and _send_data() method
class MyXfroutSession(XfroutSession):
    def handle(self):
        pass

    def _send_data(self, sock, data):
        size = len(data)
        total_count = 0
        while total_count < size:
            count = sock.send(data[total_count:])
            total_count += count

class Dbserver:
    def __init__(self):
        self._shutdown_event = threading.Event()
    def get_db_file(self):
        return None
    def decrease_transfers_counter(self):
        pass

class TestXfroutSession(unittest.TestCase):
    def getmsg(self):
        msg = Message(Message.PARSE)
        msg.from_wire(self.mdata)
        return msg

    def create_mock_tsig_ctx(self, error):
        # This helper function creates a MockTSIGContext for a given key
        # and TSIG error to be used as a result of verify (normally faked
        # one)
        mock_ctx = MockTSIGContext(TSIG_KEY)
        mock_ctx.error = error
        return mock_ctx

    def message_has_tsig(self, msg):
        return msg.get_tsig_record() is not None

    def create_request_data_with_tsig(self):
        msg = Message(Message.RENDER)
        query_id = 0x1035
        msg.set_qid(query_id)
        msg.set_opcode(Opcode.QUERY())
        msg.set_rcode(Rcode.NOERROR())
        query_question = Question(Name("example.com."), RRClass.IN(), RRType.AXFR())
        msg.add_question(query_question)

        renderer = MessageRenderer()
        tsig_ctx = MockTSIGContext(TSIG_KEY)
        msg.to_wire(renderer, tsig_ctx)
        reply_data = renderer.get_data()
        return reply_data

    def setUp(self):
        self.sock = MySocket(socket.AF_INET,socket.SOCK_STREAM)
        self.xfrsess = MyXfroutSession(self.sock, None, Dbserver(),
                                       TSIGKeyRing(), ('127.0.0.1', 12345),
                                       # When not testing ACLs, simply accept
                                       isc.acl.dns.REQUEST_LOADER.load(
                                           [{"action": "ACCEPT"}]))
        self.mdata = bytes(b'\xd6=\x00\x00\x00\x01\x00\x00\x00\x00\x00\x00\x07example\x03com\x00\x00\xfc\x00\x01')
        self.soa_record = (4, 3, 'example.com.', 'com.example.', 3600, 'SOA', None, 'master.example.com. admin.example.com. 1234 3600 1800 2419200 7200')

    def test_parse_query_message(self):
        [get_rcode, get_msg] = self.xfrsess._parse_query_message(self.mdata)
        self.assertEqual(get_rcode.to_text(), "NOERROR")

        # tsig signed query message
        request_data = self.create_request_data_with_tsig()
        # BADKEY
        [rcode, msg] = self.xfrsess._parse_query_message(request_data)
        self.assertEqual(rcode.to_text(), "NOTAUTH")
        self.assertTrue(self.xfrsess._tsig_ctx is not None)
        # NOERROR
        self.xfrsess._tsig_key_ring.add(TSIG_KEY)
        [rcode, msg] = self.xfrsess._parse_query_message(request_data)
        self.assertEqual(rcode.to_text(), "NOERROR")
        self.assertTrue(self.xfrsess._tsig_ctx is not None)

        # ACL checks, put some ACL inside
        self.xfrsess._acl = isc.acl.dns.REQUEST_LOADER.load([
            {
                "from": "127.0.0.1",
                "action": "ACCEPT"
            },
            {
                "from": "192.0.2.1",
                "action": "DROP"
            }
        ])
        # Localhost (the default in this test) is accepted
        rcode, msg = self.xfrsess._parse_query_message(self.mdata)
        self.assertEqual(rcode.to_text(), "NOERROR")
        # This should be dropped completely, therefore returning None
        self.xfrsess._remote = ('192.0.2.1', 12345)
        rcode, msg = self.xfrsess._parse_query_message(self.mdata)
        self.assertEqual(None, rcode)
        # This should be refused, therefore REFUSED
        self.xfrsess._remote = ('192.0.2.2', 12345)
        rcode, msg = self.xfrsess._parse_query_message(self.mdata)
        self.assertEqual(rcode.to_text(), "REFUSED")
        # If the TSIG check fails, it should not check ACL
        # (If it checked ACL as well, it would just drop the request)
        self.xfrsess._remote = ('192.0.2.1', 12345)
        self.xfrsess._tsig_key_ring = TSIGKeyRing()
        rcode, msg = self.xfrsess._parse_query_message(request_data)
        self.assertEqual(rcode.to_text(), "NOTAUTH")
        self.assertTrue(self.xfrsess._tsig_ctx is not None)

    def test_get_query_zone_name(self):
        msg = self.getmsg()
        self.assertEqual(self.xfrsess._get_query_zone_name(msg), "example.com.")

    def test_send_data(self):
        self.xfrsess._send_data(self.sock, self.mdata)
        senddata = self.sock.readsent()
        self.assertEqual(senddata, self.mdata)

    def test_reply_xfrout_query_with_error_rcode(self):
        msg = self.getmsg()
        self.xfrsess._reply_query_with_error_rcode(msg, self.sock, Rcode(3))
        get_msg = self.sock.read_msg()
        self.assertEqual(get_msg.get_rcode().to_text(), "NXDOMAIN")

        # tsig signed message
        msg = self.getmsg()
        self.xfrsess._tsig_ctx = self.create_mock_tsig_ctx(TSIGError.NOERROR)
        self.xfrsess._reply_query_with_error_rcode(msg, self.sock, Rcode(3))
        get_msg = self.sock.read_msg()
        self.assertEqual(get_msg.get_rcode().to_text(), "NXDOMAIN")
        self.assertTrue(self.message_has_tsig(get_msg))

    def test_send_message(self):
        msg = self.getmsg()
        msg.make_response()
        # soa record data with different cases
        soa_record = (4, 3, 'Example.com.', 'com.Example.', 3600, 'SOA', None, 'master.Example.com. admin.exAmple.com. 1234 3600 1800 2419200 7200')
        rrset_soa = self.xfrsess._create_rrset_from_db_record(soa_record)
        msg.add_rrset(Message.SECTION_ANSWER, rrset_soa)
        self.xfrsess._send_message(self.sock, msg)
        send_out_data = self.sock.readsent()[2:]

        # CASE_INSENSITIVE compression mode
        render = MessageRenderer();
        render.set_length_limit(XFROUT_MAX_MESSAGE_SIZE)
        msg.to_wire(render)
        self.assertNotEqual(render.get_data(), send_out_data)

        # CASE_SENSITIVE compression mode
        render.clear()
        render.set_compress_mode(MessageRenderer.CASE_SENSITIVE)
        render.set_length_limit(XFROUT_MAX_MESSAGE_SIZE)
        msg.to_wire(render)
        self.assertEqual(render.get_data(), send_out_data)

    def test_clear_message(self):
        msg = self.getmsg()
        qid = msg.get_qid()
        opcode = msg.get_opcode()
        rcode = msg.get_rcode()

        self.xfrsess._clear_message(msg)
        self.assertEqual(msg.get_qid(), qid)
        self.assertEqual(msg.get_opcode(), opcode)
        self.assertEqual(msg.get_rcode(), rcode)
        self.assertTrue(msg.get_header_flag(Message.HEADERFLAG_AA))

    def test_create_rrset_from_db_record(self):
        rrset = self.xfrsess._create_rrset_from_db_record(self.soa_record)
        self.assertEqual(rrset.get_name().to_text(), "example.com.")
        self.assertEqual(rrset.get_class(), RRClass("IN"))
        self.assertEqual(rrset.get_type().to_text(), "SOA")
        rdata = rrset.get_rdata()
        self.assertEqual(rdata[0].to_text(), self.soa_record[7])

    def test_send_message_with_last_soa(self):
        rrset_soa = self.xfrsess._create_rrset_from_db_record(self.soa_record)
        msg = self.getmsg()
        msg.make_response()

        # packet number less than TSIG_SIGN_EVERY_NTH
        packet_neet_not_sign = xfrout.TSIG_SIGN_EVERY_NTH - 1
        self.xfrsess._send_message_with_last_soa(msg, self.sock, rrset_soa,
                                                 0, packet_neet_not_sign)
        get_msg = self.sock.read_msg()
        # tsig context is not exist
        self.assertFalse(self.message_has_tsig(get_msg))

        self.assertEqual(get_msg.get_rr_count(Message.SECTION_QUESTION), 1)
        self.assertEqual(get_msg.get_rr_count(Message.SECTION_ANSWER), 1)
        self.assertEqual(get_msg.get_rr_count(Message.SECTION_AUTHORITY), 0)

        #answer_rrset_iter = section_iter(get_msg, section.ANSWER())
        answer = get_msg.get_section(Message.SECTION_ANSWER)[0]#answer_rrset_iter.get_rrset()
        self.assertEqual(answer.get_name().to_text(), "example.com.")
        self.assertEqual(answer.get_class(), RRClass("IN"))
        self.assertEqual(answer.get_type().to_text(), "SOA")
        rdata = answer.get_rdata()
        self.assertEqual(rdata[0].to_text(), self.soa_record[7])

        # msg is the TSIG_SIGN_EVERY_NTH one
        # sending the message with last soa together
        self.xfrsess._send_message_with_last_soa(msg, self.sock, rrset_soa,
                                                 0, TSIG_SIGN_EVERY_NTH)
        get_msg = self.sock.read_msg()
        # tsig context is not exist
        self.assertFalse(self.message_has_tsig(get_msg))

    def test_send_message_with_last_soa_with_tsig(self):
        # create tsig context
        self.xfrsess._tsig_ctx = self.create_mock_tsig_ctx(TSIGError.NOERROR)

        rrset_soa = self.xfrsess._create_rrset_from_db_record(self.soa_record)
        msg = self.getmsg()
        msg.make_response()

        # packet number less than TSIG_SIGN_EVERY_NTH
        packet_neet_not_sign = xfrout.TSIG_SIGN_EVERY_NTH - 1
        # msg is not the TSIG_SIGN_EVERY_NTH one
        # sending the message with last soa together
        self.xfrsess._send_message_with_last_soa(msg, self.sock, rrset_soa,
                                                 0, packet_neet_not_sign)
        get_msg = self.sock.read_msg()
        self.assertTrue(self.message_has_tsig(get_msg))

        self.assertEqual(get_msg.get_rr_count(Message.SECTION_QUESTION), 1)
        self.assertEqual(get_msg.get_rr_count(Message.SECTION_ANSWER), 1)
        self.assertEqual(get_msg.get_rr_count(Message.SECTION_AUTHORITY), 0)

        # msg is the TSIG_SIGN_EVERY_NTH one
        # sending the message with last soa together
        self.xfrsess._send_message_with_last_soa(msg, self.sock, rrset_soa,
                                                 0, TSIG_SIGN_EVERY_NTH)
        get_msg = self.sock.read_msg()
        self.assertTrue(self.message_has_tsig(get_msg))

    def test_trigger_send_message_with_last_soa(self):
        rrset_a = RRset(Name("example.com"), RRClass.IN(), RRType.A(), RRTTL(3600))
        rrset_a.add_rdata(Rdata(RRType.A(), RRClass.IN(), "192.0.2.1"))
        rrset_soa = self.xfrsess._create_rrset_from_db_record(self.soa_record)

        msg = self.getmsg()
        msg.make_response()
        msg.add_rrset(Message.SECTION_ANSWER, rrset_a)

        # length larger than MAX-len(rrset)
        length_need_split = xfrout.XFROUT_MAX_MESSAGE_SIZE - get_rrset_len(rrset_soa) + 1
        # packet number less than TSIG_SIGN_EVERY_NTH
        packet_neet_not_sign = xfrout.TSIG_SIGN_EVERY_NTH - 1

        # give the function a value that is larger than MAX-len(rrset)
        # this should have triggered the sending of two messages
        # (1 with the rrset we added manually, and 1 that triggered
        # the sending in _with_last_soa)
        self.xfrsess._send_message_with_last_soa(msg, self.sock, rrset_soa, length_need_split,
                                                 packet_neet_not_sign)
        get_msg = self.sock.read_msg()
        self.assertFalse(self.message_has_tsig(get_msg))
        self.assertEqual(get_msg.get_rr_count(Message.SECTION_QUESTION), 1)
        self.assertEqual(get_msg.get_rr_count(Message.SECTION_ANSWER), 1)
        self.assertEqual(get_msg.get_rr_count(Message.SECTION_AUTHORITY), 0)

        answer = get_msg.get_section(Message.SECTION_ANSWER)[0]
        self.assertEqual(answer.get_name().to_text(), "example.com.")
        self.assertEqual(answer.get_class(), RRClass("IN"))
        self.assertEqual(answer.get_type().to_text(), "A")
        rdata = answer.get_rdata()
        self.assertEqual(rdata[0].to_text(), "192.0.2.1")

        get_msg = self.sock.read_msg()
        self.assertFalse(self.message_has_tsig(get_msg))
        self.assertEqual(get_msg.get_rr_count(Message.SECTION_QUESTION), 0)
        self.assertEqual(get_msg.get_rr_count(Message.SECTION_ANSWER), 1)
        self.assertEqual(get_msg.get_rr_count(Message.SECTION_AUTHORITY), 0)

        #answer_rrset_iter = section_iter(get_msg, Message.SECTION_ANSWER)
        answer = get_msg.get_section(Message.SECTION_ANSWER)[0]
        self.assertEqual(answer.get_name().to_text(), "example.com.")
        self.assertEqual(answer.get_class(), RRClass("IN"))
        self.assertEqual(answer.get_type().to_text(), "SOA")
        rdata = answer.get_rdata()
        self.assertEqual(rdata[0].to_text(), self.soa_record[7])

        # and it should not have sent anything else
        self.assertEqual(0, len(self.sock.sendqueue))

    def test_trigger_send_message_with_last_soa_with_tsig(self):
        self.xfrsess._tsig_ctx = self.create_mock_tsig_ctx(TSIGError.NOERROR)
        rrset_soa = self.xfrsess._create_rrset_from_db_record(self.soa_record)
        msg = self.getmsg()
        msg.make_response()
        msg.add_rrset(Message.SECTION_ANSWER, rrset_soa)

        # length larger than MAX-len(rrset)
        length_need_split = xfrout.XFROUT_MAX_MESSAGE_SIZE - get_rrset_len(rrset_soa) + 1
        # packet number less than TSIG_SIGN_EVERY_NTH
        packet_neet_not_sign = xfrout.TSIG_SIGN_EVERY_NTH - 1

        # give the function a value that is larger than MAX-len(rrset)
        # this should have triggered the sending of two messages
        # (1 with the rrset we added manually, and 1 that triggered
        # the sending in _with_last_soa)
        self.xfrsess._send_message_with_last_soa(msg, self.sock, rrset_soa, length_need_split,
                                                 packet_neet_not_sign)
        get_msg = self.sock.read_msg()
        # msg is not the TSIG_SIGN_EVERY_NTH one, it shouldn't be tsig signed
        self.assertFalse(self.message_has_tsig(get_msg))
        # the last packet should be tsig signed
        get_msg = self.sock.read_msg()
        self.assertTrue(self.message_has_tsig(get_msg))
        # and it should not have sent anything else
        self.assertEqual(0, len(self.sock.sendqueue))


        # msg is the TSIG_SIGN_EVERY_NTH one, it should be tsig signed
        self.xfrsess._send_message_with_last_soa(msg, self.sock, rrset_soa, length_need_split,
                                                 xfrout.TSIG_SIGN_EVERY_NTH)
        get_msg = self.sock.read_msg()
        self.assertTrue(self.message_has_tsig(get_msg))
        # the last packet should be tsig signed
        get_msg = self.sock.read_msg()
        self.assertTrue(self.message_has_tsig(get_msg))
        # and it should not have sent anything else
        self.assertEqual(0, len(self.sock.sendqueue))

    def test_get_rrset_len(self):
        rrset_soa = self.xfrsess._create_rrset_from_db_record(self.soa_record)
        self.assertEqual(82, get_rrset_len(rrset_soa))

    def test_zone_has_soa(self):
        global sqlite3_ds
        def mydb1(zone, file):
            return True
        sqlite3_ds.get_zone_soa = mydb1
        self.assertTrue(self.xfrsess._zone_has_soa(""))
        def mydb2(zone, file):
            return False
        sqlite3_ds.get_zone_soa = mydb2
        self.assertFalse(self.xfrsess._zone_has_soa(""))

    def test_zone_exist(self):
        global sqlite3_ds
        def zone_exist(zone, file):
            return zone
        sqlite3_ds.zone_exist = zone_exist
        self.assertTrue(self.xfrsess._zone_exist(True))
        self.assertFalse(self.xfrsess._zone_exist(False))

    def test_check_xfrout_available(self):
        def zone_exist(zone):
            return zone
        def zone_has_soa(zone):
            return (not zone)
        self.xfrsess._zone_exist = zone_exist
        self.xfrsess._zone_has_soa = zone_has_soa
        self.assertEqual(self.xfrsess._check_xfrout_available(False).to_text(), "NOTAUTH")
        self.assertEqual(self.xfrsess._check_xfrout_available(True).to_text(), "SERVFAIL")

        def zone_empty(zone):
            return zone
        self.xfrsess._zone_has_soa = zone_empty
        def false_func():
            return False
        self.xfrsess._server.increase_transfers_counter = false_func
        self.assertEqual(self.xfrsess._check_xfrout_available(True).to_text(), "REFUSED")
        def true_func():
            return True
        self.xfrsess._server.increase_transfers_counter = true_func
        self.assertEqual(self.xfrsess._check_xfrout_available(True).to_text(), "NOERROR")

    def test_dns_xfrout_start_formerror(self):
        # formerror
        self.xfrsess.dns_xfrout_start(self.sock, b"\xd6=\x00\x00\x00\x01\x00")
        sent_data = self.sock.readsent()
        self.assertEqual(len(sent_data), 0)

    def default(self, param):
        return "example.com"

    def test_dns_xfrout_start_notauth(self):
        self.xfrsess._get_query_zone_name = self.default
        def notauth(formpara):
            return Rcode.NOTAUTH()
        self.xfrsess._check_xfrout_available = notauth
        self.xfrsess.dns_xfrout_start(self.sock, self.mdata)
        get_msg = self.sock.read_msg()
        self.assertEqual(get_msg.get_rcode().to_text(), "NOTAUTH")

    def test_dns_xfrout_start_noerror(self):
        self.xfrsess._get_query_zone_name = self.default
        def noerror(form):
            return Rcode.NOERROR()
        self.xfrsess._check_xfrout_available = noerror

        def myreply(msg, sock, zonename):
            self.sock.send(b"success")

        self.xfrsess._reply_xfrout_query = myreply
        self.xfrsess.dns_xfrout_start(self.sock, self.mdata)
        self.assertEqual(self.sock.readsent(), b"success")

    def test_reply_xfrout_query_noerror(self):
        global sqlite3_ds
        def get_zone_soa(zonename, file):
            return self.soa_record

        def get_zone_datas(zone, file):
            return [self.soa_record]

        sqlite3_ds.get_zone_soa = get_zone_soa
        sqlite3_ds.get_zone_datas = get_zone_datas
        self.xfrsess._reply_xfrout_query(self.getmsg(), self.sock, "example.com.")
        reply_msg = self.sock.read_msg()
        self.assertEqual(reply_msg.get_rr_count(Message.SECTION_ANSWER), 2)

    def test_reply_xfrout_query_noerror_with_tsig(self):
        rrset_data = (4, 3, 'a.example.com.', 'com.example.', 3600, 'A', None, '192.168.1.1')
        global sqlite3_ds
        global xfrout
        def get_zone_soa(zonename, file):
            return self.soa_record

        def get_zone_datas(zone, file):
            zone_rrsets = []
            for i in range(0, 100):
                zone_rrsets.insert(i, rrset_data)
            return zone_rrsets

        def get_rrset_len(rrset):
            return 65520

        sqlite3_ds.get_zone_soa = get_zone_soa
        sqlite3_ds.get_zone_datas = get_zone_datas
        xfrout.get_rrset_len = get_rrset_len

        self.xfrsess._tsig_ctx = self.create_mock_tsig_ctx(TSIGError.NOERROR)
        self.xfrsess._reply_xfrout_query(self.getmsg(), self.sock, "example.com.")

        # tsig signed first package
        reply_msg = self.sock.read_msg()
        self.assertEqual(reply_msg.get_rr_count(Message.SECTION_ANSWER), 1)
        self.assertTrue(self.message_has_tsig(reply_msg))
        # (TSIG_SIGN_EVERY_NTH - 1) packets have no tsig
        for i in range(0, xfrout.TSIG_SIGN_EVERY_NTH - 1):
            reply_msg = self.sock.read_msg()
            self.assertFalse(self.message_has_tsig(reply_msg))
        # TSIG_SIGN_EVERY_NTH packet has tsig
        reply_msg = self.sock.read_msg()
        self.assertTrue(self.message_has_tsig(reply_msg))

        for i in range(0, 100 - TSIG_SIGN_EVERY_NTH):
            reply_msg = self.sock.read_msg()
            self.assertFalse(self.message_has_tsig(reply_msg))
        # tsig signed last package
        reply_msg = self.sock.read_msg()
        self.assertTrue(self.message_has_tsig(reply_msg))

        # and it should not have sent anything else
        self.assertEqual(0, len(self.sock.sendqueue))

class MyCCSession():
    def __init__(self):
        pass

    def get_remote_config_value(self, module_name, identifier):
        if module_name == "Auth" and identifier == "database_file":
            return "initdb.file", False
        else:
            return "unknown", False


class MyUnixSockServer(UnixSockServer):
    def __init__(self):
        self._shutdown_event = threading.Event()
        self._max_transfers_out = 10
        self._cc = MyCCSession()
        self._common_init()

class TestUnixSockServer(unittest.TestCase):
    def setUp(self):
        self.write_sock, self.read_sock = socket.socketpair()
        self.unix = MyUnixSockServer()

    def test_guess_remote(self):
        """Test we can guess the remote endpoint when we have only the
           file descriptor. This is needed, because we get only that one
           from auth."""
        # We test with UDP, as it can be "connected" without other
        # endpoint
        sock = socket.socket(socket.AF_INET, socket.SOCK_DGRAM)
        sock.connect(('127.0.0.1', 12345))
        self.assertEqual(('127.0.0.1', 12345),
                         self.unix._guess_remote(sock.fileno()))
        if socket.has_ipv6:
            # Don't check IPv6 address on hosts not supporting them
            sock = socket.socket(socket.AF_INET6, socket.SOCK_DGRAM)
            sock.connect(('::1', 12345))
            self.assertEqual(('::1', 12345, 0, 0),
                             self.unix._guess_remote(sock.fileno()))
            # Try when pretending there's no IPv6 support
            # (No need to pretend when there's really no IPv6)
            xfrout.socket.has_ipv6 = False
            sock = socket.socket(socket.AF_INET, socket.SOCK_DGRAM)
            sock.connect(('127.0.0.1', 12345))
            self.assertEqual(('127.0.0.1', 12345),
                             self.unix._guess_remote(sock.fileno()))
            # Return it back
            xfrout.socket.has_ipv6 = True

    def test_receive_query_message(self):
        send_msg = b"\xd6=\x00\x00\x00\x01\x00"
        msg_len = struct.pack('H', socket.htons(len(send_msg)))
        self.write_sock.send(msg_len)
        self.write_sock.send(send_msg)
        recv_msg = self.unix._receive_query_message(self.read_sock)
        self.assertEqual(recv_msg, send_msg)

    def check_default_ACL(self):
        context = isc.acl.dns.RequestContext(socket.getaddrinfo("127.0.0.1",
                                             1234, 0, 0, 0,
                                             socket.AI_NUMERICHOST)[0][4])
        self.assertEqual(isc.acl.acl.ACCEPT, self.unix._acl.execute(context))

    def check_loaded_ACL(self):
        context = isc.acl.dns.RequestContext(socket.getaddrinfo("127.0.0.1",
                                             1234, 0, 0, 0,
                                             socket.AI_NUMERICHOST)[0][4])
        self.assertEqual(isc.acl.acl.ACCEPT, self.unix._acl.execute(context))
        context = isc.acl.dns.RequestContext(socket.getaddrinfo("192.0.2.1",
                                             1234, 0, 0, 0,
                                             socket.AI_NUMERICHOST)[0][4])
        self.assertEqual(isc.acl.acl.REJECT, self.unix._acl.execute(context))

    def test_update_config_data(self):
        self.check_default_ACL()
        tsig_key_str = 'example.com:SFuWd/q99SzF8Yzd1QbB9g=='
        tsig_key_list = [tsig_key_str]
        bad_key_list = ['bad..example.com:SFuWd/q99SzF8Yzd1QbB9g==']
        self.unix.update_config_data({'transfers_out':10 })
        self.assertEqual(self.unix._max_transfers_out, 10)
        self.assertTrue(self.unix.tsig_key_ring is not None)
        self.check_default_ACL()

        self.unix.update_config_data({'transfers_out':9,
                                      'tsig_key_ring':tsig_key_list})
        self.assertEqual(self.unix._max_transfers_out, 9)
        self.assertEqual(self.unix.tsig_key_ring.size(), 1)
        self.unix.tsig_key_ring.remove(Name("example.com."))
        self.assertEqual(self.unix.tsig_key_ring.size(), 0)

        # bad tsig key
        config_data = {'transfers_out':9, 'tsig_key_ring': bad_key_list}
        self.assertRaises(None, self.unix.update_config_data(config_data))
        self.assertEqual(self.unix.tsig_key_ring.size(), 0)

        # Load the ACL
        self.unix.update_config_data({'query_acl': [{'from': '127.0.0.1',
                                               'action': 'ACCEPT'}]})
        self.check_loaded_ACL()
        # Pass a wrong data there and check it does not replace the old one
        self.assertRaises(isc.acl.acl.LoaderError,
                          self.unix.update_config_data,
                          {'query_acl': ['Something bad']})
        self.check_loaded_ACL()

    def test_get_db_file(self):
        self.assertEqual(self.unix.get_db_file(), "initdb.file")

    def test_increase_transfers_counter(self):
        self.unix._max_transfers_out = 10
        count = self.unix._transfers_counter
        self.assertEqual(self.unix.increase_transfers_counter(), True)
        self.assertEqual(count + 1, self.unix._transfers_counter)

        self.unix._max_transfers_out = 0
        count = self.unix._transfers_counter
        self.assertEqual(self.unix.increase_transfers_counter(), False)
        self.assertEqual(count, self.unix._transfers_counter)

    def test_decrease_transfers_counter(self):
        count = self.unix._transfers_counter
        self.unix.decrease_transfers_counter()
        self.assertEqual(count - 1, self.unix._transfers_counter)

    def _remove_file(self, sock_file):
        try:
            os.remove(sock_file)
        except OSError:
            pass

    def test_sock_file_in_use_file_exist(self):
        sock_file = 'temp.sock.file'
        self._remove_file(sock_file)
        self.assertFalse(self.unix._sock_file_in_use(sock_file))
        self.assertFalse(os.path.exists(sock_file))

    def test_sock_file_in_use_file_not_exist(self):
        self.assertFalse(self.unix._sock_file_in_use('temp.sock.file'))

    def _start_unix_sock_server(self, sock_file):
        serv = ThreadingUnixStreamServer(sock_file, BaseRequestHandler)
        serv_thread = threading.Thread(target=serv.serve_forever)
        serv_thread.setDaemon(True)
        serv_thread.start()

    def test_sock_file_in_use(self):
        sock_file = 'temp.sock.file'
        self._remove_file(sock_file)
        self.assertFalse(self.unix._sock_file_in_use(sock_file))
        self._start_unix_sock_server(sock_file)

        old_stdout = sys.stdout
        sys.stdout = open(os.devnull, 'w')
        self.assertTrue(self.unix._sock_file_in_use(sock_file))
        sys.stdout = old_stdout

    def test_remove_unused_sock_file_in_use(self):
        sock_file = 'temp.sock.file'
        self._remove_file(sock_file)
        self.assertFalse(self.unix._sock_file_in_use(sock_file))
        self._start_unix_sock_server(sock_file)
        old_stdout = sys.stdout
        sys.stdout = open(os.devnull, 'w')
        try:
            self.unix._remove_unused_sock_file(sock_file)
        except SystemExit:
            pass
        else:
            # This should never happen
            self.assertTrue(False)

        sys.stdout = old_stdout

    def test_remove_unused_sock_file_dir(self):
        import tempfile
        dir_name = tempfile.mkdtemp()
        old_stdout = sys.stdout
        sys.stdout = open(os.devnull, 'w')
        try:
            self.unix._remove_unused_sock_file(dir_name)
        except SystemExit:
            pass
        else:
            # This should never happen
            self.assertTrue(False)

        sys.stdout = old_stdout
        os.rmdir(dir_name)

class TestInitialization(unittest.TestCase):
    def setEnv(self, name, value):
        if value is None:
            if name in os.environ:
                del os.environ[name]
        else:
            os.environ[name] = value

    def setUp(self):
        self._oldSocket = os.getenv("BIND10_XFROUT_SOCKET_FILE")
        self._oldFromBuild = os.getenv("B10_FROM_BUILD")

    def tearDown(self):
        self.setEnv("B10_FROM_BUILD", self._oldFromBuild)
        self.setEnv("BIND10_XFROUT_SOCKET_FILE", self._oldSocket)
        # Make sure even the computed values are back
        xfrout.init_paths()

    def testNoEnv(self):
        self.setEnv("B10_FROM_BUILD", None)
        self.setEnv("BIND10_XFROUT_SOCKET_FILE", None)
        xfrout.init_paths()
        self.assertEqual(xfrout.UNIX_SOCKET_FILE,
                         "@@LOCALSTATEDIR@@/auth_xfrout_conn")

    def testProvidedSocket(self):
        self.setEnv("B10_FROM_BUILD", None)
        self.setEnv("BIND10_XFROUT_SOCKET_FILE", "The/Socket/File")
        xfrout.init_paths()
        self.assertEqual(xfrout.UNIX_SOCKET_FILE, "The/Socket/File")

if __name__== "__main__":
    isc.log.resetUnitTestRootLogger()
    unittest.main()<|MERGE_RESOLUTION|>--- conflicted
+++ resolved
@@ -23,11 +23,8 @@
 from pydnspp import *
 from xfrout import *
 import xfrout
-<<<<<<< HEAD
 import isc.log
-=======
 import isc.acl.dns
->>>>>>> 66ebc54e
 
 TSIG_KEY = TSIGKey("example.com:SFuWd/q99SzF8Yzd1QbB9g==")
 
