#!@PYTHON@

# Copyright (C) 2009-2013  Internet Systems Consortium.
#
# Permission to use, copy, modify, and distribute this software for any
# purpose with or without fee is hereby granted, provided that the above
# copyright notice and this permission notice appear in all copies.
#
# THE SOFTWARE IS PROVIDED "AS IS" AND INTERNET SYSTEMS CONSORTIUM
# DISCLAIMS ALL WARRANTIES WITH REGARD TO THIS SOFTWARE INCLUDING ALL
# IMPLIED WARRANTIES OF MERCHANTABILITY AND FITNESS. IN NO EVENT SHALL
# INTERNET SYSTEMS CONSORTIUM BE LIABLE FOR ANY SPECIAL, DIRECT,
# INDIRECT, OR CONSEQUENTIAL DAMAGES OR ANY DAMAGES WHATSOEVER RESULTING
# FROM LOSS OF USE, DATA OR PROFITS, WHETHER IN AN ACTION OF CONTRACT,
# NEGLIGENCE OR OTHER TORTIOUS ACTION, ARISING OUT OF OR IN CONNECTION
# WITH THE USE OR PERFORMANCE OF THIS SOFTWARE.

import sys; sys.path.append ('@@PYTHONPATH@@')
import os
import signal
import bundy
import asyncore
import struct
import threading
import socket
import random
import time
from functools import reduce
from optparse import OptionParser, OptionValueError
from bundy.config.ccsession import *
from bundy.statistics.dns import Counters
from bundy.notify import notify_out
import bundy.util.process
import bundy.util.traceback_handler
from bundy.util.address_formatter import AddressFormatter
from bundy.datasrc import DataSourceClient, ZoneFinder
import bundy.net.parse
from bundy.xfrin.diff import Diff
from bundy.server_common.tsig_keyring import init_keyring, get_keyring
from bundy.server_common.datasrc_clients_mgr import DataSrcClientsMgr, ConfigError
from bundy.log_messages.xfrin_messages import *
from bundy.dns import *
from bundy.cc.proto_defs import CC_PAYLOAD_NOTIFICATION, CC_GROUP_NOTIFICATION_PREFIX

bundy.log.init("bundy-xfrin", buffer=True)
logger = bundy.log.Logger("xfrin")

# Pending system-wide debug level definitions, the ones we
# use here are hardcoded for now
DBG_PROCESS = logger.DBGLVL_TRACE_BASIC
DBG_COMMANDS = logger.DBGLVL_TRACE_DETAIL

bundy.util.process.rename()

# If BUNDY_FROM_BUILD or BUNDY_FROM_SOURCE is set in the environment, we
# use data files from a directory relative to that, otherwise we use
# the ones installed on the system
SPECFILE_PATH = "@datadir@/@PACKAGE@"\
    .replace("${datarootdir}", "@datarootdir@")\
    .replace("${prefix}", "@prefix@")
if "BUNDY_FROM_SOURCE" in os.environ:
    SPECFILE_PATH = os.environ["BUNDY_FROM_SOURCE"] + "/src/bin/xfrin"
SPECFILE_LOCATION = SPECFILE_PATH + "/xfrin.spec"

XFROUT_MODULE_NAME = 'Xfrout'

# Remote module and identifiers (according to their spec files)
ZONE_MANAGER_MODULE_NAME = 'Zonemgr'

REFRESH_FROM_ZONEMGR = 'refresh_from_zonemgr'

# Constants for debug levels.
DBG_XFRIN_TRACE = logger.DBGLVL_TRACE_BASIC

# These two default are currently hard-coded. For config this isn't
# necessary, but we need these defaults for optional command arguments
# (TODO: have similar support to get default values for command
# arguments as we do for config options)
DEFAULT_MASTER_PORT = 53
DEFAULT_ZONE_CLASS = RRClass.IN

__version__ = 'BUNDY'

# Internal result codes of an xfr session
XFRIN_OK = 0                    # normal success
XFRIN_FAIL = 1                  # general failure (internal/external)

class XfrinException(Exception):
    pass

class XfrinProtocolError(Exception):
    '''An exception raised for errors encountered in xfrin protocol handling.
    '''
    pass

class XfrinZoneError(Exception):
    '''
    An exception raised when the received zone is broken enough to be unusable.
    '''
    pass

class XfrinZoneUptodate(Exception):
    '''
    Thrown when the zone is already up to date, so there's no need to download
    the zone. This is not really an error case (but it's still an exceptional
    condition and the control flow is different than usual).
    '''
    pass

class XfrinZoneInfoException(Exception):
    """This exception is raised if there is an error in the given
       configuration (part), or when a command does not have a required
       argument or has bad arguments, for instance when the zone's master
       address is not a valid IP address, when the zone does not
       have a name, or when multiple settings are given for the same
       zone."""
    pass

def _check_zone_name(zone_name_str):
    """Checks if the given zone name is a valid domain name, and returns
    it as a Name object. Raises an XfrinException if it is not."""
    try:
        # In the _zones dict, part of the key is the zone name,
        # but due to a limitation in the Name class, we
        # cannot directly use it as a dict key, and we use to_text()
        #
        # Downcase the name here for that reason.
        return Name(zone_name_str, True)
    except (EmptyLabel, TooLongLabel, BadLabelType, BadEscape,
            TooLongName, IncompleteName) as ne:
        raise XfrinZoneInfoException("bad zone name: " + zone_name_str + " (" + str(ne) + ")")

def _check_zone_class(zone_class_str):
    """If the given argument is a string: checks if the given class is
       a valid one, and returns an RRClass object if so.
       Raises XfrinZoneInfoException if not.
       If it is None, this function returns the default RRClass.IN"""
    if zone_class_str is None:
        return DEFAULT_ZONE_CLASS
    try:
        return RRClass(zone_class_str)
    except InvalidRRClass as irce:
        raise XfrinZoneInfoException("bad zone class: " + zone_class_str + " (" + str(irce) + ")")

def format_zone_str(zone_name, zone_class):
    """Helper function to format a zone name and class as a string of
       the form '<name>/<class>'.
       Parameters:
       zone_name (bundy.dns.Name) name to format
       zone_class (bundy.dns.RRClass) class to format
    """
    return zone_name.to_text(True) + '/' + str(zone_class)

def format_addrinfo(addrinfo):
    """Helper function to format the addrinfo as a string of the form
       <addr>:<port> (for IPv4) or [<addr>]:port (for IPv6). For unix domain
       sockets, and unknown address families, it returns a basic string
       conversion of the third element of the passed tuple.
       Parameters:
       addrinfo: a 3-tuple consisting of address family, socket type, and,
                 depending on the family, either a 2-tuple with the address
                 and port, or a filename
    """
    try:
        if addrinfo[0] == socket.AF_INET:
            return str(addrinfo[2][0]) + ":" + str(addrinfo[2][1])
        elif addrinfo[0] == socket.AF_INET6:
            return "[" + str(addrinfo[2][0]) + "]:" + str(addrinfo[2][1])
        else:
            return str(addrinfo[2])
    except IndexError:
        raise TypeError("addrinfo argument to format_addrinfo() does not "
                        "appear to be consisting of (family, socktype, (addr, port))")

def get_soa_serial(soa_rdata):
    '''Extract the serial field of SOA RDATA and return it as a Serial object.

    We don't have to be very efficient here, so we first dump the entire RDATA
    as a string and convert the first corresponding field.  This should be
    sufficient in practice, but may not always work when the MNAME or RNAME
    contains an (escaped) space character in their labels.  Ideally there
    should be a more direct and convenient way to get access to the SOA
    fields.
    '''
    return Serial(int(soa_rdata.to_text().split()[2]))

class XfrinState:
    '''
    The states of the incoming *XFR state machine.

    We (will) handle both IXFR and AXFR with a single integrated state
    machine because they cannot be distinguished immediately - an AXFR
    response to an IXFR request can only be detected when the first two (2)
    response RRs have already been received.

    The following diagram summarizes the state transition.  After sending
    the query, xfrin starts the process with the InitialSOA state (all
    IXFR/AXFR response begins with an SOA).  When it reaches IXFREnd
    or AXFREnd, the process successfully completes.

                             (AXFR or
            (recv SOA)        AXFR-style IXFR)  (SOA, add)
    InitialSOA------->FirstData------------->AXFR--------->AXFREnd
         |                |                  |  ^         (post xfr
         |(IXFR &&        |                  |  |        checks, then
         | recv SOA       |                  +--+        commit)
         | not new)       |            (non SOA, add)
         V                |
    IXFRUptodate          |                     (non SOA, delete)
               (pure IXFR,|                           +-------+
            keep handling)|             (Delete SOA)  V       |
                          + ->IXFRDeleteSOA------>IXFRDelete--+
                                   ^                   |
                (see SOA, not end, |          (see SOA)|
            commit, keep handling) |                   |
                                   |                   V
                      +---------IXFRAdd<----------+IXFRAddSOA
        (non SOA, add)|         ^  |    (Add SOA)
                      ----------+  |
                                   |(see SOA w/ end serial, commit changes)
                                   V
                                IXFREnd

    Note that changes are committed for every "difference sequence"
    (i.e. changes for one SOA update).  This means when an IXFR response
    contains multiple difference sequences and something goes wrong
    after several commits, these changes have been published and visible
    to clients even if the IXFR session is subsequently aborted.
    It is not clear if this is valid in terms of the protocol specification.
    Section 4 of RFC 1995 states:

       An IXFR client, should only replace an older version with a newer
       version after all the differences have been successfully processed.

    If this "replacement" is for the changes of one difference sequence
    and "all the differences" mean the changes for that sequence, this
    implementation strictly follows what RFC states.  If this is for
    the entire IXFR response (that may contain multiple sequences),
    we should implement it with one big transaction and one final commit
    at the very end.

    For now, we implement it with multiple smaller commits for two
    reasons.  First, this is what BIND 9 does, and we generally port
    the implementation logic here.  BIND 9 has been supporting IXFR
    for many years, so the fact that it still behaves this way
    probably means it at least doesn't cause a severe operational
    problem in practice.  Second, especially because BUNDY would
    often uses a database backend, a larger transaction could cause an
    undesirable effects, e.g. suspending normal lookups for a longer
    period depending on the characteristics of the database.  Even if
    we find something wrong in a later sequeunce and abort the
    session, we can start another incremental update from what has
    been validated, or we can switch to AXFR to replace the zone
    completely.

    This implementation uses the state design pattern, where each state
    is represented as a subclass of the base XfrinState class.  Each concrete
    subclass of XfrinState is assumed to define two methods: handle_rr() and
    finish_message().  These methods handle specific part of XFR protocols
    and (if necessary) perform the state transition.

    Conceptually, XfrinState and its subclasses are a "friend" of
    XfrinConnection and are assumed to be allowed to access its internal
    information (even though Python does not have a strict access control
    between different classes).

    The XfrinState and its subclasses are designed to be stateless, and
    can be used as singleton objects.  For now, however, we always instantiate
    a new object for every state transition, partly because the introduction
    of singleton will make a code bit complicated, and partly because
    the overhead of object instantiation wouldn't be significant for xfrin.

    '''
    def set_xfrstate(self, conn, new_state):
        '''Set the XfrConnection to a given new state.

        As a "friend" class, this method intentionally gets access to the
        connection's "private" method.

        '''
        conn._XfrinConnection__set_xfrstate(new_state)

    def handle_rr(self, conn):
        '''Handle one RR of an XFR response message.

        Depending on the state, the RR is generally added or deleted in the
        corresponding data source, or in some special cases indicates
        a specifi transition, such as starting a new IXFR difference
        sequence or completing the session.

        All subclass has their specific behaviors for this method, so
        there is no default definition.  If the base class version
        is called, it's a bug of the caller, and it's notified via
        an XfrinException exception.

        This method returns a boolean value: True if the given RR was
        fully handled and the caller should go to the next RR; False
        if the caller needs to call this method with the (possibly) new
        state for the same RR again.

        '''
        raise XfrinException("Internal bug: " +
                             "XfrinState.handle_rr() called directly")

    def finish_message(self, conn):
        '''Perform any final processing after handling all RRs of a response.

        This method then returns a boolean indicating whether to continue
        receiving the message.  Unless it's in the end of the entire XFR
        session, we should continue, so this default method simply returns
        True.

        '''
        return True

class XfrinInitialSOA(XfrinState):
    def handle_rr(self, conn, rr):
        if rr.get_type() != RRType.SOA:
            raise XfrinProtocolError('First RR in zone transfer must be SOA ('
                                     + rr.get_type().to_text() + ' received)')
        conn._end_serial = get_soa_serial(rr.get_rdata()[0])

        if conn._request_type == RRType.IXFR and \
                conn._end_serial <= conn._request_serial:
            logger.info(XFRIN_IXFR_UPTODATE, conn.zone_str(),
                        conn._request_serial, conn._end_serial)
            self.set_xfrstate(conn, XfrinIXFRUptodate())
        else:
            self.set_xfrstate(conn, XfrinFirstData())

        return True

class XfrinFirstData(XfrinState):
    def handle_rr(self, conn, rr):
        '''Handle the first RR after initial SOA in an XFR session.

        This state happens exactly once in an XFR session, where
        we decide whether it's incremental update ("real" IXFR) or
        non incremental update (AXFR or AXFR-style IXFR).
        If we initiated IXFR and the transfer begins with two SOAs
        (the serial of the second one being equal to our serial),
        it's incremental; otherwise it's non incremental.

        This method always return False (unlike many other handle_rr()
        methods) because this first RR must be examined again in the
        determined update context.

        Note that in the non incremental case the RR should normally be
        something other SOA, but it's still possible it's an SOA with a
        different serial than ours.  The only possible interpretation at
        this point is that it's non incremental update that only consists
        of the SOA RR.  It will result in broken zone (for example, it
        wouldn't even contain an apex NS) and should be rejected at post
        XFR processing, but in terms of the XFR session processing we
        accept it and move forward.

        Note further that, in the half-broken SOA-only transfer case,
        these two SOAs are supposed to be the same as stated in Section 2.2
        of RFC 5936.  We don't check that condition here, either; we'll
        leave whether and how to deal with that situation to the end of
        the processing of non incremental update.  See also a related
        discussion at the IETF dnsext wg:
        http://www.ietf.org/mail-archive/web/dnsext/current/msg07908.html

        '''
        if conn._request_type == RRType.IXFR and \
                rr.get_type() == RRType.SOA and \
                conn._request_serial == get_soa_serial(rr.get_rdata()[0]):
            logger.debug(DBG_XFRIN_TRACE, XFRIN_GOT_INCREMENTAL_RESP,
                         conn.zone_str())
            conn._diff = None # Will be created on-demand
            self.set_xfrstate(conn, XfrinIXFRDeleteSOA())
        else:
            logger.debug(DBG_XFRIN_TRACE, XFRIN_GOT_NONINCREMENTAL_RESP,
                 conn.zone_str())
            # We are now going to add RRs to the new zone.  We need create
            # a Diff object.  It will be used throughtout the XFR session.
            conn._diff = Diff(conn._datasrc_client, conn._zone_name, True)
            self.set_xfrstate(conn, XfrinAXFR())
        return False

class XfrinIXFRDeleteSOA(XfrinState):
    def handle_rr(self, conn, rr):
        if rr.get_type() != RRType.SOA:
            # this shouldn't happen; should this occur it means an internal
            # bug.
            raise XfrinException(rr.get_type().to_text() +
                                 ' RR is given in IXFRDeleteSOA state')
        # This is the beginning state of one difference sequence (changes
        # for one SOA update).  We may need to create a new Diff object now.
        # Note also that we (unconditionally) enable journaling here.  The
        # Diff constructor may internally disable it, however, if the
        # underlying data source doesn't support journaling.
        if conn._diff is None:
            conn._diff = Diff(conn._datasrc_client, conn._zone_name, False,
                              True)
        conn._diff.delete_data(rr)
        self.set_xfrstate(conn, XfrinIXFRDelete())
        conn.get_transfer_stats().ixfr_deletion_count += 1
        return True

class XfrinIXFRDelete(XfrinState):
    def handle_rr(self, conn, rr):
        if rr.get_type() == RRType.SOA:
            # This is the only place where current_serial is set
            conn._current_serial = get_soa_serial(rr.get_rdata()[0])
            self.set_xfrstate(conn, XfrinIXFRAddSOA())
            return False
        conn._diff.delete_data(rr)
        conn.get_transfer_stats().ixfr_deletion_count += 1
        return True

class XfrinIXFRAddSOA(XfrinState):
    def handle_rr(self, conn, rr):
        if rr.get_type() != RRType.SOA:
            # this shouldn't happen; should this occur it means an internal
            # bug.
            raise XfrinException(rr.get_type().to_text() +
                                 ' RR is given in IXFRAddSOA state')
        conn._diff.add_data(rr)
        self.set_xfrstate(conn, XfrinIXFRAdd())
        conn.get_transfer_stats().ixfr_addition_count += 1
        return True

class XfrinIXFRAdd(XfrinState):
    def handle_rr(self, conn, rr):
        if rr.get_type() == RRType.SOA:
            # This SOA marks the end of a difference sequence
            conn.get_transfer_stats().ixfr_changeset_count += 1
            soa_serial = get_soa_serial(rr.get_rdata()[0])
            if soa_serial == conn._end_serial:
                # The final part is there. Finish the transfer by
                # checking the last TSIG (if required), the zone data and
                # committing.
                conn.finish_transfer()
                self.set_xfrstate(conn, XfrinIXFREnd())
                return True
            elif soa_serial != conn._current_serial:
                raise XfrinProtocolError('IXFR out of sync: expected ' +
                                         'serial ' +
                                         str(conn._current_serial) +
                                         ', got ' + str(soa_serial))
            else:
                # Apply a change to the database. But don't commit it yet,
                # we can't know if the message is/will be properly signed.
                # A complete commit will happen after the last bit.
                conn._diff.apply()
                self.set_xfrstate(conn, XfrinIXFRDeleteSOA())
                return False
        conn._diff.add_data(rr)
        conn.get_transfer_stats().ixfr_addition_count += 1
        return True

class XfrinIXFREnd(XfrinState):
    def handle_rr(self, conn, rr):
        raise XfrinProtocolError('Extra data after the end of IXFR diffs: ' +
                                 rr.to_text())

    def finish_message(self, conn):
        '''Final processing after processing an entire IXFR session.

        There will be more actions here, but for now we simply return False,
        indicating there will be no more message to receive.

        '''
        return False

class XfrinIXFRUptodate(XfrinState):
    def handle_rr(self, conn, rr):
        raise XfrinProtocolError('Extra data after single IXFR response ' +
                                 rr.to_text())

    def finish_message(self, conn):
        raise XfrinZoneUptodate

class XfrinAXFR(XfrinState):
    def handle_rr(self, conn, rr):
        """
        Handle the RR by putting it into the zone.
        """
        conn._diff.add_data(rr)
        if rr.get_type() == RRType.SOA:
            # SOA means end.  Don't commit it yet - we need to perform
            # post-transfer checks

            soa_serial = get_soa_serial(rr.get_rdata()[0])
            if conn._end_serial != soa_serial:
                logger.warn(XFRIN_AXFR_INCONSISTENT_SOA, conn.zone_str(),
                            conn._end_serial, soa_serial)

            self.set_xfrstate(conn, XfrinAXFREnd())
        conn.get_transfer_stats().axfr_rr_count += 1
        # Yes, we've eaten this RR.
        return True

class XfrinAXFREnd(XfrinState):
    def handle_rr(self, conn, rr):
        raise XfrinProtocolError('Extra data after the end of AXFR: ' +
                                 rr.to_text())

    def finish_message(self, conn):
        """
        Final processing after processing an entire AXFR session.

        This simply calls the finish_transfer method of the connection
        that ensures it is signed by TSIG (if required), the zone data
        is valid and commits it.
        """
        conn.finish_transfer()
        return False

class XfrinTransferStats:
    """
    This class keeps a record of transfer data for logging purposes.
    It records number of messages, rrs, and bytes transfered, as well
    as the start and end time. The start time is set upon instantiation of
    this class. The end time is set the first time finalize(),
    get_running_time(), or get_bytes_per_second() is called. The end time is
    set only once; subsequent calls to any of these methods does not modify
    it further.
    All _count instance variables can be directly set as needed by the
    class collecting these results.
    """
    def __init__(self):
        self.message_count = 0
        self.axfr_rr_count = 0
        self.byte_count = 0
        self.ixfr_changeset_count = 0;
        self.ixfr_deletion_count = 0;
        self.ixfr_addition_count = 0;
        self._start_time = time.time()
        self._end_time = None

    def finalize(self):
        """Sets the end time to time.time() if not done already."""
        if self._end_time is None:
            self._end_time = time.time()

    def get_running_time(self):
        """Calls finalize(), then returns the difference between creation
           and finalization time"""
        self.finalize()
        return self._end_time - self._start_time

    def get_bytes_per_second(self):
        """Returns the number of bytes per second, based on the result of
           get_running_time() and the value of bytes_count."""
        runtime = self.get_running_time()
        if runtime > 0.0:
            return float(self.byte_count) / runtime
        else:
            # This should never happen, but if some clock is so
            # off or reset in the meantime, we do need to return
            # *something* (and not raise an error)
            if self.byte_count == 0:
                return 0.0
            else:
                return float("inf")


class XfrinConnection(asyncore.dispatcher):
    '''Do xfrin in this class. '''

    def __init__(self,
                 sock_map, zone_name, rrclass, datasrc_client,
                 shutdown_event, master_addrinfo, zone_soa, counters,
                 tsig_key=None, idle_timeout=60):
        """Constructor of the XfirnConnection class.

        Parameters:
          sock_map: empty dict, used with asyncore.
          zone_name (dns.Name): Zone name.
          rrclass (dns.RRClass): Zone RR class.
          datasrc_client (DataSourceClient): the data source client object
            used for the XFR session.
          shutdown_event (threading.Event): used for synchronization with
            parent thread.
          master_addrinfo (tuple: (sock family, sock type, sockaddr)):
            address and port of the master server.
          zone_soa (RRset or None): SOA RRset of zone's current SOA or None
            if it's not available.
          counters (Counters): used for statistics counters
          idle_timeout (int): max idle time for read data from socket.

        """

        asyncore.dispatcher.__init__(self, map=sock_map)

        # The XFR state.  Conceptually this is purely private, so we emphasize
        # the fact by the double underscore.  Other classes are assumed to
        # get access to this via get_xfrstate(), and only XfrinState classes
        # are assumed to be allowed to modify it via __set_xfrstate().
        self.__state = None

        # Requested transfer type (RRType.AXFR or RRType.IXFR).  The actual
        # transfer type may differ due to IXFR->AXFR fallback:
        self._request_type = None

        # Zone parameters
        self._zone_name = zone_name
        self._rrclass = rrclass

        # Data source handler
        self._datasrc_client = datasrc_client
        self._zone_soa = zone_soa

        self._sock_map = sock_map
        self._soa_rr_count = 0
        self._idle_timeout = idle_timeout
        self._shutdown_event = shutdown_event
        self._master_addrinfo = master_addrinfo
        self._tsig_key = tsig_key
        # self.tsig_key_name is used for outputting an error massage in
        # connect_to_master().
        self.tsig_key_name = None
        if tsig_key:
            self.tsig_key_name = self._tsig_key.get_key_name()
        self._tsig_ctx = None
        # tsig_ctx_creator is introduced to allow tests to use a mock class for
        # easier tests (in normal case we always use the default)
        self._tsig_ctx_creator = lambda key : TSIGContext(key)

        # keep a record of this specific transfer to log on success
        # (time, rr/s, etc)
        self._transfer_stats = XfrinTransferStats()
        self._counters = counters

    def create_socket(self, family, type):
        """create_socket() overridden from the super class for
        statistics counter open and openfail"""
        try:
            ret = super().create_socket(family, type)
            # count open
            self._counters.inc('socket',
                               'ip' + self._get_ipver_str(),
                               'tcp', 'open')
            return ret
        except:
            # count openfail
            self._counters.inc('socket',
                               'ip' + self._get_ipver_str(),
                               'tcp', 'openfail')
            raise

    def close(self):
        """close() overridden from the super class for
        statistics counter close"""
        ret = super().close()
        # count close
        self._counters.inc('socket',
                           'ip' + self._get_ipver_str(),
                           'tcp', 'close')
        return ret

    def connect(self, address):
        """connect() overridden from the super class for
        statistics counter conn and connfail"""
        try:
            ret = super().connect(address)
            # count conn
            self._counters.inc('socket',
                               'ip' + self._get_ipver_str(),
                               'tcp', 'conn')
            return ret
        except:
            # count connfail
            self._counters.inc('socket',
                               'ip' + self._get_ipver_str(),
                               'tcp', 'connfail')
            raise

    def send(self, data):
        """send() overridden from the super class for
        statistics counter senderr"""
        try:
            return super().send(data)
        except:
            # count senderr
            self._counters.inc('socket',
                               'ip' + self._get_ipver_str(),
                               'tcp', 'senderr')
            raise

    def recv(self, buffer_size):
        """recv() overridden from the super class for
        statistics counter senderr"""
        try:
            return super().recv(buffer_size)
        except:
            # count recverr
            self._counters.inc('socket',
                               'ip' + self._get_ipver_str(),
                               'tcp', 'recverr')
            raise

    def init_socket(self):
        '''Initialize the underlyig socket.

        This is essentially a part of __init__() and is expected to be
        called immediately after the constructor.  It's separated from
        the constructor because otherwise we might not be able to close
        it if the constructor raises an exception after opening the socket.
        '''
        self.create_socket(self._master_addrinfo[0], self._master_addrinfo[1])
        self.socket.setblocking(1)

    def __set_xfrstate(self, new_state):
        self.__state = new_state

    def get_xfrstate(self):
        return self.__state

    def get_transfer_stats(self):
        """Returns the transfer stats object, used to measure transfer time,
           and number of messages/records/bytes transfered."""
        return self._transfer_stats

    def zone_str(self):
        '''A convenience function for logging to include zone name and class'''
        return format_zone_str(self._zone_name, self._rrclass)

    def connect_to_master(self):
        '''Connect to master in TCP.'''

        try:
            self.connect(self._master_addrinfo[2])
            return True
        except socket.error as e:
            logger.error(XFRIN_CONNECT_MASTER,
                         self._master_addrinfo[2],
                         self._zone_name.to_text(),
                         str(e))
            return False

    def _create_query(self, query_type):
        '''Create an XFR-related query message.

        query_type is either SOA, AXFR or IXFR.  An IXFR query needs the
        zone's current SOA record.  If it's not known, it raises an
        XfrinException exception.  Note that this may not necessarily a
        broken configuration; for the first attempt of transfer the secondary
        may not have any boot-strap zone information, in which case IXFR
        simply won't work.  The xfrin should then fall back to AXFR.
        _request_serial is recorded for later use.

        '''
        msg = Message(Message.RENDER)
        query_id = random.randint(0, 0xFFFF)
        self._query_id = query_id
        msg.set_qid(query_id)
        msg.set_opcode(Opcode.QUERY)
        msg.set_rcode(Rcode.NOERROR)
        msg.add_question(Question(self._zone_name, self._rrclass, query_type))

        # Remember our serial, if known
        self._request_serial = get_soa_serial(self._zone_soa.get_rdata()[0]) \
            if self._zone_soa is not None else None

        # Set the authority section with our SOA for IXFR
        if query_type == RRType.IXFR:
            if self._zone_soa is None:
                # (incremental) IXFR doesn't work without known SOA
                raise XfrinException('Failed to create IXFR query due to no ' +
                                     'SOA for ' + self.zone_str())
            msg.add_rrset(Message.SECTION_AUTHORITY, self._zone_soa)

        return msg

    def _send_data(self, data):
        size = len(data)
        total_count = 0
        while total_count < size:
            count = self.send(data[total_count:])
            total_count += count

    def _send_query(self, query_type):
        '''Send query message over TCP. '''

        msg = self._create_query(query_type)
        render = MessageRenderer()
        # XXX Currently, python wrapper doesn't accept 'None' parameter in this
        # case, we should remove the if statement and use a universal
        # interface later.
        if self._tsig_key is not None:
            self._tsig_ctx = self._tsig_ctx_creator(self._tsig_key)
            msg.to_wire(render, self._tsig_ctx)
        else:
            msg.to_wire(render)

        header_len = struct.pack('H', socket.htons(render.get_length()))
        self._send_data(header_len)
        self._send_data(render.get_data())

    def _asyncore_loop(self):
        '''
        This method is a trivial wrapper for asyncore.loop().  It's extracted from
        _get_request_response so that we can test the rest of the code without
        involving actual communication with a remote server.'''
        asyncore.loop(self._idle_timeout, map=self._sock_map, count=1)

    def _get_request_response(self, size):
        recv_size = 0
        data = b''
        while recv_size < size:
            self._recv_time_out = True
            self._need_recv_size = size - recv_size
            self._asyncore_loop()
            if self._recv_time_out:
                raise XfrinException('receive data from socket time out.')

            recv_size += self._recvd_size
            data += self._recvd_data

        return data

    def _check_response_tsig(self, msg, response_data):
        tsig_record = msg.get_tsig_record()
        if self._tsig_ctx is not None:
            tsig_error = self._tsig_ctx.verify(tsig_record, response_data)
            if tsig_error != TSIGError.NOERROR:
                raise XfrinProtocolError('TSIG verify fail: %s' %
                                         str(tsig_error))
        elif tsig_record is not None:
            # If the response includes a TSIG while we didn't sign the query,
            # we treat it as an error.  RFC doesn't say anything about this
            # case, but it clearly states the server must not sign a response
            # to an unsigned request.  Although we could be flexible, no sane
            # implementation would return such a response, and since this is
            # part of security mechanism, it's probably better to be more
            # strict.
            raise XfrinProtocolError('Unexpected TSIG in response')

    def _check_response_tsig_last(self):
        """
        Check there's a signature at the last message.
        """
        if self._tsig_ctx is not None:
            if not self._tsig_ctx.last_had_signature():
                raise XfrinProtocolError('TSIG verify fail: no TSIG on last '+
                                         'message')

    def __validate_error(self, reason):
        '''
        Used as error callback below.
        '''
        logger.error(XFRIN_ZONE_INVALID, self._zone_name,
                     self._rrclass, reason)

    def __validate_warning(self, reason):
        '''
        Used as warning callback below.
        '''
        logger.warn(XFRIN_ZONE_WARN, self._zone_name,
                    self._rrclass, reason)

    def finish_transfer(self):
        """
        Perform any necessary checks after a transfer. Then complete the
        transfer by committing the transaction into the data source.
        """
        self._check_response_tsig_last()
        if not check_zone(self._zone_name, self._rrclass,
                          self._diff.get_rrset_collection(),
                          (self.__validate_error, self.__validate_warning)):
            raise XfrinZoneError('Validation of the new zone failed')
        self._diff.commit()

    def __parse_soa_response(self, msg, response_data):
        '''Parse a response to SOA query and extract the SOA from answer.

        This is a subroutine of _check_soa_serial().  This method also
        validates message, and rejects bogus responses with XfrinProtocolError.

        If everything is okay, it returns the SOA RR from the answer section
        of the response.

        '''
        # Check TSIG integrity and validate the header.  Unlike AXFR/IXFR,
        # we should be more strict for SOA queries and check the AA flag, too.
        self._check_response_tsig(msg, response_data)
        self._check_response_header(msg)
        if not msg.get_header_flag(Message.HEADERFLAG_AA):
            raise XfrinProtocolError('non-authoritative answer to SOA query')

        # Validate the question section
        n_question = msg.get_rr_count(Message.SECTION_QUESTION)
        if n_question != 1:
            raise XfrinProtocolError('Invalid response to SOA query: ' +
                                     '(' + str(n_question) + ' questions, 1 ' +
                                     'expected)')
        resp_question = msg.get_question()[0]
        if resp_question.get_name() != self._zone_name or \
                resp_question.get_class() != self._rrclass or \
                resp_question.get_type() != RRType.SOA:
            raise XfrinProtocolError('Invalid response to SOA query: '
                                     'question mismatch: ' +
                                     str(resp_question))

        # Look into the answer section for SOA
        soa = None
        for rr in msg.get_section(Message.SECTION_ANSWER):
            if rr.get_type() == RRType.SOA:
                if soa is not None:
                    raise XfrinProtocolError('SOA response had multiple SOAs')
                soa = rr
            # There should not be a CNAME record at top of zone.
            if rr.get_type() == RRType.CNAME:
                raise XfrinProtocolError('SOA query resulted in CNAME')

        # If SOA is not found, try to figure out the reason then report it.
        if soa is None:
            # See if we have any SOA records in the authority section.
            for rr in msg.get_section(Message.SECTION_AUTHORITY):
                if rr.get_type() == RRType.NS:
                    raise XfrinProtocolError('SOA query resulted in referral')
                if rr.get_type() == RRType.SOA:
                    raise XfrinProtocolError('SOA query resulted in NODATA')
            raise XfrinProtocolError('No SOA record found in response to ' +
                                     'SOA query')

        # Check if the SOA is really what we asked for
        if soa.get_name() != self._zone_name or \
                soa.get_class() != self._rrclass:
            raise XfrinProtocolError("SOA response doesn't match query: " +
                                     str(soa))

        # All okay, return it
        return soa

    def _get_ipver_str(self):
        """Returns a 'v4' or 'v6' string representing a IP version
        depending on the socket family. This is for an internal use
        only (except for tests). This is supported only for IP sockets.
        It raises a ValueError exception on other address families.

        """
        if self._master_addrinfo[0] == socket.AF_INET:
            return 'v4'
        elif self._master_addrinfo[0] == socket.AF_INET6:
            return 'v6'
        raise ValueError("Invalid address family. "
                         "This is supported only for IP sockets")

    def _check_soa_serial(self):
        '''Send SOA query and compare the local and remote serials.

        If we know our local serial and the remote serial isn't newer
        than ours, we abort the session with XfrinZoneUptodate.
        On success it returns XFRIN_OK for testing.  The caller won't use it.

        '''

        # increment SOA query in progress
        self._counters.inc('soa_in_progress')
        try:
            self._send_query(RRType.SOA)
            # count soaoutv4 or soaoutv6 requests
            self._counters.inc('zones', self._rrclass.to_text(),
                               self._zone_name.to_text(), 'soaout' +
                               self._get_ipver_str())
            data_len = self._get_request_response(2)
            msg_len = socket.htons(struct.unpack('H', data_len)[0])
            soa_response = self._get_request_response(msg_len)
            msg = Message(Message.PARSE)
            msg.from_wire(soa_response, Message.PRESERVE_ORDER)

            # Validate/parse the rest of the response, and extract the SOA
            # from the answer section
            soa = self.__parse_soa_response(msg, soa_response)

            # Compare the two serials.  If ours is 'new', abort with ZoneUptodate.
            primary_serial = get_soa_serial(soa.get_rdata()[0])
            if self._request_serial is not None and \
                    self._request_serial >= primary_serial:
                if self._request_serial != primary_serial:
                    logger.info(XFRIN_ZONE_SERIAL_AHEAD, primary_serial,
                                self.zone_str(),
                                format_addrinfo(self._master_addrinfo),
                                self._request_serial)
                raise XfrinZoneUptodate

            return XFRIN_OK
        finally:
            # decrement SOA query in progress
            self._counters.dec('soa_in_progress')

    def do_xfrin(self, check_soa, request_type=RRType.AXFR):
        '''Do an xfr session by sending xfr request and parsing responses.'''

        xfer_started = False # Don't set True until xfer is started
        try:
            ret = XFRIN_OK
            self._request_type = request_type
            req_str = request_type.to_text()
            if check_soa:
                self._check_soa_serial()
                self.close()
                self.init_socket()
                if not self.connect_to_master():
                    raise XfrinException('Unable to reconnect to master')

            xfer_started = True
            # increment xfer running
            self._counters.inc(req_str.lower() + '_running')
            # start statistics timer
            # Note: If the timer for the zone is already started but
            # not yet stopped due to some error, the last start time
            # is overwritten at this point.
            self._counters.start_timer('zones',
                                       self._rrclass.to_text(),
                                       self._zone_name.to_text(),
                                       'last_' + req_str.lower() +
                                       '_duration')
            logger.info(XFRIN_XFR_TRANSFER_STARTED, req_str, self.zone_str())
            # An AXFR or IXFR is being requested.
            self._counters.inc('zones', self._rrclass.to_text(),
                               self._zone_name.to_text(),
                               req_str.lower() + 'req' +
                               self._get_ipver_str())
            self._send_query(self._request_type)
            self.__state = XfrinInitialSOA()
            self._handle_xfrin_responses()
            # Depending what data was found, we log different status reports
            # (In case of an AXFR-style IXFR, print the 'AXFR' message)
            if self._transfer_stats.axfr_rr_count == 0:
                logger.info(XFRIN_IXFR_TRANSFER_SUCCESS,
                            self.zone_str(),
                            self._transfer_stats.message_count,
                            self._transfer_stats.ixfr_changeset_count,
                            self._transfer_stats.ixfr_deletion_count,
                            self._transfer_stats.ixfr_addition_count,
                            self._transfer_stats.byte_count,
                            "%.3f" % self._transfer_stats.get_running_time(),
                            "%.f" % self._transfer_stats.get_bytes_per_second()
                           )
            else:
                logger.info(XFRIN_TRANSFER_SUCCESS,
                            req_str,
                            self.zone_str(),
                            self._transfer_stats.message_count,
                            self._transfer_stats.axfr_rr_count,
                            self._transfer_stats.byte_count,
                            "%.3f" % self._transfer_stats.get_running_time(),
                            "%.f" % self._transfer_stats.get_bytes_per_second()
                           )
        except XfrinZoneUptodate:
            # Eventually we'll probably have to treat this case as a trigger
            # of trying another primary server, etc, but for now we treat it
            # as "success".
            pass
        except XfrinZoneError:
            # The log message doesn't contain the exception text, since there's
            # only one place where the exception is thrown now and it'd be the
            # same generic message every time.
            logger.error(XFRIN_INVALID_ZONE_DATA,
                         self.zone_str(),
                         format_addrinfo(self._master_addrinfo))
            ret = XFRIN_FAIL
        except XfrinProtocolError as e:
            logger.info(XFRIN_XFR_TRANSFER_PROTOCOL_VIOLATION,
                        req_str, self.zone_str(),
                        format_addrinfo(self._master_addrinfo), str(e))
            ret = XFRIN_FAIL
        except XfrinException as e:
            logger.error(XFRIN_XFR_TRANSFER_FAILURE,
                         req_str, self.zone_str(),
                         format_addrinfo(self._master_addrinfo), str(e))
            ret = XFRIN_FAIL
        except Exception as e:
            # Catching all possible exceptions like this is generally not a
            # good practice, but handling an xfr session could result in
            # so many types of exceptions, including ones from the DNS library
            # or from the data source library.  Eventually we'd introduce a
            # hierarchy for exception classes from a base "ISC exception" and
            # catch it here, but until then we need broadest coverage so that
            # we won't miss anything.

            logger.error(XFRIN_XFR_OTHER_FAILURE, req_str,
                         self.zone_str(), str(e))
            ret = XFRIN_FAIL
        finally:
            # A xfrsuccess or xfrfail counter is incremented depending on
            # the result.
            result = {XFRIN_OK: 'xfrsuccess', XFRIN_FAIL: 'xfrfail'}[ret]
            self._counters.inc('zones', self._rrclass.to_text(),
                               self._zone_name.to_text(), result)
            # The started statistics timer is finally stopped only in
            # a successful case.
            if ret == XFRIN_OK:
                self._counters.stop_timer('zones',
                                          self._rrclass.to_text(),
                                          self._zone_name.to_text(),
                                          'last_' + req_str.lower() +
                                          '_duration')
            # decrement xfer running only if started
            if xfer_started:
                self._counters.dec(req_str.lower() + '_running')
            # Make sure any remaining transaction in the diff is closed
            # (if not yet - possible in case of xfr-level exception) as soon
            # as possible
            self._diff = None
        return ret

    def _check_response_header(self, msg):
        '''Perform minimal validation on responses'''

        # It's not clear how strict we should be about response validation.
        # BIND 9 ignores some cases where it would normally be considered a
        # bogus response.  For example, it accepts a response even if its
        # opcode doesn't match that of the corresponding request.
        # According to an original developer of BIND 9 some of the missing
        # checks are deliberate to be kind to old implementations that would
        # cause interoperability trouble with stricter checks.

        msg_rcode = msg.get_rcode()
        if msg_rcode != Rcode.NOERROR:
            raise XfrinProtocolError('error response: %s' %
                                     msg_rcode.to_text())

        if not msg.get_header_flag(Message.HEADERFLAG_QR):
            raise XfrinProtocolError('response is not a response')

        if msg.get_qid() != self._query_id:
            raise XfrinProtocolError('bad query id')

    def _check_response_status(self, msg):
        '''Check validation of xfr response. '''

        self._check_response_header(msg)

        if msg.get_rr_count(Message.SECTION_QUESTION) > 1:
            raise XfrinProtocolError('query section count greater than 1')

    def _handle_xfrin_responses(self):
        read_next_msg = True
        while read_next_msg:
            data_len = self._get_request_response(2)
            msg_len = socket.htons(struct.unpack('H', data_len)[0])
            self._transfer_stats.byte_count += msg_len + 2
            recvdata = self._get_request_response(msg_len)
            msg = Message(Message.PARSE)
            msg.from_wire(recvdata, Message.PRESERVE_ORDER)
            self._transfer_stats.message_count += 1

            # TSIG related checks, including an unexpected signed response
            self._check_response_tsig(msg, recvdata)

            # Perform response status validation
            self._check_response_status(msg)

            for rr in msg.get_section(Message.SECTION_ANSWER):
                rr_handled = False
                while not rr_handled:
                    rr_handled = self.__state.handle_rr(self, rr)

            read_next_msg = self.__state.finish_message(self)

            if self._shutdown_event.is_set():
                raise XfrinException('xfrin is forced to stop')

    def handle_read(self):
        '''Read query's response from socket. '''

        self._recvd_data = self.recv(self._need_recv_size)
        self._recvd_size = len(self._recvd_data)
        self._recv_time_out = False

    def writable(self):
        '''Ignore the writable socket. '''

        return False

def __get_initial_xfr_type(zone_soa, request_ixfr, zname, zclass, master_addr):
    """Determine the initial xfr request type.

    This is a dedicated subroutine of __process_xfrin.
    """
    if zone_soa is None:
        # This is a kind of special case, so we log it at info level.
        logger.info(XFRIN_INITIAL_AXFR, format_zone_str(zname, zclass),
                    AddressFormatter(master_addr))
        return RRType.AXFR
    if request_ixfr == ZoneInfo.REQUEST_IXFR_DISABLED:
        logger.debug(DBG_XFRIN_TRACE, XFRIN_INITIAL_IXFR_DISABLED,
                     format_zone_str(zname, zclass),
                     AddressFormatter(master_addr))
        return RRType.AXFR

    assert(request_ixfr == ZoneInfo.REQUEST_IXFR_FIRST or
           request_ixfr == ZoneInfo.REQUEST_IXFR_ONLY)
    logger.debug(DBG_XFRIN_TRACE, XFRIN_INITIAL_IXFR,
                     format_zone_str(zname, zclass),
                     AddressFormatter(master_addr))
    return RRType.IXFR

def __process_xfrin(server, zone_name, rrclass, datasrc_genid, datasrc_client,
                    zone_soa, shutdown_event, master_addrinfo, check_soa,
                    tsig_key, request_ixfr, counters, conn_class):
    conn = None
    exception = None
    ret = XFRIN_FAIL
    try:
        # Determine the initialreuqest type: AXFR or IXFR.
        request_type = __get_initial_xfr_type(zone_soa, request_ixfr,
                                              zone_name, rrclass,
                                              master_addrinfo[2])

        # Create a TCP connection for the XFR session and perform the
        # operation.
        sock_map = {}
        # In case we were asked to do IXFR and that one fails, we try again
        # with AXFR. But only if we could actually connect to the server.
        #
        # So we start with retry as True, which is set to false on each
        # attempt. In the case of connected but failed IXFR, we set it to true
        # once again.
        retry = True
        while retry:
            retry = False
            conn = conn_class(sock_map, zone_name, rrclass, datasrc_client,
                              shutdown_event, master_addrinfo, zone_soa,
                              counters, tsig_key)
            conn.init_socket()
            ret = XFRIN_FAIL
            if conn.connect_to_master():
                ret = conn.do_xfrin(check_soa, request_type)
                if ret == XFRIN_FAIL and request_type == RRType.IXFR:
                    # IXFR failed for some reason. It might mean the server
                    # can't handle it, or we don't have the zone or we are out
                    # of sync or whatever else. So we retry with with AXFR, as
                    # it may succeed in many such cases; if "IXFR only" is
                    # specified in request_ixfr, however, we suppress the
                    # fallback.
                    if request_ixfr == ZoneInfo.REQUEST_IXFR_ONLY:
                        logger.warn(XFRIN_XFR_TRANSFER_FALLBACK_DISABLED,
                                    tsig_key, conn.zone_str())
                    else:
                        retry = True
                        request_type = RRType.AXFR
                        logger.warn(XFRIN_XFR_TRANSFER_FALLBACK,
                                    tsig_key, conn.zone_str())
                        conn.close()
                        conn = None

    except Exception as ex:
        # If exception happens, just remember it here so that we can re-raise
        # after cleaning up things.  We don't log it here because we want
        # eliminate smallest possibility of having an exception in logging
        # itself.
        exception = ex

    # asyncore.dispatcher requires explicit close() unless its lifetime
    # from born to destruction is closed within asyncore.loop, which is not
    # the case for us.  We always close() here, whether or not do_xfrin
    # succeeds, and even when we see an unexpected exception.
    if conn is not None:
        conn.close()

    # Publish the zone transfer result news, so zonemgr can reset the
    # zone timer, and xfrout can notify the zone's slaves if the result
    # is success.
    server.publish_xfrin_news(datasrc_genid,
                              datasrc_client.get_datasource_name(), zone_name,
                              rrclass, ret)

    if exception is not None:
        raise exception

def process_xfrin(server, xfrin_recorder, zone_name, rrclass, datasrc_genid,
                  datasrc_client, zone_soa, shutdown_event, master_addrinfo,
                  check_soa, tsig_key, request_ixfr, counters,
                  conn_class=XfrinConnection):
    # Even if it should be rare, the main process of xfrin session can
    # raise an exception.  In order to make sure the lock in xfrin_recorder
    # is released in any cases, we delegate the main part to the helper
    # function in the try block, catch any exceptions, then release the lock.
    xfrin_recorder.increment(zone_name)
    exception = None
    try:
        __process_xfrin(server, zone_name, rrclass, datasrc_genid,
                        datasrc_client, zone_soa, shutdown_event,
                        master_addrinfo, check_soa, tsig_key, request_ixfr,
                        counters, conn_class)
    except Exception as ex:
        # don't log it until we complete decrement().
        exception = ex
    xfrin_recorder.decrement(zone_name)

    if exception is not None:
        if request_ixfr == ZoneInfo.REQUEST_IXFR_DISABLED:
            typestr = "AXFR"
        else:
            typestr = "IXFR"
        logger.error(XFRIN_XFR_PROCESS_FAILURE, typestr, zone_name.to_text(),
                     str(rrclass), str(exception))

class XfrinRecorder:
    def __init__(self):
        self._lock = threading.Lock()
        self._zones = []

    def increment(self, zone_name):
        self._lock.acquire()
        self._zones.append(zone_name)
        self._lock.release()

    def decrement(self, zone_name):
        self._lock.acquire()
        if zone_name in self._zones:
            self._zones.remove(zone_name)
        self._lock.release()

    def xfrin_in_progress(self, zone_name):
        self._lock.acquire()
        ret = zone_name in self._zones
        self._lock.release()
        return ret

    def count(self):
        self._lock.acquire()
        ret = len(self._zones)
        self._lock.release()
        return ret

class ZoneInfo:
    # Internal values corresponding to request_ixfr
    REQUEST_IXFR_FIRST = 0      # request_ixfr=yes, use IXFR 1st then AXFR
    REQUEST_IXFR_ONLY = 1       # request_ixfr=only, use IXFR only
    REQUEST_IXFR_DISABLED = 2   # request_ixfr=no, AXFR-only

    # Map from configuration values for request_ixfr to internal values
    # This is a constant; don't modify.
    REQUEST_IXFR_CFG_TO_VAL = { 'yes': REQUEST_IXFR_FIRST,
                                'only': REQUEST_IXFR_ONLY,
                                'no': REQUEST_IXFR_DISABLED }

    def __init__(self, config_data, module_cc):
        """Creates a zone_info with the config data element as
           specified by the 'zones' list in xfrin.spec. Module_cc is
           needed to get the defaults from the specification"""
        # Handle deprecated config parameter explicitly for the moment.
        if config_data.get('use_ixfr') is not None:
            raise XfrinZoneInfoException('"use_ixfr" was deprecated, ' +
                                         'use "request_ixfr"')

        self._module_cc = module_cc
        self.set_name(config_data.get('name'))
        self.set_master_addr(config_data.get('master_addr'))

        self.set_master_port(config_data.get('master_port'))
        self.set_zone_class(config_data.get('class'))
        self.set_tsig_key_name(config_data.get('tsig_key'))
        self.set_request_ixfr(config_data.get('request_ixfr'))

    @property
    def request_ixfr(self):
        """Policy on the use of IXFR.

        Possible values are REQUEST_IXFR_xxx, internally stored in
        __request_ixfr, read-only outside of the class.

        """
        return self.__request_ixfr

    def set_name(self, name_str):
        """Set the name for this zone given a name string.
           Raises XfrinZoneInfoException if name_str is None or if it
           cannot be parsed."""
        if name_str is None:
            raise XfrinZoneInfoException("Configuration zones list "
                                         "element does not contain "
                                         "'name' attribute")
        else:
            self.name = _check_zone_name(name_str)

    def set_master_addr(self, master_addr_str):
        """Set the master address for this zone given an IP address
           string. Raises XfrinZoneInfoException if master_addr_str is
           None or if it cannot be parsed."""
        if master_addr_str is None:
            raise XfrinZoneInfoException("master address missing from config data")
        else:
            try:
                self.master_addr = bundy.net.parse.addr_parse(master_addr_str)
            except ValueError:
                logger.error(XFRIN_BAD_MASTER_ADDR_FORMAT, master_addr_str)
                errmsg = "bad format for zone's master: " + master_addr_str
                raise XfrinZoneInfoException(errmsg)

    def set_master_port(self, master_port_str):
        """Set the master port given a port number string. If
           master_port_str is None, the default from the specification
           for this module will be used. Raises XfrinZoneInfoException if
           the string contains an invalid port number"""
        if master_port_str is None:
            self.master_port = self._module_cc.get_default_value("zones/master_port")
        else:
            try:
                self.master_port = bundy.net.parse.port_parse(master_port_str)
            except ValueError:
                logger.error(XFRIN_BAD_MASTER_PORT_FORMAT, master_port_str)
                errmsg = "bad format for zone's master port: " + master_port_str
                raise XfrinZoneInfoException(errmsg)

    def set_zone_class(self, zone_class_str):
        """Set the zone class given an RR class str (e.g. "IN"). If
           zone_class_str is None, it will default to what is specified
           in the specification file for this module. Raises
           XfrinZoneInfoException if the string cannot be parsed."""
        # TODO: remove _str
        self.class_str = zone_class_str or self._module_cc.get_default_value("zones/class")
        if zone_class_str == None:
            #TODO rrclass->zone_class
            self.rrclass = RRClass(self._module_cc.get_default_value("zones/class"))
        else:
            try:
                self.rrclass = RRClass(zone_class_str)
            except InvalidRRClass:
                logger.error(XFRIN_BAD_ZONE_CLASS, zone_class_str)
                errmsg = "invalid zone class: " + zone_class_str
                raise XfrinZoneInfoException(errmsg)

    def set_tsig_key_name(self, tsig_key_str):
        """Set the name of the tsig_key for this zone. If tsig_key_str
           is None, no TSIG key will be used. This name is used to
           find the TSIG key to use for transfers in the global TSIG
           key ring.
           Raises XfrinZoneInfoException if tsig_key_str is not a valid
           (dns) name."""
        if tsig_key_str is None:
            self.tsig_key_name = None
        else:
            # can throw a number of exceptions but it is just one
            # call, so Exception should be OK here
            try:
                self.tsig_key_name = Name(tsig_key_str)
            except Exception as exc:
                raise XfrinZoneInfoException("Bad TSIG key name: " + str(exc))

    def get_tsig_key(self):
        if self.tsig_key_name is None:
            return None
        result, key = get_keyring().find(self.tsig_key_name)
        if result != bundy.dns.TSIGKeyRing.SUCCESS:
            raise XfrinZoneInfoException("TSIG key not found in keyring: " +
                                         self.tsig_key_name.to_text())
        else:
            return key

    def set_request_ixfr(self, request_ixfr):
        if request_ixfr is None:
            request_ixfr = \
                self._module_cc.get_default_value("zones/request_ixfr")
        try:
            self.__request_ixfr = self.REQUEST_IXFR_CFG_TO_VAL[request_ixfr]
        except KeyError:
            raise XfrinZoneInfoException('invalid value for request_ixfr: ' +
                                         request_ixfr)

    def get_master_addr_info(self):
        return (self.master_addr.family, socket.SOCK_STREAM,
                (str(self.master_addr), self.master_port))

def _notify_zoneupdate(server, dsrc_genid, dsrc_name, zone_name, zone_class):
    """Helper for notifying interested modules of the update.

    This is defined here so it can be used from tests.  It's essentially a
    private function otherwise.

    """

    params = {
        'origin': str(zone_name),
        'class': str(zone_class),
        'datasource': dsrc_name,
<<<<<<< HEAD
        'generation_id': dsrc_genid
=======
        'generation-id': dsrc_genid
>>>>>>> d346ac79
    }

    # Unfortunately we cannot use ModuleCCSession.notify() (see
    # publish_xfrin_news), so we need to build the low-level data ourselves.
    notification = ['zone_updated', params]
    # Our assumption is that group_sendmsg() doesn't block or fail as long
    # as msgq is running and we don't request an answer, and if msgq dies
    # it's a fatal system error.
    server._send_cc_session.group_sendmsg({CC_PAYLOAD_NOTIFICATION:
                                           notification},
                                          CC_GROUP_NOTIFICATION_PREFIX +
                                          'ZoneUpdateListener')

class Xfrin:
    def __init__(self):
        self._max_transfers_in = 10
        self._zones = {}
        self.recorder = XfrinRecorder()
        self._shutdown_event = threading.Event()
        self._counters = Counters(SPECFILE_LOCATION)
        # This is essentially private, but we allow tests to customize it.
        self._datasrc_clients_mgr = DataSrcClientsMgr()

        # Initial configuration
        self._cc_setup()
        config_data = self._module_cc.get_full_config()
        self.config_handler(config_data)
        # data_sources configuration should be ready with cfgmgr, so this
        # shouldn't fail; if it ever does we simply propagate the exception
        # to terminate the program.
        self._module_cc.add_remote_config_by_name('data_sources',
                                                  self._datasrc_config_handler)
        init_keyring(self._module_cc)

    def _cc_setup(self):
        '''This method is used only as part of initialization, but is
        implemented separately for convenience of unit tests; by letting
        the test code override this method we can test most of this class
        without requiring a command channel.'''
        # Create one session for sending command to other modules, because the
        # listening session will block the send operation.
        self._send_cc_session = bundy.cc.Session()
        self._module_cc = bundy.config.ModuleCCSession(SPECFILE_LOCATION,
                                                     self.config_handler,
                                                     self.command_handler)
        self._module_cc.start()

    def _cc_check_command(self):
        '''This is a straightforward wrapper for cc.check_command,
        but provided as a separate method for the convenience
        of unit tests.'''
        self._module_cc.check_command(False)

    def _get_zone_info(self, name, rrclass):
        """Returns the ZoneInfo object containing the configured data
           for the given zone name. If the zone name did not have any
           data, returns None"""
        return self._zones.get((name.to_text(), rrclass.to_text()))

    def _add_zone_info(self, zone_info):
        """Add the zone info. Raises a XfrinZoneInfoException if a zone
           with the same name and class is already configured"""
        key = (zone_info.name.to_text(), zone_info.class_str)
        if key in self._zones:
            raise XfrinZoneInfoException("zone " + str(key) +
                                       " configured multiple times")
        self._zones[key] = zone_info

    def _clear_zone_info(self):
        self._zones = {}

    def config_handler(self, new_config):
        # backup all config data (should there be a problem in the new
        # data)
        old_max_transfers_in = self._max_transfers_in
        old_zones = self._zones

        self._max_transfers_in = \
            new_config.get("transfers_in") or self._max_transfers_in

        if 'zones' in new_config:
            self._clear_zone_info()
            for zone_config in new_config.get('zones'):
                try:
                    zone_info = ZoneInfo(zone_config, self._module_cc)
                    self._add_zone_info(zone_info)
                except XfrinZoneInfoException as xce:
                    self._zones = old_zones
                    self._max_transfers_in = old_max_transfers_in
                    return create_answer(1, str(xce))

        return create_answer(0)

    def _datasrc_config_handler(self, new_config, config_data):
        """Configuration handler of the 'data_sources' module.

        The actual handling is deletegated to the DataSrcClientsMgr class;
        this method is a simple wrapper.

        This is essentially private, but implemented as 'protected' so tests
        can refer to it; other external use is prohibited.

        """
        try:
            self._datasrc_clients_mgr.reconfigure(new_config, config_data)
            logger.info(XFRIN_DATASRC_RECONFIGURED,
                        self._datasrc_clients_mgr.get_clients_map()[0])
        except bundy.server_common.datasrc_clients_mgr.ConfigError as ex:
            logger.error(XFRIN_DATASRC_CONFIG_ERROR, ex)

    def shutdown(self):
        ''' shutdown the xfrin process. the thread which is doing xfrin should be
        terminated.
        '''
        self._module_cc.send_stopping()
        self._shutdown_event.set()
        main_thread = threading.currentThread()
        for th in threading.enumerate():
            if th is main_thread:
                continue
            th.join()

    def __validate_notify_addr(self, notify_addr, zone_str, zone_info):
        """Validate notify source as a destination for xfr source.

        This is called from __handle_xfr_command in case xfr is triggered
        by ZoneMgr either due to incoming Notify or periodic refresh event.

        """
        if zone_info is None:
            # TODO what to do? no info known about zone. defaults?
            errmsg = "Got notification to retransfer unknown zone " + zone_str
            logger.info(XFRIN_RETRANSFER_UNKNOWN_ZONE, zone_str)
            return create_answer(1, errmsg)
        else:
            master_addr = zone_info.get_master_addr_info()
            if (notify_addr[0] != master_addr[0] or
                notify_addr[2] != master_addr[2]):
                notify_addr_str = format_addrinfo(notify_addr)
                master_addr_str = format_addrinfo(master_addr)
                errmsg = "Got notification for " + zone_str\
                    + "from unknown address: " + notify_addr_str;
                logger.info(XFRIN_NOTIFY_UNKNOWN_MASTER, zone_str,
                            notify_addr_str, master_addr_str)
                return create_answer(1, errmsg)

        # Notified address is okay
        return None

    def __get_running_request_ixfr(self, arg_request_ixfr, zone_info):
        """Determine the request_ixfr policy for a specific transfer.

        This is a dedicated subroutine of __handle_xfr_command.

        """
        # If explicitly specified, use it.
        if arg_request_ixfr is not None:
            return arg_request_ixfr
        # Otherwise, if zone info is known, use its value.
        if zone_info is not None:
            return zone_info.request_ixfr
        # Otherwise, use the default value for ZoneInfo
        request_ixfr_def = \
            self._module_cc.get_default_value("zones/request_ixfr")
        return ZoneInfo.REQUEST_IXFR_CFG_TO_VAL[request_ixfr_def]

    def __handle_xfr_command(self, args, check_soa, addr_validator,
                             request_ixfr):
        """Common subroutine for handling transfer commands.

        This helper method unifies both cases of transfer command from
        ZoneMgr or from a user.  Depending on who invokes the transfer,
        details of validation and parameter selection slightly vary.
        These conditions are passed through parameters and handled in the
        unified code of this method accordingly.

        If this is from the ZoneMgr due to incoming notify, zone transfer
        should start from the notify's source address as long as it's
        configured as a master address, according to RFC1996.  The current
        implementation conforms to it in a limited way: we can only set one
        master address. Once we add the ability to have multiple master
        addresses, we should check if it matches one of them, and then use it.

        In case of transfer command from the user, if the command specifies
        the master address, use that one; otherwise try to use a configured
        master address for the zone.

        """
        (zone_name, rrclass) = self._parse_zone_name_and_class(args)
        master_addr = self._parse_master_and_port(args, zone_name, rrclass)
        zone_info = self._get_zone_info(zone_name, rrclass)
        tsig_key = None if zone_info is None else zone_info.get_tsig_key()
        zone_str = format_zone_str(zone_name, rrclass) # for logging
        answer = addr_validator(master_addr, zone_str, zone_info)
        if answer is not None:
            return answer
        request_ixfr = self.__get_running_request_ixfr(request_ixfr, zone_info)
        ret = self.xfrin_start(zone_name, rrclass, master_addr, tsig_key,
                               request_ixfr, check_soa)
        return create_answer(ret[0], ret[1])

    def command_handler(self, command, args):
        logger.debug(DBG_XFRIN_TRACE, XFRIN_RECEIVED_COMMAND, command)
        answer = create_answer(0)
        try:
            if command == 'shutdown':
                self._shutdown_event.set()
            elif command == 'notify' or command == REFRESH_FROM_ZONEMGR:
                # refresh/notify command from zone manager.
                # The address has to be validated and always perform SOA check.
                addr_validator = \
                    lambda x, y, z: self.__validate_notify_addr(x, y, z)
                answer = self.__handle_xfr_command(args, True, addr_validator,
                                                   None)
            elif command == 'retransfer':
                # retransfer from cmdctl (sent by bundyctl).
                # No need for address validation, skip SOA check, and always
                # use AXFR.
                answer = self.__handle_xfr_command(
                    args, False, lambda x, y, z: None,
                    ZoneInfo.REQUEST_IXFR_DISABLED)
            elif command == 'refresh':
                # retransfer from cmdctl (sent by bundyctl).  similar to
                # retransfer, but do SOA check, and honor request_ixfr config.
                answer = self.__handle_xfr_command(
                    args, True, lambda x, y, z: None, None)
            # return statistics data to the stats daemon
            elif command == "getstats":
                # The log level is here set to debug in order to avoid
                # that a log becomes too verbose. Because the
                # bundy-stats daemon is periodically asking to the
                # bundy-xfrin daemon.
                answer = create_answer(0, self._counters.get_statistics())

            else:
                answer = create_answer(1, 'unknown command: ' + command)
        except XfrinException as err:
            logger.error(XFRIN_COMMAND_ERROR, command, str(err))
            answer = create_answer(1, str(err))
        return answer

    def _parse_zone_name_and_class(self, args):
        zone_name_str = args.get('zone_name')
        if zone_name_str is None:
            raise XfrinException('zone name should be provided')

        return (_check_zone_name(zone_name_str),
                _check_zone_class(args.get('zone_class')))

    def _parse_master_and_port(self, args, zone_name, zone_class):
        """
        Return tuple (family, socktype, sockaddr) for address and port in given
        args dict.
        IPv4 and IPv6 are the only supported addresses now, so sockaddr will be
        (address, port). The socktype is socket.SOCK_STREAM for now.
        """
        # check if we have configured info about this zone, in case
        # port or master are not specified
        zone_info = self._get_zone_info(zone_name, zone_class)

        addr_str = args.get('master')
        if addr_str is None:
            if zone_info is not None:
                addr = zone_info.master_addr
            else:
                raise XfrinException("Master address not given or "
                                     "configured for " + zone_name.to_text())
        else:
            try:
                addr = bundy.net.parse.addr_parse(addr_str)
            except ValueError as err:
                raise XfrinException("failed to resolve master address %s: %s" %
                                     (addr_str, str(err)))

        port_str = args.get('port')
        if port_str is None:
            if zone_info is not None:
                port = zone_info.master_port
            else:
                port = DEFAULT_MASTER_PORT
        else:
            try:
                port = bundy.net.parse.port_parse(port_str)
            except ValueError as err:
                raise XfrinException("failed to parse port=%s: %s" %
                                     (port_str, str(err)))

        return (addr.family, socket.SOCK_STREAM, (str(addr), port))

    def publish_xfrin_news(self, dsrc_genid, dsrc_name, zone_name, zone_class,
                           xfr_result):
        """Send command to xfrout/zone manager module.

        If xfrin has finished successfully for one zone, tell the good
        news(command: zone_new_data_ready) to interested modules.
        if xfrin failed, just tell the bad news to zone manager, so that
        it can reset the refresh timer for that zone.

        """
        param = {'zone_name': zone_name.to_text(),
                 'zone_class': zone_class.to_text()}
        if xfr_result == XFRIN_OK:
            # Note: this mostly solves the FIXME below (except that it cannot
            # use ModuleCCSession).  We should eventually migrate to the
            # general notification for xfrout and zonemgr, too.
            _notify_zoneupdate(self, dsrc_genid, dsrc_name, zone_name,
                               zone_class)

            # FIXME: Due to the hack with two different CC sessions
            # (see the _cc_setup comment) and the fact the rpc_call
            # is a high-level call present only at ModuleCCSession,
            # we are forced to use the primitive way of manually
            # calling group_sendmsg and the group_recvmsg. Also, why
            # do we do group_recvmsg when we don't need the answer?
            # And why is this direct RPC call if a notification would
            # be more appropriate?
            msg = create_command(notify_out.ZONE_NEW_DATA_READY_CMD, param)
            # catch the exception, in case msgq has been killed.
            try:
                seq = self._send_cc_session.group_sendmsg(msg,
                                                          XFROUT_MODULE_NAME,
                                                          want_answer=True)
                try:
                    answer, env = self._send_cc_session.group_recvmsg(False,
                                                                      seq)
                except bundy.cc.session.SessionTimeout:
                    pass        # for now we just ignore the failure
                seq = self._send_cc_session.group_sendmsg(msg,
                                                          ZONE_MANAGER_MODULE_NAME,
                                                          want_answer=True)
                try:
                    answer, env = self._send_cc_session.group_recvmsg(False,
                                                                      seq)
                except bundy.cc.session.SessionTimeout:
                    pass        # for now we just ignore the failure
            except socket.error as err:
                logger.error(XFRIN_MSGQ_SEND_ERROR, self.tsig_key_name,
                             XFROUT_MODULE_NAME, ZONE_MANAGER_MODULE_NAME)

        else:
            msg = create_command(notify_out.ZONE_XFRIN_FAILED, param)
            # catch the exception, in case msgq has been killed.
            try:
                seq = self._send_cc_session.group_sendmsg(msg, ZONE_MANAGER_MODULE_NAME,
                                                          want_answer=True)
                try:
                    answer, env = self._send_cc_session.group_recvmsg(False,
                                                                      seq)
                except bundy.cc.session.SessionTimeout:
                    pass        # for now we just ignore the failure
            except socket.error as err:
                logger.error(XFRIN_MSGQ_SEND_ERROR_ZONE_MANAGER, self.tsig_key_name,
                             ZONE_MANAGER_MODULE_NAME)

    def startup(self):
        logger.debug(DBG_PROCESS, XFRIN_STARTED)
        while not self._shutdown_event.is_set():
            self._cc_check_command()

    def xfrin_start(self, zone_name, rrclass, master_addrinfo, tsig_key,
                    request_ixfr, check_soa=True):
        # check max_transfer_in, else return quota error
        if self.recorder.count() >= self._max_transfers_in:
            return (1, 'xfrin quota error')

        if self.recorder.xfrin_in_progress(zone_name):
            return (1, 'zone xfrin is in progress')

        # Identify the data source to which the zone content is transferred,
        # and get the current zone SOA from the data source (if available).
        # Note that we do this before spawning the xfrin session thread.
        # find() on the client list and use of ZoneFinder (in _get_zone_soa())
        # should be completed within the same single thread.
        datasrc_client = None
        genid, clients_map = self._datasrc_clients_mgr.get_clients_map()
        clist = clients_map.get(rrclass)
        if clist is None:
            return (1, 'no data source is configured for class %s' % rrclass)

        try:
            datasrc_client = clist.find(zone_name, True, False)[0]
            if datasrc_client is None: # can happen, so log it separately.
                logger.error(XFRIN_DATASRC_UNKNOWN,
                             format_zone_str(zone_name, rrclass))
                return (1, 'data source to transfer %s to is unknown' %
                        format_zone_str(zone_name, rrclass))
            zone_soa = _get_zone_soa(datasrc_client, zone_name, rrclass)
        except bundy.datasrc.Error as ex:
            # rare case error. re-raise as XfrinException so it'll be logged
            # in command_handler().
            raise XfrinException('unexpected failure in datasrc module: ' +
                                 str(ex))

        xfrin_thread = threading.Thread(target=process_xfrin,
                                        args=(self, self.recorder,
                                              zone_name, rrclass, genid,
                                              datasrc_client, zone_soa,
                                              self._shutdown_event,
                                              master_addrinfo, check_soa,
                                              tsig_key, request_ixfr,
                                              self._counters))

        xfrin_thread.start()
        return (0, 'zone xfrin is started')

def _get_zone_soa(datasrc_client, zone_name, zone_class):
    """Retrieve the current SOA RR of the zone to be transferred.

    This function is essentially private to the module, but will also
    be called (or tweaked) from tests; no one else should use this
    function directly.

    The specified zone is expected to exist in the data source referenced
    by the given datasrc_client at the point of the call to this function.
    If this is not met XfrinException exception will be raised.

    It will be used for various purposes in subsequent xfr protocol
    processing.   It is validly possible that the zone is currently
    empty and therefore doesn't have an SOA, so this method doesn't
    consider it an error and returns None in such a case.  It may or
    may not result in failure in the actual processing depending on
    how the SOA is used.

    When the zone has an SOA RR, this method makes sure that it's
    valid, i.e., it has exactly one RDATA; if it is not the case
    this method returns None.

    """
    # get the zone finder.  this must be SUCCESS (not even
    # PARTIALMATCH) because we are specifying the zone origin name.
    result, finder = datasrc_client.find_zone(zone_name)
    if result != DataSourceClient.SUCCESS:
        # The data source doesn't know the zone.  In the context of this
        # function is called, this shouldn't happen.
        raise XfrinException("unexpected result: zone %s doesn't exist" %
                             format_zone_str(zone_name, zone_class))
    result, soa_rrset, _ = finder.find(zone_name, RRType.SOA)
    if result != ZoneFinder.SUCCESS:
        logger.info(XFRIN_ZONE_NO_SOA, format_zone_str(zone_name, zone_class))
        return None
    if soa_rrset.get_rdata_count() != 1:
        logger.warn(XFRIN_ZONE_MULTIPLE_SOA,
                    format_zone_str(zone_name, zone_class),
                    soa_rrset.get_rdata_count())
        return None
    return soa_rrset

xfrind = None

def signal_handler(signal, frame):
    if xfrind:
        xfrind.shutdown()
    sys.exit(0)

def set_signal_handler():
    signal.signal(signal.SIGTERM, signal_handler)
    signal.signal(signal.SIGINT, signal_handler)

def set_cmd_options(parser):
    parser.add_option("-v", "--verbose", dest="verbose", action="store_true",
            help="This option is obsolete and has no effect.")

def main(xfrin_class, use_signal=True):
    """The main loop of the Xfrin daemon.

    @param xfrin_class: A class of the Xfrin object.  This is normally Xfrin,
    but can be a subclass of it for customization.
    @param use_signal: True if this process should catch signals.  This is
    normally True, but may be disabled when this function is called in a
    testing context."""
    global xfrind

    try:
        parser = OptionParser(version = __version__)
        set_cmd_options(parser)
        (options, args) = parser.parse_args()

        if use_signal:
            set_signal_handler()
        xfrind = xfrin_class()
        xfrind.startup()
    except KeyboardInterrupt:
        logger.info(XFRIN_STOPPED_BY_KEYBOARD)
    except bundy.cc.session.SessionError as e:
        logger.error(XFRIN_CC_SESSION_ERROR, str(e))
    except Exception as e:
        logger.error(XFRIN_UNKNOWN_ERROR, str(e))

    if xfrind:
        xfrind.shutdown()

    logger.info(XFRIN_EXITING)

if __name__ == '__main__':
    bundy.util.traceback_handler.traceback_handler(lambda: main(Xfrin))<|MERGE_RESOLUTION|>--- conflicted
+++ resolved
@@ -1473,11 +1473,7 @@
         'origin': str(zone_name),
         'class': str(zone_class),
         'datasource': dsrc_name,
-<<<<<<< HEAD
-        'generation_id': dsrc_genid
-=======
         'generation-id': dsrc_genid
->>>>>>> d346ac79
     }
 
     # Unfortunately we cannot use ModuleCCSession.notify() (see
