SUBDIRS = bind10 bindctl cfgmgr loadzone msgq host cmdctl auth xfrin xfrout \
<<<<<<< HEAD
	usermgr zonemgr tests sockcreator
=======
	usermgr zonemgr stats tests
>>>>>>> 84e585bf

check-recursive: all-recursive<|MERGE_RESOLUTION|>--- conflicted
+++ resolved
@@ -1,8 +1,4 @@
 SUBDIRS = bind10 bindctl cfgmgr loadzone msgq host cmdctl auth xfrin xfrout \
-<<<<<<< HEAD
-	usermgr zonemgr tests sockcreator
-=======
-	usermgr zonemgr stats tests
->>>>>>> 84e585bf
+	usermgr zonemgr stats tests sockcreator
 
 check-recursive: all-recursive