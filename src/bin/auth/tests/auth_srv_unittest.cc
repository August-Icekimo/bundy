--- conflicted
+++ resolved
@@ -726,19 +726,11 @@
 }
 
 void
-<<<<<<< HEAD
-installDataSrcClientLists(AuthSrv& server,
-                          ClientListMapPtr lists)
-{
-    thread::Mutex::Locker locker(server.getDataSrcClientListMutex());
-    server.swapDataSrcClientLists(lists);
-=======
-installDataSrcClientLists(AuthSrv& server, DataSrcClientListsPtr lists) {
+installDataSrcClientLists(AuthSrv& server, ClientListMapPtr lists) {
     // For now, we use explicit swap than reconfigure() because the latter
     // involves a separate thread and cannot guarantee the new config is
     // available for the subsequent test.
     server.getDataSrcClientsMgr().setDataSrcClientLists(lists);
->>>>>>> 9ba0013f
 }
 
 void
@@ -1449,22 +1441,11 @@
     boost::shared_ptr<isc::datasrc::ConfigurableClientList> list;
     DataSrcClientsMgr& mgr = server.getDataSrcClientsMgr();
     {
-<<<<<<< HEAD
-        isc::util::thread::Mutex::Locker locker(
-            server.getDataSrcClientListMutex());
-        boost::shared_ptr<isc::datasrc::ConfigurableClientList>
-            list(new FakeList(server.getDataSrcClientList(RRClass::IN()),
-                              THROW_NEVER, false));
-        ClientListMapPtr lists(new std::map<RRClass, ListPtr>);
-        lists->insert(pair<RRClass, ListPtr>(RRClass::IN(), list));
-        server.swapDataSrcClientLists(lists);
-=======
         DataSrcClientsMgr::Holder holder(mgr);
         list.reset(new FakeList(holder.findClientList(RRClass::IN()),
                                 THROW_NEVER, false));
->>>>>>> 9ba0013f
-    }
-    DataSrcClientListsPtr lists(new std::map<RRClass, ListPtr>);
+    }
+    ClientListMapPtr lists(new std::map<RRClass, ListPtr>);
     lists->insert(pair<RRClass, ListPtr>(RRClass::IN(), list));
     server.getDataSrcClientsMgr().setDataSrcClientLists(lists);
 
@@ -1489,14 +1470,6 @@
 {
     updateInMemory(server, "example.", CONFIG_INMEMORY_EXAMPLE);
 
-<<<<<<< HEAD
-    isc::util::thread::Mutex::Locker locker(
-        server.getDataSrcClientListMutex());
-    boost::shared_ptr<isc::datasrc::ConfigurableClientList>
-        list(new FakeList(server.getDataSrcClientList(RRClass::IN()),
-                          throw_when, isc_exception, rrset));
-    ClientListMapPtr lists(new std::map<RRClass, ListPtr>);
-=======
     boost::shared_ptr<isc::datasrc::ConfigurableClientList> list;
     DataSrcClientsMgr& mgr = server.getDataSrcClientsMgr();
     {           // we need to limit the scope so swap is outside of it
@@ -1504,8 +1477,7 @@
         list.reset(new FakeList(holder.findClientList(RRClass::IN()),
                                 throw_when, isc_exception, rrset));
     }
-    DataSrcClientListsPtr lists(new std::map<RRClass, ListPtr>);
->>>>>>> 9ba0013f
+    ClientListMapPtr lists(new std::map<RRClass, ListPtr>);
     lists->insert(pair<RRClass, ListPtr>(RRClass::IN(), list));
     mgr.setDataSrcClientLists(lists);
 }
@@ -1814,60 +1786,4 @@
                 Opcode::UPDATE().getCode(), QR_FLAG, 0, 0, 0, 0);
 }
 
-<<<<<<< HEAD
-// Check the client list accessors
-TEST_F(AuthSrvTest, clientList) {
-    // We need to lock the mutex to make the (get|set)ClientList happy.
-    // There's a debug-build only check in them to make sure everything
-    // locks them and we call them directly here.
-    isc::util::thread::Mutex::Locker locker(
-        server.getDataSrcClientListMutex());
-
-    ClientListMapPtr lists; // initially empty
-
-    // The lists don't exist. Therefore, the list of RRClasses is empty.
-    EXPECT_TRUE(server.swapDataSrcClientLists(lists)->empty());
-
-    // Put something in.
-    const ListPtr list(new ConfigurableClientList(RRClass::IN()));
-    const ListPtr list2(new ConfigurableClientList(RRClass::CH()));
-
-    lists.reset(new std::map<RRClass, ListPtr>);
-    lists->insert(pair<RRClass, ListPtr>(RRClass::IN(), list));
-    lists->insert(pair<RRClass, ListPtr>(RRClass::CH(), list2));
-    server.swapDataSrcClientLists(lists);
-
-    // And the lists can be retrieved.
-    EXPECT_EQ(list, server.getDataSrcClientList(RRClass::IN()));
-    EXPECT_EQ(list2, server.getDataSrcClientList(RRClass::CH()));
-
-    // Replace the lists with new lists containing only one list.
-    lists.reset(new std::map<RRClass, ListPtr>);
-    lists->insert(pair<RRClass, ListPtr>(RRClass::IN(), list));
-    lists = server.swapDataSrcClientLists(lists);
-
-    // Old one had two lists.  That confirms our swap for IN and CH classes
-    // (i.e., no other entries were there).
-    EXPECT_EQ(2, lists->size());
-
-    // The CH list really got deleted.
-    EXPECT_EQ(list, server.getDataSrcClientList(RRClass::IN()));
-    EXPECT_FALSE(server.getDataSrcClientList(RRClass::CH()));
-}
-
-// We just test the mutex can be locked (exactly once).
-TEST_F(AuthSrvTest, mutex) {
-    isc::util::thread::Mutex::Locker l1(server.getDataSrcClientListMutex());
-    // TODO: Once we have non-debug build, this one will not work, since
-    // we currently use the fact that we can't lock twice from the same
-    // thread. In the non-debug mode, this would deadlock.
-    // Skip then.
-    EXPECT_THROW({
-        isc::util::thread::Mutex::Locker l2(
-            server.getDataSrcClientListMutex());
-    }, isc::InvalidOperation);
-}
-
-=======
->>>>>>> 9ba0013f
 }