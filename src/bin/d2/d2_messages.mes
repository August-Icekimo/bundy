--- conflicted
+++ resolved
@@ -15,30 +15,18 @@
 $NAMESPACE isc::d2
 
 % D2CTL_STARTING DHCP-DDNS controller starting, pid: %1
-<<<<<<< HEAD
 This is an informational message issued when controller for DHCP-DDNS
 service first starts.
 
 % D2CTL_STOPPING DHCP-DDNS controller is exiting
 This is an informational message issued when the controller is exiting
-=======
-This is an informational message issued when controller for DHCP-DDNS 
-service first starts.
-
-% D2CTL_STOPPING DHCP-DDNS controller is exiting
-This is an informational message issued when the controller is exiting 
->>>>>>> dbe47722
 following a shut down (normal or otherwise) of the DDHCP-DDNS process.
 
 % D2PRC_SHUTDOWN DHCP-DDNS process is performing a normal shut down
 This is a debug message issued when the service process has been instructed
 to shut down by the controller.
 
-<<<<<<< HEAD
 % D2PRC_RUN_ENTER process has entered the event loop 
-=======
-% D2PRC_RUN_ENTER process has entered the event loop
->>>>>>> dbe47722
 This is a debug message issued when the D2 process enters it's
 run method. 
 
@@ -57,7 +45,6 @@
 % D2PRC_COMMAND command directive received, command: %1 - args: %2
 This is a debug message issued when the D2 process command method
 has been invoked.
-<<<<<<< HEAD
 
 % D2CTL_INIT_PROCESS initializing application proces 
 This debug message is issued just before the controller attempts
@@ -112,6 +99,4 @@
 
 % D2CTL_CONFIG_UPDATE updated configuration received: %1
 A debug message indicating that the controller has received an
-updated configuration from the BIND 10 configuration system.
-=======
->>>>>>> dbe47722
+updated configuration from the BIND 10 configuration system.