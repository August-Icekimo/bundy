// Copyright (C) 2012-2013 Internet Systems Consortium, Inc. ("ISC")
//
// Permission to use, copy, modify, and/or distribute this software for any
// purpose with or without fee is hereby granted, provided that the above
// copyright notice and this permission notice appear in all copies.
//
// THE SOFTWARE IS PROVIDED "AS IS" AND ISC DISCLAIMS ALL WARRANTIES WITH
// REGARD TO THIS SOFTWARE INCLUDING ALL IMPLIED WARRANTIES OF MERCHANTABILITY
// AND FITNESS.  IN NO EVENT SHALL ISC BE LIABLE FOR ANY SPECIAL, DIRECT,
// INDIRECT, OR CONSEQUENTIAL DAMAGES OR ANY DAMAGES WHATSOEVER RESULTING FROM
// LOSS OF USE, DATA OR PROFITS, WHETHER IN AN ACTION OF CONTRACT, NEGLIGENCE
// OR OTHER TORTIOUS ACTION, ARISING OUT OF OR IN CONNECTION WITH THE USE OR
// PERFORMANCE OF THIS SOFTWARE.

#include <config/ccsession.h>
#include <dhcp4/config_parser.h>
#include <dhcp4/dhcp4_log.h>
#include <dhcp/libdhcp++.h>
#include <dhcp/option_definition.h>
#include <dhcpsrv/cfgmgr.h>
#include <dhcpsrv/dhcp_config_parser.h>
#include <util/encode/hex.h>
#include <util/strutil.h>
#include <boost/foreach.hpp>
#include <boost/lexical_cast.hpp>
#include <boost/algorithm/string.hpp>
#include <limits>
#include <iostream>
#include <vector>
#include <map>

using namespace std;
using namespace isc;
using namespace isc::dhcp;
using namespace isc::data;
using namespace isc::asiolink;

namespace {

/// @brief auxiliary type used for storing element name and its parser
typedef pair<string, ConstElementPtr> ConfigPair;

/// @brief a factory method that will create a parser for a given element name
typedef isc::dhcp::DhcpConfigParser* ParserFactory(const std::string& config_id);

/// @brief a collection of factories that creates parsers for specified element names
typedef std::map<std::string, ParserFactory*> FactoryMap;

/// @brief a collection of elements that store uint32 values (e.g. renew-timer = 900)
typedef std::map<std::string, uint32_t> Uint32Storage;

/// @brief a collection of elements that store string values
typedef std::map<std::string, std::string> StringStorage;

/// @brief Storage for parsed boolean values.
typedef std::map<string, bool> BooleanStorage;

/// @brief a collection of pools
///
/// That type is used as intermediate storage, when pools are parsed, but there is
/// no subnet object created yet to store them.
typedef std::vector<Pool4Ptr> PoolStorage;

/// @brief Collection of option descriptors. This container allows searching for
/// options using the option code or persistency flag. This is useful when merging
/// existing options with newly configured options.
typedef Subnet::OptionContainer OptionStorage;

/// @brief Global uint32 parameters that will be used as defaults.
Uint32Storage uint32_defaults;

/// @brief global string parameters that will be used as defaults.
StringStorage string_defaults;

/// @brief Global storage for options that will be used as defaults.
OptionStorage option_defaults;

/// @brief a dummy configuration parser
///
/// It is a debugging parser. It does not configure anything,
/// will accept any configuration and will just print it out
/// on commit. Useful for debugging existing configurations and
/// adding new ones.
class DebugParser : public DhcpConfigParser {
public:

    /// @brief Constructor
    ///
    /// See @ref DhcpConfigParser class for details.
    ///
    /// @param param_name name of the parsed parameter
    DebugParser(const std::string& param_name)
        :param_name_(param_name) {
    }

    /// @brief builds parameter value
    ///
    /// See @ref DhcpConfigParser class for details.
    ///
    /// @param new_config pointer to the new configuration
    virtual void build(ConstElementPtr new_config) {
        std::cout << "Build for token: [" << param_name_ << "] = ["
                  << value_->str() << "]" << std::endl;
        value_ = new_config;
    }

    /// @brief pretends to apply the configuration
    ///
    /// This is a method required by base class. It pretends to apply the
    /// configuration, but in fact it only prints the parameter out.
    ///
    /// See @ref DhcpConfigParser class for details.
    virtual void commit() {
        // Debug message. The whole DebugParser class is used only for parser
        // debugging, and is not used in production code. It is very convenient
        // to keep it around. Please do not turn this cout into logger calls.
        std::cout << "Commit for token: [" << param_name_ << "] = ["
                  << value_->str() << "]" << std::endl;
    }

    /// @brief factory that constructs DebugParser objects
    ///
    /// @param param_name name of the parameter to be parsed
    static DhcpConfigParser* Factory(const std::string& param_name) {
        return (new DebugParser(param_name));
    }

private:
    /// name of the parsed parameter
    std::string param_name_;

    /// pointer to the actual value of the parameter
    ConstElementPtr value_;
};

/// @brief A boolean value parser.
///
/// This parser handles configuration values of the boolean type.
/// Parsed values are stored in a provided storage. If no storage
/// is provided then the build function throws an exception.
class BooleanParser : public DhcpConfigParser {
public:
    /// @brief Constructor.
    ///
    /// @param param_name name of the parameter.
    BooleanParser(const std::string& param_name)
        : storage_(NULL),
          param_name_(param_name),
          value_(false) {
        // Empty parameter name is invalid.
        if (param_name_.empty()) {
            isc_throw(isc::dhcp::Dhcp4ConfigError, "parser logic error:"
                      << "empty parameter name provided");
        }
    }

    /// @brief Parse a boolean value.
    ///
    /// @param value a value to be parsed.
    ///
    /// @throw isc::InvalidOperation if a storage has not been set
    ///        prior to calling this function
    /// @throw isc::dhcp::Dhcp4ConfigError if a provided parameter's
    ///        name is empty.
    virtual void build(ConstElementPtr value) {
        if (storage_ == NULL) {
            isc_throw(isc::InvalidOperation, "parser logic error:"
                      << " storage for the " << param_name_
                      << " value has not been set");
        } else if (param_name_.empty()) {
            isc_throw(isc::dhcp::Dhcp4ConfigError, "parser logic error:"
                      << "empty parameter name provided");
        }
        // The Config Manager checks if user specified a
        // valid value for a boolean parameter: True or False.
        // It is then ok to assume that if str() does not return
        // 'true' the value is 'false'.
        value_ = (value->str() == "true") ? true : false;
    }

    /// @brief Put a parsed value to the storage.
    virtual void commit() {
        if (storage_ != NULL && !param_name_.empty()) {
            (*storage_)[param_name_] = value_;
        }
    }

    /// @brief Create an instance of the boolean parser.
    ///
    /// @param param_name name of the parameter for which the
    ///        parser is created.
    static DhcpConfigParser* factory(const std::string& param_name) {
        return (new BooleanParser(param_name));
    }

    /// @brief Set the storage for parsed value.
    ///
    /// This function must be called prior to calling build.
    ///
    /// @param storage a pointer to the storage where parsed data
    ///        is to be stored.
    void setStorage(BooleanStorage* storage) {
        storage_ = storage;
    }

private:
    /// Pointer to the storage where parsed value is stored.
    BooleanStorage* storage_;
    /// Name of the parameter which value is parsed with this parser.
    std::string param_name_;
    /// Parsed value.
    bool value_;
};

/// @brief Configuration parser for uint32 parameters
///
/// This class is a generic parser that is able to handle any uint32 integer
/// type. By default it stores the value in external global container
/// (uint32_defaults). If used in smaller scopes (e.g. to parse parameters
/// in subnet config), it can be pointed to a different storage, using
/// setStorage() method. This class follows the parser interface, laid out
/// in its base class, @ref DhcpConfigParser.
///
/// For overview of usability of this generic purpose parser, see
/// @ref dhcpv4ConfigInherit page.
class Uint32Parser : public DhcpConfigParser {
public:

    /// @brief constructor for Uint32Parser
    /// @param param_name name of the configuration parameter being parsed
    Uint32Parser(const std::string& param_name)
        : storage_(&uint32_defaults),
          param_name_(param_name) {
        // Empty parameter name is invalid.
        if (param_name_.empty()) {
            isc_throw(Dhcp4ConfigError, "parser logic error:"
                      << "empty parameter name provided");
        }
    }

    /// @brief Parses configuration configuration parameter as uint32_t.
    ///
    /// @param value pointer to the content of parsed values
    /// @throw BadValue if supplied value could not be base to uint32_t
    ///        or the parameter name is empty.
    virtual void build(ConstElementPtr value) {
        if (param_name_.empty()) {
            isc_throw(Dhcp4ConfigError, "parser logic error:"
                      << "empty parameter name provided");
        }

        int64_t check;
        string x = value->str();
        try {
            check = boost::lexical_cast<int64_t>(x);
        } catch (const boost::bad_lexical_cast &) {
            isc_throw(BadValue, "Failed to parse value " << value->str()
                      << " as unsigned 32-bit integer.");
        }
        if (check > std::numeric_limits<uint32_t>::max()) {
            isc_throw(BadValue, "Value " << value->str() << "is too large"
                      << " for unsigned 32-bit integer.");
        }
        if (check < 0) {
            isc_throw(BadValue, "Value " << value->str() << "is negative."
                      << " Only 0 or larger are allowed for unsigned 32-bit integer.");
        }

        // value is small enough to fit
        value_ = static_cast<uint32_t>(check);
    }

    /// @brief Stores the parsed uint32_t value in a storage.
    virtual void commit() {
        if (storage_ != NULL && !param_name_.empty()) {
            // If a given parameter already exists in the storage we override
            // its value. If it doesn't we insert a new element.
            (*storage_)[param_name_] = value_;
        }
    }

    /// @brief factory that constructs Uint32Parser objects
    ///
    /// @param param_name name of the parameter to be parsed
    static DhcpConfigParser* factory(const std::string& param_name) {
        return (new Uint32Parser(param_name));
    }

    /// @brief sets storage for value of this parameter
    ///
    /// See @ref dhcpv4ConfigInherit for details.
    ///
    /// @param storage pointer to the storage container
    void setStorage(Uint32Storage* storage) {
        storage_ = storage;
    }

private:
    /// pointer to the storage, where parsed value will be stored
    Uint32Storage* storage_;

    /// name of the parameter to be parsed
    std::string param_name_;

    /// the actual parsed value
    uint32_t value_;
};

/// @brief Configuration parser for string parameters
///
/// This class is a generic parser that is able to handle any string
/// parameter. By default it stores the value in external global container
/// (string_defaults). If used in smaller scopes (e.g. to parse parameters
/// in subnet config), it can be pointed to a different storage, using
/// setStorage() method. This class follows the parser interface, laid out
/// in its base class, @ref DhcpConfigParser.
///
/// For overview of usability of this generic purpose parser, see
/// @ref dhcpv4ConfigInherit page.
class StringParser : public DhcpConfigParser {
public:

    /// @brief constructor for StringParser
    /// @param param_name name of the configuration parameter being parsed
    StringParser(const std::string& param_name)
        :storage_(&string_defaults), param_name_(param_name) {
        // Empty parameter name is invalid.
        if (param_name_.empty()) {
            isc_throw(Dhcp4ConfigError, "parser logic error:"
                      << "empty parameter name provided");
        }
    }

    /// @brief parses parameter value
    ///
    /// Parses configuration entry and stores it in storage. See
    /// @ref setStorage() for details.
    ///
    /// @param value pointer to the content of parsed values
    virtual void build(ConstElementPtr value) {
        value_ = value->str();
        boost::erase_all(value_, "\"");
    }

    /// @brief Stores the parsed value in a storage.
    virtual void commit() {
        if (storage_ != NULL && !param_name_.empty()) {
            // If a given parameter already exists in the storage we override
            // its value. If it doesn't we insert a new element.
            (*storage_)[param_name_] = value_;
        }
    }

    /// @brief factory that constructs StringParser objects
    ///
    /// @param param_name name of the parameter to be parsed
    static DhcpConfigParser* factory(const std::string& param_name) {
        return (new StringParser(param_name));
    }

    /// @brief sets storage for value of this parameter
    ///
    /// See \ref dhcpv4ConfigInherit for details.
    ///
    /// @param storage pointer to the storage container
    void setStorage(StringStorage* storage) {
        storage_ = storage;
    }

private:
    /// pointer to the storage, where parsed value will be stored
    StringStorage* storage_;

    /// name of the parameter to be parsed
    std::string param_name_;

    /// the actual parsed value
    std::string value_;
};


/// @brief parser for interface list definition
///
/// This parser handles Dhcp4/interface entry.
/// It contains a list of network interfaces that the server listens on.
/// In particular, it can contain an entry called "all" or "any" that
/// designates all interfaces.
///
/// It is useful for parsing Dhcp4/interface parameter.
class InterfaceListConfigParser : public DhcpConfigParser {
public:

    /// @brief constructor
    ///
    /// As this is a dedicated parser, it must be used to parse
    /// "interface" parameter only. All other types will throw exception.
    ///
    /// @param param_name name of the configuration parameter being parsed
    /// @throw BadValue if supplied parameter name is not "interface"
    InterfaceListConfigParser(const std::string& param_name) {
        if (param_name != "interface") {
            isc_throw(BadValue, "Internal error. Interface configuration "
                      "parser called for the wrong parameter: " << param_name);
        }
    }

    /// @brief parses parameters value
    ///
    /// Parses configuration entry (list of parameters) and adds each element
    /// to the interfaces list.
    ///
    /// @param value pointer to the content of parsed values
    virtual void build(ConstElementPtr value) {
        BOOST_FOREACH(ConstElementPtr iface, value->listValue()) {
            interfaces_.push_back(iface->str());
        }
    }

    /// @brief commits interfaces list configuration
    virtual void commit() {
        /// @todo: Implement per interface listening. Currently always listening
        /// on all interfaces.
    }

    /// @brief factory that constructs InterfaceListConfigParser objects
    ///
    /// @param param_name name of the parameter to be parsed
    static DhcpConfigParser* factory(const std::string& param_name) {
        return (new InterfaceListConfigParser(param_name));
    }

private:
    /// contains list of network interfaces
    vector<string> interfaces_;
};

/// @brief parser for pool definition
///
/// This parser handles pool definitions, i.e. a list of entries of one
/// of two syntaxes: min-max and prefix/len. Pool4 objects are created
/// and stored in chosen PoolStorage container.
///
/// As there are no default values for pool, setStorage() must be called
/// before build(). Otherwise exception will be thrown.
///
/// It is useful for parsing Dhcp4/subnet4[X]/pool parameters.
class PoolParser : public DhcpConfigParser {
public:

    /// @brief constructor.
    PoolParser(const std::string& /*param_name*/)
        :pools_(NULL) {
        // ignore parameter name, it is always Dhcp4/subnet4[X]/pool
    }

    /// @brief parses the actual list
    ///
    /// This method parses the actual list of interfaces.
    /// No validation is done at this stage, everything is interpreted as
    /// interface name.
    /// @param pools_list list of pools defined for a subnet
    /// @throw InvalidOperation if storage was not specified (setStorage() not called)
    /// @throw Dhcp4ConfigError when pool parsing fails
    void build(ConstElementPtr pools_list) {
        // setStorage() should have been called before build
        if (!pools_) {
            isc_throw(InvalidOperation, "Parser logic error. No pool storage set,"
                      " but pool parser asked to parse pools");
        }

        BOOST_FOREACH(ConstElementPtr text_pool, pools_list->listValue()) {

            // That should be a single pool representation. It should contain
            // text is form prefix/len or first - last. Note that spaces
            // are allowed
            string txt = text_pool->stringValue();

            // first let's remove any whitespaces
            boost::erase_all(txt, " "); // space
            boost::erase_all(txt, "\t"); // tabulation

            // Is this prefix/len notation?
            size_t pos = txt.find("/");
            if (pos != string::npos) {
                IOAddress addr("::");
                uint8_t len = 0;
                try {
                    addr = IOAddress(txt.substr(0, pos));

                    // start with the first character after /
                    string prefix_len = txt.substr(pos + 1);

                    // It is lexical cast to int and then downcast to uint8_t.
                    // Direct cast to uint8_t (which is really an unsigned char)
                    // will result in interpreting the first digit as output
                    // value and throwing exception if length is written on two
                    // digits (because there are extra characters left over).

                    // No checks for values over 128. Range correctness will
                    // be checked in Pool4 constructor.
                    len = boost::lexical_cast<int>(prefix_len);
                } catch (...)  {
                    isc_throw(Dhcp4ConfigError, "Failed to parse pool "
                              "definition: " << text_pool->stringValue());
                }

                Pool4Ptr pool(new Pool4(addr, len));
                local_pools_.push_back(pool);
                continue;
            }

            // Is this min-max notation?
            pos = txt.find("-");
            if (pos != string::npos) {
                // using min-max notation
                IOAddress min(txt.substr(0,pos));
                IOAddress max(txt.substr(pos + 1));

                Pool4Ptr pool(new Pool4(min, max));

                local_pools_.push_back(pool);
                continue;
            }

            isc_throw(Dhcp4ConfigError, "Failed to parse pool definition:"
                      << text_pool->stringValue() <<
                      ". Does not contain - (for min-max) nor / (prefix/len)");
        }
    }

    /// @brief sets storage for value of this parameter
    ///
    /// See \ref dhcpv4ConfigInherit for details.
    ///
    /// @param storage pointer to the storage container
    void setStorage(PoolStorage* storage) {
        pools_ = storage;
    }

    /// @brief Stores the parsed values in a storage provided
    ///        by an upper level parser.
    virtual void commit() {
        if (pools_) {
            // local_pools_ holds the values produced by the build function.
            // At this point parsing should have completed successfuly so
            // we can append new data to the supplied storage.
            pools_->insert(pools_->end(), local_pools_.begin(),
                           local_pools_.end());
        }
    }

    /// @brief factory that constructs PoolParser objects
    ///
    /// @param param_name name of the parameter to be parsed
    static DhcpConfigParser* factory(const std::string& param_name) {
        return (new PoolParser(param_name));
    }

private:
    /// @brief pointer to the actual Pools storage
    ///
    /// That is typically a storage somewhere in Subnet parser
    /// (an upper level parser).
    PoolStorage* pools_;
    /// A temporary storage for pools configuration. It is a
    /// storage where pools are stored by build function.
    PoolStorage local_pools_;
};

/// @brief Parser for option data value.
///
/// This parser parses configuration entries that specify value of
/// a single option. These entries include option name, option code
/// and data carried by the option. If parsing is successful then an
/// instance of an option is created and added to the storage provided
/// by the calling class.
///
/// @todo This class parses and validates the option name. However it is
/// not used anywhere until support for option spaces is implemented
/// (see tickets #2319, #2314). When option spaces are implemented
/// there will be a way to reference the particular option using
/// its type (code) or option name.
class OptionDataParser : public DhcpConfigParser {
public:

    /// @brief Constructor.
    ///
    /// Class constructor.
    OptionDataParser(const std::string&)
        : options_(NULL),
          // initialize option to NULL ptr
          option_descriptor_(false) { }

    /// @brief Parses the single option data.
    ///
    /// This method parses the data of a single option from the configuration.
    /// The option data includes option name, option code and data being
    /// carried by this option. Eventually it creates the instance of the
    /// option.
    ///
    /// @warning setStorage must be called with valid storage pointer prior
    /// to calling this method.
    ///
    /// @param option_data_entries collection of entries that define value
    /// for a particular option.
    /// @throw Dhcp4ConfigError if invalid parameter specified in
    /// the configuration.
    /// @throw isc::InvalidOperation if failed to set storage prior to
    /// calling build.
    /// @throw isc::BadValue if option data storage is invalid.
    virtual void build(ConstElementPtr option_data_entries) {
        if (options_ == NULL) {
            isc_throw(isc::InvalidOperation, "Parser logic error: storage must be set before "
                      "parsing option data.");
        }
        BOOST_FOREACH(ConfigPair param, option_data_entries->mapValue()) {
            ParserPtr parser;
            if (param.first == "name") {
                boost::shared_ptr<StringParser>
                    name_parser(dynamic_cast<StringParser*>(StringParser::factory(param.first)));
                if (name_parser) {
                    name_parser->setStorage(&string_values_);
                    parser = name_parser;
                }
            } else if (param.first == "code") {
                boost::shared_ptr<Uint32Parser>
                    code_parser(dynamic_cast<Uint32Parser*>(Uint32Parser::factory(param.first)));
                if (code_parser) {
                    code_parser->setStorage(&uint32_values_);
                    parser = code_parser;
                }
            } else if (param.first == "data") {
                boost::shared_ptr<StringParser>
                    value_parser(dynamic_cast<StringParser*>(StringParser::factory(param.first)));
                if (value_parser) {
                    value_parser->setStorage(&string_values_);
                    parser = value_parser;
                }
            } else if (param.first == "csv-format") {
                boost::shared_ptr<BooleanParser>
                    value_parser(dynamic_cast<BooleanParser*>(BooleanParser::factory(param.first)));
                if (value_parser) {
                    value_parser->setStorage(&boolean_values_);
                    parser = value_parser;
                }
            } else {
                isc_throw(Dhcp4ConfigError,
                          "Parser error: option-data parameter not supported: "
                          << param.first);
            }
            parser->build(param.second);
            // Before we can create an option we need to get the data from
            // the child parsers. The only way to do it is to invoke commit
            // on them so as they store the values in appropriate storages
            // that this class provided to them. Note that this will not
            // modify values stored in the global storages so the configuration
            // will remain consistent even parsing fails somewhere further on.
            parser->commit();
        }
        // Try to create the option instance.
        createOption();
    }

    /// @brief Commits option value.
    ///
    /// This function adds a new option to the storage or replaces an existing option
    /// with the same code.
    ///
    /// @throw isc::InvalidOperation if failed to set pointer to storage or failed
    /// to call build() prior to commit. If that happens data in the storage
    /// remain un-modified.
    virtual void commit() {
        if (options_ == NULL) {
            isc_throw(isc::InvalidOperation, "Parser logic error: storage must be set before "
                      "commiting option data.");
        } else  if (!option_descriptor_.option) {
            // Before we can commit the new option should be configured. If it is not
            // than somebody must have called commit() before build().
            isc_throw(isc::InvalidOperation, "Parser logic error: no option has been configured and"
                      " thus there is nothing to commit. Has build() been called?");
        }
        uint16_t opt_type = option_descriptor_.option->getType();
        Subnet::OptionContainerTypeIndex& idx = options_->get<1>();
        // Try to find options with the particular option code in the main
        // storage. If found, remove these options because they will be
        // replaced with new one.
        Subnet::OptionContainerTypeRange range =
            idx.equal_range(opt_type);
        if (std::distance(range.first, range.second) > 0) {
            idx.erase(range.first, range.second);
        }
        // Append new option to the main storage.
        options_->push_back(option_descriptor_);
    }

    /// @brief Set storage for the parser.
    ///
    /// Sets storage for the parser. This storage points to the
    /// vector of options and is used by multiple instances of
    /// OptionDataParser. Each instance creates exactly one object
    /// of dhcp::Option or derived type and appends it to this
    /// storage.
    ///
    /// @param storage pointer to the options storage
    void setStorage(OptionStorage* storage) {
        options_ = storage;
    }

private:

    /// @brief Create option instance.
    ///
    /// Creates an instance of an option and adds it to the provided
    /// options storage. If the option data parsed by \ref build function
    /// are invalid or insufficient this function emits an exception.
    ///
    /// @warning this function does not check if options_ storage pointer
    /// is intitialized but this check is not needed here because it is done
    /// in the \ref build function.
    ///
    /// @throw Dhcp4ConfigError if parameters provided in the configuration
    /// are invalid.
    void createOption() {
        // Option code is held in the uint32_t storage but is supposed to
        // be uint16_t value. We need to check that value in the configuration
        // does not exceed range of uint16_t and is not zero.
        uint32_t option_code = getUint32Param("code");
        if (option_code == 0) {
            isc_throw(Dhcp4ConfigError, "Parser error: value of 'code' must not"
                      << " be equal to zero. Option code '0' is reserved in"
                      << " DHCPv4.");
        } else if (option_code > std::numeric_limits<uint16_t>::max()) {
            isc_throw(Dhcp4ConfigError, "Parser error: value of 'code' must not"
                      << " exceed " << std::numeric_limits<uint16_t>::max());
        }
        // Check that the option name has been specified, is non-empty and does not
        // contain spaces.
        // @todo possibly some more restrictions apply here?
        std::string option_name = getStringParam("name");
        if (option_name.empty()) {
            isc_throw(Dhcp4ConfigError, "Parser error: option name must not be"
                      << " empty");
        } else if (option_name.find(" ") != std::string::npos) {
            isc_throw(Dhcp4ConfigError, "Parser error: option name must not contain"
                      << " spaces");
        }

        // Get option data from the configuration database ('data' field).
        const std::string option_data = getStringParam("data");
        const bool csv_format = getBooleanParam("csv-format");
        // Transform string of hexadecimal digits into binary format.
        std::vector<uint8_t> binary;
        std::vector<std::string> data_tokens;

        if (csv_format) {
            // If the option data is specified as a string of comma
            // separated values then we need to split this string into
            // individual values - each value will be used to initialize
            // one data field of an option.
            data_tokens = isc::util::str::tokens(option_data, ",");
        } else {
            // Otherwise, the option data is specified as a string of
            // hexadecimal digits that we have to turn into binary format.
            try {
                util::encode::decodeHex(option_data, binary);
            } catch (...) {
                isc_throw(Dhcp4ConfigError, "Parser error: option data is not a valid"
                          << " string of hexadecimal digits: " << option_data);
            }
        }
        // Get all existing DHCPv4 option definitions. The one that matches
        // our option will be picked and used to create it.
        OptionDefContainer option_defs = LibDHCP::getOptionDefs(Option::V4);
        // Get search index #1. It allows searching for options definitions
        // using option type value.
        const OptionDefContainerTypeIndex& idx = option_defs.get<1>();
        // Get all option definitions matching option code we want to create.
        const OptionDefContainerTypeRange& range = idx.equal_range(option_code);
        size_t num_defs = std::distance(range.first, range.second);
        OptionPtr option;
        // Currently we do not allow duplicated definitions and if there are
        // any duplicates we issue internal server error.
        if (num_defs > 1) {
            isc_throw(Dhcp4ConfigError, "Internal error: currently it is not"
                      << " supported to initialize multiple option definitions"
                      << " for the same option code. This will be supported once"
                      << " there option spaces are implemented.");
        } else if (num_defs == 0) {
            if (csv_format) {
                isc_throw(Dhcp4ConfigError, "the CSV option data format can be"
                          " used to specify values for an option that has a"
                          " definition. The option with code " << option_code
                          << " does not have a definition.");
            }

            // @todo We have a limited set of option definitions intiialized at the moment.
            // In the future we want to initialize option definitions for all options.
            // Consequently an error will be issued if an option definition does not exist
            // for a particular option code. For now it is ok to create generic option
            // if definition does not exist.
            OptionPtr option(new Option(Option::V4, static_cast<uint16_t>(option_code),
                                        binary));
            // The created option is stored in option_descriptor_ class member until the
            // commit stage when it is inserted into the main storage. If an option with the
            // same code exists in main storage already the old option is replaced.
            option_descriptor_.option = option;
            option_descriptor_.persistent = false;
        } else {
            // We have exactly one option definition for the particular option code
            // use it to create the option instance.
            const OptionDefinitionPtr& def = *(range.first);
            try {
                OptionPtr option = csv_format ?
                    def->optionFactory(Option::V4, option_code, data_tokens) :
                    def->optionFactory(Option::V4, option_code, binary);
                Subnet::OptionDescriptor desc(option, false);
                option_descriptor_.option = option;
                option_descriptor_.persistent = false;
            } catch (const isc::Exception& ex) {
                isc_throw(Dhcp4ConfigError, "Parser error: option data does not match"
                          << " option definition (code " << option_code << "): "
                          << ex.what());
            }
        }
    }

    /// @brief Get a parameter from the strings storage.
    ///
    /// @param param_id parameter identifier.
    /// @throw Dhcp4ConfigError if parameter has not been found.
    std::string getStringParam(const std::string& param_id) const {
        StringStorage::const_iterator param = string_values_.find(param_id);
        if (param == string_values_.end()) {
            isc_throw(Dhcp4ConfigError, "Parser error: option-data parameter"
                      << " '" << param_id << "' not specified");
        }
        return (param->second);
    }

    /// @brief Get a parameter from the uint32 values storage.
    ///
    /// @param param_id parameter identifier.
    /// @throw Dhcp4ConfigError if parameter has not been found.
    uint32_t getUint32Param(const std::string& param_id) const {
        Uint32Storage::const_iterator param = uint32_values_.find(param_id);
        if (param == uint32_values_.end()) {
            isc_throw(Dhcp4ConfigError, "Parser error: option-data parameter"
                      << " '" << param_id << "' not specified");
        }
        return (param->second);
    }

    /// @brief Get a parameter from the boolean values storage.
    ///
    /// @param param_id parameter identifier.
    ///
    /// @throw isc::dhcp::Dhcp6ConfigError if a parameter has not been found.
    /// @return a value of the boolean parameter.
    bool getBooleanParam(const std::string& param_id) const {
        BooleanStorage::const_iterator param = boolean_values_.find(param_id);
        if (param == boolean_values_.end()) {
            isc_throw(isc::dhcp::Dhcp4ConfigError, "parser error: option-data parameter"
                      << " '" << param_id << "' not specified");
        }
        return (param->second);
    }

    /// Storage for uint32 values (e.g. option code).
    Uint32Storage uint32_values_;
    /// Storage for string values (e.g. option name or data).
    StringStorage string_values_;
    /// Storage for boolean values.
    BooleanStorage boolean_values_;
    /// Pointer to options storage. This storage is provided by
    /// the calling class and is shared by all OptionDataParser objects.
    OptionStorage* options_;
    /// Option descriptor holds newly configured option.
    Subnet::OptionDescriptor option_descriptor_;
};

/// @brief Parser for option data values within a subnet.
///
/// This parser iterates over all entries that define options
/// data for a particular subnet and creates a collection of options.
/// If parsing is successful, all these options are added to the Subnet
/// object.
class OptionDataListParser : public DhcpConfigParser {
public:

    /// @brief Constructor.
    ///
    /// Unless otherwise specified, parsed options will be stored in
    /// a global option container (option_default). That storage location
    /// is overriden on a subnet basis.
    OptionDataListParser(const std::string&)
        : options_(&option_defaults), local_options_() { }

    /// @brief Parses entries that define options' data for a subnet.
    ///
    /// This method iterates over all entries that define option data
    /// for options within a single subnet and creates options' instances.
    ///
    /// @param option_data_list pointer to a list of options' data sets.
    /// @throw Dhcp4ConfigError if option parsing failed.
    void build(ConstElementPtr option_data_list) {
        BOOST_FOREACH(ConstElementPtr option_value, option_data_list->listValue()) {
            boost::shared_ptr<OptionDataParser> parser(new OptionDataParser("option-data"));
            // options_ member will hold instances of all options thus
            // each OptionDataParser takes it as a storage.
            parser->setStorage(&local_options_);
            // Build the instance of a single option.
            parser->build(option_value);
            // Store a parser as it will be used to commit.
            parsers_.push_back(parser);
        }
    }

    /// @brief Set storage for option instances.
    ///
    /// @param storage pointer to options storage.
    void setStorage(OptionStorage* storage) {
        options_ = storage;
    }


    /// @brief Commit all option values.
    ///
    /// This function invokes commit for all option values.
    void commit() {
        BOOST_FOREACH(ParserPtr parser, parsers_) {
            parser->commit();
        }
        // Parsing was successful and we have all configured
        // options in local storage. We can now replace old values
        // with new values.
        std::swap(local_options_, *options_);
    }

    /// @brief Create DhcpDataListParser object
    ///
    /// @param param_name param name.
    ///
    /// @return DhcpConfigParser object.
    static DhcpConfigParser* factory(const std::string& param_name) {
        return (new OptionDataListParser(param_name));
    }

    /// Intermediate option storage. This storage is used by
    /// lower level parsers to add new options.  Values held
    /// in this storage are assigned to main storage (options_)
    /// if overall parsing was successful.
    OptionStorage local_options_;
    /// Pointer to options instances storage.
    OptionStorage* options_;
    /// Collection of parsers;
    ParserCollection parsers_;
};

/// @brief this class parses a single subnet
///
/// This class parses the whole subnet definition. It creates parsers
/// for received configuration parameters as needed.
class Subnet4ConfigParser : public DhcpConfigParser {
public:

    /// @brief constructor
    Subnet4ConfigParser(const std::string& ) {
        // The parameter should always be "subnet", but we don't check here
        // against it in case someone wants to reuse this parser somewhere.
    }

    /// @brief parses parameter value
    ///
    /// @param subnet pointer to the content of subnet definition
    void build(ConstElementPtr subnet) {

        BOOST_FOREACH(ConfigPair param, subnet->mapValue()) {
            ParserPtr parser(createSubnet4ConfigParser(param.first));
            // The actual type of the parser is unknown here. We have to discover
            // the parser type here to invoke the corresponding setStorage function
            // on it.  We discover parser type by trying to cast the parser to various
            // parser types and checking which one was successful. For this one
            // a setStorage and build methods are invoked.

            // Try uint32 type parser.
            if (!buildParser<Uint32Parser, Uint32Storage >(parser, uint32_values_,
                                                          param.second) &&
                // Try string type parser.
                !buildParser<StringParser, StringStorage >(parser, string_values_,
                                                           param.second) &&
                // Try pool parser.
                !buildParser<PoolParser, PoolStorage >(parser, pools_,
                                                       param.second) &&
                // Try option data parser.
                !buildParser<OptionDataListParser, OptionStorage >(parser, options_,
                                                                   param.second)) {
                // Appropriate parsers are created in the createSubnet6ConfigParser
                // and they should be limited to those that we check here for. Thus,
                // if we fail to find a matching parser here it is a programming error.
                isc_throw(Dhcp4ConfigError, "failed to find suitable parser");
            }
        }
        // In order to create new subnet we need to get the data out
        // of the child parsers first. The only way to do it is to
        // invoke commit on them because it will make them write
        // parsed data into storages we have supplied.
        // Note that triggering commits on child parsers does not
        // affect global data because we supplied pointers to storages
        // local to this object. Thus, even if this method fails
        // later on, the configuration remains consistent.
        BOOST_FOREACH(ParserPtr parser, parsers_) {
            parser->commit();
        }

        // Create a subnet.
        createSubnet();
    }

    /// @brief commits received configuration.
    ///
    /// This method does most of the configuration. Many other parsers are just
    /// storing the values that are actually consumed here. Pool definitions
    /// created in other parsers are used here and added to newly created Subnet4
    /// objects. Subnet4 are then added to DHCP CfgMgr.
    /// @throw Dhcp4ConfigError if there are any issues encountered during commit
    void commit() {
        if (subnet_) {
            CfgMgr::instance().addSubnet4(subnet_);
        }
    }

private:

    /// @brief Set storage for a parser and invoke build.
    ///
    /// This helper method casts the provided parser pointer to the specified
    /// type. If the cast is successful it sets the corresponding storage for
    /// this parser, invokes build on it and saves the parser.
    ///
    /// @tparam T parser type to which parser argument should be cast.
    /// @tparam Y storage type for the specified parser type.
    /// @param parser parser on which build must be invoked.
    /// @param storage reference to a storage that will be set for a parser.
    /// @param subnet subnet element read from the configuration and being parsed.
    /// @return true if parser pointer was successfully cast to specialized
    /// parser type provided as Y.
    template<typename T, typename Y>
    bool buildParser(const ParserPtr& parser, Y& storage, const ConstElementPtr& subnet) {
        // We need to cast to T in order to set storage for the parser.
        boost::shared_ptr<T> cast_parser = boost::dynamic_pointer_cast<T>(parser);
        // It is common that this cast is not successful because we try to cast to all
        // supported parser types as we don't know the type of a parser in advance.
        if (cast_parser) {
            // Cast, successful so we go ahead with setting storage and actual parse.
            cast_parser->setStorage(&storage);
            parser->build(subnet);
            parsers_.push_back(parser);
            // We indicate that cast was successful so as the calling function
            // may skip attempts to cast to other parser types and proceed to
            // next element.
            return (true);
        }
        // It was not successful. Indicate that another parser type
        // should be tried.
        return (false);
    }

    /// @brief Create a new subnet using a data from child parsers.
    ///
    /// @throw isc::dhcp::Dhcp4ConfigError if subnet configuration parsing failed.
    void createSubnet() {
        StringStorage::const_iterator it = string_values_.find("subnet");
        if (it == string_values_.end()) {
            isc_throw(Dhcp4ConfigError,
                      "Mandatory subnet definition in subnet missing");
        }
        // Remove any spaces or tabs.
        string subnet_txt = it->second;
        boost::erase_all(subnet_txt, " ");
        boost::erase_all(subnet_txt, "\t");

        // The subnet format is prefix/len. We are going to extract
        // the prefix portion of a subnet string to create IOAddress
        // object from it. IOAddress will be passed to the Subnet's
        // constructor later on. In order to extract the prefix we
        // need to get all characters preceding "/".
        size_t pos = subnet_txt.find("/");
        if (pos == string::npos) {
            isc_throw(Dhcp4ConfigError,
                      "Invalid subnet syntax (prefix/len expected):" << it->second);
        }

        // Try to create the address object. It also validates that
        // the address syntax is ok.
        IOAddress addr(subnet_txt.substr(0, pos));
        uint8_t len = boost::lexical_cast<unsigned int>(subnet_txt.substr(pos + 1));

        // Get all 'time' parameters using inheritance.
        // If the subnet-specific value is defined then use it, else
        // use the global value. The global value must always be
        // present. If it is not, it is an internal error and exception
        // is thrown.
        Triplet<uint32_t> t1 = getParam("renew-timer");
        Triplet<uint32_t> t2 = getParam("rebind-timer");
        Triplet<uint32_t> valid = getParam("valid-lifetime");

        /// @todo: Convert this to logger once the parser is working reliably
        stringstream tmp;
        tmp << addr.toText() << "/" << (int)len
            << " with params t1=" << t1 << ", t2=" << t2 << ", valid=" << valid;

        LOG_INFO(dhcp4_logger, DHCP4_CONFIG_NEW_SUBNET).arg(tmp.str());

        subnet_.reset(new Subnet4(addr, len, t1, t2, valid));

        for (PoolStorage::iterator it = pools_.begin(); it != pools_.end(); ++it) {
<<<<<<< HEAD
            subnet_->addPool4(*it);
=======
            subnet->addPool(*it);
>>>>>>> 60606cab
        }

        Subnet::OptionContainerPtr options = subnet_->getOptionDescriptors("dhcp4");
        const Subnet::OptionContainerTypeIndex& idx = options->get<1>();

        // Add subnet specific options.
        BOOST_FOREACH(Subnet::OptionDescriptor desc, options_) {
            Subnet::OptionContainerTypeRange range = idx.equal_range(desc.option->getType());
            if (std::distance(range.first, range.second) > 0) {
                LOG_WARN(dhcp4_logger, DHCP4_CONFIG_OPTION_DUPLICATE)
                    .arg(desc.option->getType()).arg(addr.toText());
            }
            subnet_->addOption(desc.option, false, "dhcp4");
        }

        // Check all global options and add them to the subnet object if
        // they have been configured in the global scope. If they have been
        // configured in the subnet scope we don't add global option because
        // the one configured in the subnet scope always takes precedence.
        BOOST_FOREACH(Subnet::OptionDescriptor desc, option_defaults) {
            // Get all options specified locally in the subnet and having
            // code equal to global option's code.
            Subnet::OptionContainerPtr options = subnet_->getOptionDescriptors("dhcp4");
            const Subnet::OptionContainerTypeIndex& idx = options->get<1>();
            Subnet::OptionContainerTypeRange range = idx.equal_range(desc.option->getType());
            // @todo: In the future we will be searching for options using either
            // an option code or namespace. Currently we have only the option
            // code available so if there is at least one option found with the
            // specific code we don't add the globally configured option.
            // @todo with this code the first globally configured option
            // with the given code will be added to a subnet. We may
            // want to issue a warning about dropping the configuration of
            // a global option if one already exsists.
            if (std::distance(range.first, range.second) == 0) {
                subnet_->addOption(desc.option, false, "dhcp4");
            }
        }
    }

    /// @brief creates parsers for entries in subnet definition
    ///
    /// @todo Add subnet-specific things here (e.g. subnet-specific options)
    ///
    /// @param config_id name od the entry
    /// @return parser object for specified entry name
    /// @throw NotImplemented if trying to create a parser for unknown config element
    DhcpConfigParser* createSubnet4ConfigParser(const std::string& config_id) {
        FactoryMap factories;

        factories["valid-lifetime"] = Uint32Parser::factory;
        factories["renew-timer"] = Uint32Parser::factory;
        factories["rebind-timer"] = Uint32Parser::factory;
        factories["subnet"] = StringParser::factory;
        factories["pool"] = PoolParser::factory;
        factories["option-data"] = OptionDataListParser::factory;

        FactoryMap::iterator f = factories.find(config_id);
        if (f == factories.end()) {
            // Used for debugging only.
            // return new DebugParser(config_id);

            isc_throw(NotImplemented,
                      "Parser error: Subnet4 parameter not supported: "
                      << config_id);
        }
        return (f->second(config_id));
    }

    /// @brief returns value for a given parameter (after using inheritance)
    ///
    /// This method implements inheritance. For a given parameter name, it first
    /// checks if there is a global value for it and overwrites it with specific
    /// value if such value was defined in subnet.
    ///
    /// @param name name of the parameter
    /// @return triplet with the parameter name
    /// @throw Dhcp4ConfigError when requested parameter is not present
    Triplet<uint32_t> getParam(const std::string& name) {
        uint32_t value = 0;
        bool found = false;
        Uint32Storage::iterator global = uint32_defaults.find(name);
        if (global != uint32_defaults.end()) {
            value = global->second;
            found = true;
        }

        Uint32Storage::iterator local = uint32_values_.find(name);
        if (local != uint32_values_.end()) {
            value = local->second;
            found = true;
        }

        if (found) {
            return (Triplet<uint32_t>(value));
        } else {
            isc_throw(Dhcp4ConfigError, "Mandatory parameter " << name
                      << " missing (no global default and no subnet-"
                      << "specific value)");
        }
    }

    /// storage for subnet-specific uint32 values
    Uint32Storage uint32_values_;

    /// storage for subnet-specific integer values
    StringStorage string_values_;

    /// storage for pools belonging to this subnet
    PoolStorage pools_;

    /// storage for options belonging to this subnet
    OptionStorage options_;

    /// parsers are stored here
    ParserCollection parsers_;

    /// @brief Pointer to the created subnet object.
    isc::dhcp::Subnet4Ptr subnet_;
};

/// @brief this class parses list of subnets
///
/// This is a wrapper parser that handles the whole list of Subnet4
/// definitions. It iterates over all entries and creates Subnet4ConfigParser
/// for each entry.
class Subnets4ListConfigParser : public DhcpConfigParser {
public:

    /// @brief constructor
    ///
    Subnets4ListConfigParser(const std::string&) {
        /// parameter name is ignored
    }

    /// @brief parses contents of the list
    ///
    /// Iterates over all entries on the list and creates Subnet4ConfigParser
    /// for each entry.
    ///
    /// @param subnets_list pointer to a list of IPv4 subnets
    void build(ConstElementPtr subnets_list) {

        // No need to define FactoryMap here. There's only one type
        // used: Subnet4ConfigParser

        BOOST_FOREACH(ConstElementPtr subnet, subnets_list->listValue()) {
            ParserPtr parser(new Subnet4ConfigParser("subnet"));
            parser->build(subnet);
            subnets_.push_back(parser);
        }

    }

    /// @brief commits subnets definitions.
    ///
    /// Iterates over all Subnet4 parsers. Each parser contains definitions
    /// of a single subnet and its parameters and commits each subnet separately.
    void commit() {
        // @todo: Implement more subtle reconfiguration than toss
        // the old one and replace with the new one.

        // remove old subnets
        CfgMgr::instance().deleteSubnets4();

        BOOST_FOREACH(ParserPtr subnet, subnets_) {
            subnet->commit();
        }

    }

    /// @brief Returns Subnet4ListConfigParser object
    /// @param param_name name of the parameter
    /// @return Subnets4ListConfigParser object
    static DhcpConfigParser* factory(const std::string& param_name) {
        return (new Subnets4ListConfigParser(param_name));
    }

    /// @brief collection of subnet parsers.
    ParserCollection subnets_;

};

} // anonymous namespace

namespace isc {
namespace dhcp {

/// @brief creates global parsers
///
/// This method creates global parsers that parse global parameters, i.e.
/// those that take format of Dhcp4/param1, Dhcp4/param2 and so forth.
///
/// @param config_id pointer to received global configuration entry
/// @return parser for specified global DHCPv4 parameter
/// @throw NotImplemented if trying to create a parser for unknown config element
DhcpConfigParser* createGlobalDhcp4ConfigParser(const std::string& config_id) {
    FactoryMap factories;

    factories["valid-lifetime"] = Uint32Parser::factory;
    factories["renew-timer"] = Uint32Parser::factory;
    factories["rebind-timer"] = Uint32Parser::factory;
    factories["interface"] = InterfaceListConfigParser::factory;
    factories["subnet4"] = Subnets4ListConfigParser::factory;
    factories["option-data"] = OptionDataListParser::factory;
    factories["version"] = StringParser::factory;

    FactoryMap::iterator f = factories.find(config_id);
    if (f == factories.end()) {
        // Used for debugging only.
        // return new DebugParser(config_id);

        isc_throw(NotImplemented,
                  "Parser error: Global configuration parameter not supported: "
                  << config_id);
    }
    return (f->second(config_id));
}

isc::data::ConstElementPtr
configureDhcp4Server(Dhcpv4Srv& , ConstElementPtr config_set) {
    if (!config_set) {
        ConstElementPtr answer = isc::config::createAnswer(1,
                                 string("Can't parse NULL config"));
        return (answer);
    }

    /// @todo: append most essential info here (like "2 new subnets configured")
    string config_details;

    LOG_DEBUG(dhcp4_logger, DBG_DHCP4_COMMAND, DHCP4_CONFIG_START).arg(config_set->str());

    // Some of the values specified in the configuration depend on
    // other values. Typically, the values in the subnet6 structure
    // depend on the global values. Thus we need to make sure that
    // the global values are processed first and that they can be
    // accessed by the subnet6 parsers. We separate parsers that
    // should process data first (independent_parsers) from those
    // that must process data when the independent data is already
    // processed (dependent_parsers).
    ParserCollection independent_parsers;
    ParserCollection dependent_parsers;

    // The subnet parsers implement data inheritance by directly
    // accessing global storage. For this reason the global data
    // parsers must store the parsed data into global storages
    // immediately. This may cause data inconsistency if the
    // parsing operation fails after the global storage has been
    // modified. We need to preserve the original global data here
    // so as we can rollback changes when an error occurs.
    Uint32Storage uint32_local(uint32_defaults);
    StringStorage string_local(string_defaults);
    OptionStorage option_local(option_defaults);

    // answer will hold the result.
    ConstElementPtr answer;
    // rollback informs whether error occured and original data
    // have to be restored to global storages.
    bool rollback = false;

    try {

        // Iterate over all independent parsers first (all but subnet4)
        // and try to parse the data.
        BOOST_FOREACH(ConfigPair config_pair, config_set->mapValue()) {
            if (config_pair.first != "subnet4") {
                ParserPtr parser(createGlobalDhcp4ConfigParser(config_pair.first));
                independent_parsers.push_back(parser);
                parser->build(config_pair.second);
                // The commit operation here may modify the global storage
                // but we need it so as the subnet6 parser can access the
                // parsed data.
                parser->commit();
            }
        }

        // Process dependent configuration data.
        BOOST_FOREACH(ConfigPair config_pair, config_set->mapValue()) {
            if (config_pair.first == "subnet4") {
                ParserPtr parser(createGlobalDhcp4ConfigParser(config_pair.first));
                dependent_parsers.push_back(parser);
                parser->build(config_pair.second);
            }
        }

    } catch (const isc::Exception& ex) {
        answer =
            isc::config::createAnswer(1, string("Configuration parsing failed: ") + ex.what());

        // An error occured, so make sure that we restore original data.
        rollback = true;

    } catch (...) {
        // for things like bad_cast in boost::lexical_cast
        answer =
            isc::config::createAnswer(1, string("Configuration parsing failed"));

        // An error occured, so make sure that we restore original data.
        rollback = true;
    }

    // So far so good, there was no parsing error so let's commit the
    // configuration. This will add created subnets and option values into
    // the server's configuration.
    // This operation should be exception safe but let's make sure.
    if (!rollback) {
        try {
            BOOST_FOREACH(ParserPtr parser, dependent_parsers) {
                parser->commit();
            }
        }
        catch (const isc::Exception& ex) {
            answer =
                isc::config::createAnswer(2, string("Configuration commit failed: ") + ex.what());
            rollback = true;

        } catch (...) {
            // for things like bad_cast in boost::lexical_cast
            answer =
                isc::config::createAnswer(2, string("Configuration commit failed"));
            rollback = true;

        }
    }

    // Rollback changes as the configuration parsing failed.
    if (rollback) {
        std::swap(uint32_defaults, uint32_local);
        std::swap(string_defaults, string_local);
        std::swap(option_defaults, option_local);
        return (answer);
    }

    LOG_INFO(dhcp4_logger, DHCP4_CONFIG_COMPLETE).arg(config_details);

    // Everything was fine. Configuration is successful.
    answer = isc::config::createAnswer(0, "Configuration commited.");
    return (answer);
}

const std::map<std::string, uint32_t>& getUint32Defaults() {
    return (uint32_defaults);
}

}; // end of isc::dhcp namespace
}; // end of isc namespace<|MERGE_RESOLUTION|>--- conflicted
+++ resolved
@@ -1114,11 +1114,7 @@
         subnet_.reset(new Subnet4(addr, len, t1, t2, valid));
 
         for (PoolStorage::iterator it = pools_.begin(); it != pools_.end(); ++it) {
-<<<<<<< HEAD
-            subnet_->addPool4(*it);
-=======
-            subnet->addPool(*it);
->>>>>>> 60606cab
+            subnet_->addPool(*it);
         }
 
         Subnet::OptionContainerPtr options = subnet_->getOptionDescriptors("dhcp4");
