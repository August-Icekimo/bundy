# Copyright (C) 2011  Internet Systems Consortium.
#
# Permission to use, copy, modify, and distribute this software for any
# purpose with or without fee is hereby granted, provided that the above
# copyright notice and this permission notice appear in all copies.
#
# THE SOFTWARE IS PROVIDED "AS IS" AND INTERNET SYSTEMS CONSORTIUM
# DISCLAIMS ALL WARRANTIES WITH REGARD TO THIS SOFTWARE INCLUDING ALL
# IMPLIED WARRANTIES OF MERCHANTABILITY AND FITNESS. IN NO EVENT SHALL
# INTERNET SYSTEMS CONSORTIUM BE LIABLE FOR ANY SPECIAL, DIRECT,
# INDIRECT, OR CONSEQUENTIAL DAMAGES OR ANY DAMAGES WHATSOEVER RESULTING
# FROM LOSS OF USE, DATA OR PROFITS, WHETHER IN AN ACTION OF CONTRACT,
# NEGLIGENCE OR OTHER TORTIOUS ACTION, ARISING OUT OF OR IN CONNECTION
# WITH THE USE OR PERFORMANCE OF THIS SOFTWARE.

'''Tests for the DDNS module'''

from bundy.ddns.session import *
from bundy.dns import *
from bundy.acl.acl import ACCEPT
import bundy.util.cio.socketsession
from bundy.cc.session import SessionTimeout, SessionError, ProtocolError
from bundy.datasrc import DataSourceClient
from bundy.config import module_spec_from_file
from bundy.config.config_data import ConfigData
from bundy.config.ccsession import create_answer, ModuleCCSessionError
from bundy.config.module_spec import ModuleSpecError
from bundy.server_common.dns_tcp import DNSTCPContext
import ddns
import errno
import os
import select
import shutil
import socket
import unittest

# Some common test parameters
TESTDATA_PATH = os.environ['TESTDATA_PATH'] + os.sep
READ_ZONE_DB_FILE = TESTDATA_PATH + "rwtest.sqlite3" # original, to be copied
TEST_ZONE_NAME = Name('example.org')
TEST_ZONE_NAME_STR = TEST_ZONE_NAME.to_text()
UPDATE_RRTYPE = RRType.SOA
TEST_QID = 5353                 # arbitrarily chosen
TEST_RRCLASS = RRClass.IN
TEST_RRCLASS_STR = TEST_RRCLASS.to_text()
TEST_SERVER6 = ('2001:db8::53', 53, 0, 0)
TEST_CLIENT6 = ('2001:db8::1', 53000, 0, 0)
TEST_SERVER4 = ('192.0.2.53', 53)
TEST_CLIENT4 = ('192.0.2.1', 53534)
TEST_ZONE_RECORD = Question(TEST_ZONE_NAME, TEST_RRCLASS, UPDATE_RRTYPE)
TEST_ACL_CONTEXT = bundy.acl.dns.RequestContext(
    socket.getaddrinfo("192.0.2.1", 1234, 0, socket.SOCK_DGRAM,
                       socket.IPPROTO_UDP, socket.AI_NUMERICHOST)[0][4])
# TSIG key for tests when needed.  The key name is TEST_ZONE_NAME.
TEST_TSIG_KEY = TSIGKey("example.org:SFuWd/q99SzF8Yzd1QbB9g==")
# TSIG keyring that contains the test key
TEST_TSIG_KEYRING = TSIGKeyRing()
TEST_TSIG_KEYRING.add(TEST_TSIG_KEY)
# Another TSIG key not in the keyring, making verification fail
BAD_TSIG_KEY = TSIGKey("example.com:SFuWd/q99SzF8Yzd1QbB9g==")

# Incorporate it so we can use the real default values of zonemgr config
# in the tests.
ZONEMGR_MODULE_SPEC = module_spec_from_file(
    os.environ["BUNDY_FROM_BUILD"] + "/src/bin/zonemgr/zonemgr.spec")

class FakeSocket:
    """
    A fake socket. It only provides a file number, peer name and accept method.
    """
    def __init__(self, fileno, proto=socket.IPPROTO_UDP):
        self.proto = proto
        self.__fileno = fileno
        self._sent_data = None
        self._sent_addr = None
        self._close_called = 0  # number of calls to close()
        self.__send_cc = 0      # waterline of the send buffer (can be reset)
        # customizable by tests; if set to True, sendto() will throw after
        # recording the parameters.
        self._raise_on_send = False
        self._send_buflen = None # imaginary send buffer for partial send
    def fileno(self):
        return self.__fileno
    def getpeername(self):
        if self.proto == socket.IPPROTO_UDP or \
                self.proto == socket.IPPROTO_TCP:
            return TEST_CLIENT4
        return "fake_unix_socket"
    def accept(self):
        return FakeSocket(self.__fileno + 1), '/dummy/path'
    def sendto(self, data, addr):
        self._sent_data = data
        self._sent_addr = addr
        if self._raise_on_send:
            raise socket.error('test socket failure')
    def send(self, data):
        if self._raise_on_send:
            raise socket.error(errno.EPIPE, 'faked connection disruption')
        elif self._send_buflen is None:
            available_space = len(data)
        else:
            available_space = self._send_buflen - self.__send_cc
        if available_space == 0:
            # if there's no space, (assuming it's nonblocking mode) raise
            # EAGAIN.
            raise socket.error(errno.EAGAIN,
                               "Resource temporarily unavailable")
        # determine the sendable part of the data, record it, update "buffer".
        cc = min(available_space, len(data))
        if self._sent_data is None:
            self._sent_data = data[:cc]
        else:
            self._sent_data += data[:cc]
        self.__send_cc += cc
        return cc
    def setblocking(self, on):
        # We only need a faked NO-OP implementation.
        pass
    def close(self):
        self._close_called += 1
    def clear(self):
        '''Clear internal instrumental data.'''
        self._sent_data = None
        self._sent_addr = None
    def make_send_ready(self):
        # pretend that the accrued data has been cleared, making room in
        # the send buffer.
        self.__send_cc = 0

class FakeSessionReceiver:
    """
    A fake socket session receiver, for our tests.
    """
    def __init__(self, socket):
        self._socket = socket
    def socket(self):
        """
        This method is not present in the real receiver, but we use it to
        inspect the socket passed to the constructor.
        """
        return self._socket

class FakeUpdateSession:
    '''A fake update session, emulating bundy.ddns.session.UpdateSession.

    It provides the same interfaces as UpdateSession with skipping complicated
    internal protocol processing and returning given faked results.  This
    will help simplify test setups.

    '''
    def __init__(self, msg, client_addr, zone_config, faked_result):
        '''Faked constructor.

        It takes an additional faked_result parameter.  It will be used
        as the result value of handle().  If its value is UPDATE_ERROR,
        get_message() will create a response message whose Rcode is
        REFUSED.

        '''
        self.__msg = msg
        self.__faked_result = faked_result

    def handle(self):
        if self.__faked_result == UPDATE_SUCCESS:
            return self.__faked_result, TEST_ZONE_NAME, TEST_RRCLASS, 'testsrc'
        return self.__faked_result, None, None, None

    def get_message(self):
        self.__msg.make_response()
        self.__msg.clear_section(SECTION_ZONE)
        if self.__faked_result == UPDATE_SUCCESS:
            self.__msg.set_rcode(Rcode.NOERROR)
        else:
            self.__msg.set_rcode(Rcode.REFUSED)
        return self.__msg

class FakeKeyringModule:
    '''Fake the entire bundy.server_common.tsig_keyring module.'''

    def init_keyring(self, cc):
        '''Set the instrumental attribute to True when called.

        It can be used for a test that confirms TSIG key initialization is
        surely performed.  This class doesn't use any CC session, so the
        cc parameter will be ignored.

        '''
        self.initialized = True

    def get_keyring(self):
        '''Simply return the predefined TSIG keyring unconditionally.'''
        return TEST_TSIG_KEYRING

class MyCCSession(bundy.config.ModuleCCSession):
    '''Fake session with minimal interface compliance.'''

    # faked CC sequence used in group_send/recvmsg
    FAKE_SEQUENCE = 53

    def __init__(self):
        module_spec = bundy.config.module_spec_from_file(
            ddns.SPECFILE_LOCATION)
        bundy.config.ConfigData.__init__(self, module_spec)
        self._started = False
        self._stopped = False
        # Used as the return value of get_remote_config_value.  Customizable.
        self.auth_datasources = None
        # faked cc channel, providing group_send/recvmsg itself.  The following
        # attributes are for inspection/customization in tests.
        self._session = self
        self._sent_msg = []
        self._recvmsg_called = 0
        self._answer_code = 0   # code used in answer returned via recvmsg
        self._sendmsg_exception = None # will be raised from sendmsg if !None
        self._recvmsg_exception = None # will be raised from recvmsg if !None

        # Attributes to handle (faked) remote configurations
        self.__callbacks = {}   # record callbacks for updates to remote confs
        self._raise_mods = {}  # map of module to exceptions to be triggered
                               # on add_remote.  settable by tests.
        self._auth_config = {}  # faked auth cfg, settable by tests
        self._zonemgr_config = {} # faked zonemgr cfg, settable by tests
        self._closed = True # to silence test; this can be used in teardown

    def start(self):
        '''Called by DDNSServer initialization, but not used in tests'''
        self._started = True

    def send_stopping(self):
        '''Called by shutdown code'''
        self._stopped = True

    def get_socket(self):
        """
        Used to get the file number for select.
        """
        return FakeSocket(1)

    def add_remote_config_by_name(self, module_name, update_callback=None):
        # If a list of exceptions is given for the module, raise the front one,
        # removing that exception from the list (so the list length controls
        # how many (and which) exceptions should be raised on add_remote).
        if module_name in self._raise_mods.keys() and \
                len(self._raise_mods[module_name]) != 0:
            ex = self._raise_mods[module_name][0]
            self._raise_mods[module_name] = self._raise_mods[module_name][1:]
            raise ex('Failure requesting remote config data')

        if update_callback is not None:
            self.__callbacks[module_name] = update_callback
        if module_name is 'Auth':
            if module_name in self.__callbacks:
                # ddns implementation doesn't use the 2nd element, so just
                # setting it to None
                self.__callbacks[module_name](self._auth_config, None)
        if module_name is 'Zonemgr':
            if module_name in self.__callbacks:
                self.__callbacks[module_name](self._zonemgr_config,
                                              ConfigData(ZONEMGR_MODULE_SPEC))
        if module_name is 'data_sources':
            class FakeConfigData():
                def get_value(self, param):
                    return [{}]
            if update_callback is not None:
                update_callback(None, FakeConfigData())

    def get_remote_config_value(self, module_name, item):
        if module_name == 'Zonemgr' and item == 'secondary_zones':
            if item in self._zonemgr_config:
                return self._zonemgr_config[item], False
            else:
                seczone_default = \
                    ConfigData(ZONEMGR_MODULE_SPEC).get_default_value(
                    'secondary_zones')
                return seczone_default, True

    def group_sendmsg(self, msg, group, instance='*', to='*',
                      want_answer=False):
        # remember the passed parameter, and return dummy sequence
        self._sent_msg.append((msg, group))
        # in our assumption, group_sendmsg() should never raise an exception
        # unless an aswer is required, so we exclude that case in this hook.
        if want_answer and self._sendmsg_exception is not None:
            raise self._sendmsg_exception
        return self.FAKE_SEQUENCE

    def group_recvmsg(self, nonblock, seq):
        self._recvmsg_called += 1
        if seq != self.FAKE_SEQUENCE:
            raise RuntimeError('unexpected CC sequence: ' + str(seq))
        if self._recvmsg_exception is not None:
            raise self._recvmsg_exception
        if self._answer_code is 0:
            return create_answer(0), None
        else:
            return create_answer(self._answer_code, "dummy error value"), None

    def clear_msg(self):
        '''Clear instrumental attributes related session messages.'''
        self._sent_msg = []
        self._recvmsg_called = 0
        self._answer_code = 0
        self._sendmsg_exception = None
        self._recvmsg_exception = None

class MyDDNSServer():
    '''Fake DDNS server used to test the main() function'''
    def __init__(self):
        self.reset()

    def run(self):
        '''
        Fake the run() method of the DDNS server. This will set
        self._run_called to True.
        If self._exception is not None, this is raised as an exception
        '''
        self.run_called = True
        if self._exception is not None:
            self.exception_raised = True
            raise self._exception

    def set_exception(self, exception):
        '''Set an exception to be raised when run() is called'''
        self._exception = exception

    def reset(self):
        '''(Re)set to initial values'''
        self.run_called = False
        self.exception_raised = False
        self._exception = None

class TestDDNSServer(unittest.TestCase):
    def setUp(self):
        cc_session = MyCCSession()
        self.assertFalse(cc_session._started)
        self.orig_tsig_keyring = bundy.server_common.tsig_keyring
        bundy.server_common.tsig_keyring = FakeKeyringModule()
        self.ddns_server = ddns.DDNSServer(cc_session)
        self.__cc_session = cc_session
        self.assertTrue(cc_session._started)
        self.__select_expected = None
        self.__select_answer = None
        self.__select_exception = None
        self.__hook_called = False
        # Because we overwrite the _listen_socket, close any existing
        # socket object.
        if self.ddns_server._listen_socket is not None:
            self.ddns_server._listen_socket.close()
        self.ddns_server._listen_socket = FakeSocket(2)
        ddns.select.select = self.__select

        # common private attributes for TCP response tests
        self.__tcp_sock = FakeSocket(10, socket.IPPROTO_TCP)
        self.__tcp_ctx = DNSTCPContext(self.__tcp_sock)
        self.__tcp_data = b'A' * 12 # dummy, just the same size as DNS header
        # some tests will override this, which will be restored in tearDown:
        self.__orig_add_pause = ddns.add_pause

    def tearDown(self):
        ddns.select.select = select.select
        ddns.bundy.util.cio.socketsession.SocketSessionReceiver = \
            bundy.util.cio.socketsession.SocketSessionReceiver
        bundy.server_common.tsig_keyring = self.orig_tsig_keyring
        ddns.add_pause = self.__orig_add_pause

    def test_listen(self):
        '''
        Test the old socket file is removed (if any) and a new socket
        is created when the ddns server is created.
        '''
        # Make sure the socket does not exist now
        ddns.clear_socket()
        # Hook the call for clearing the socket
        orig_clear = ddns.clear_socket
        ddns.clear_socket = self.__hook
        # Create the server
        ddnss = ddns.DDNSServer(MyCCSession())
        ddns.clear_socket = orig_clear
        # The socket is created
        self.assertTrue(os.path.exists(ddns.SOCKET_FILE))
        self.assertTrue(isinstance(ddnss._listen_socket, socket.socket))
        # And deletion of the socket was requested
        self.assertIsNone(self.__hook_called)
        # Now make sure the clear_socket really works
        ddns.clear_socket()
        self.assertFalse(os.path.exists(ddns.SOCKET_FILE))
        # Let ddns object complete any necessary cleanup (not part of the test,
        # but for suppressing any warnings from the Python interpreter)
        ddnss.shutdown_cleanup()

    def test_initial_config(self):
        # right now, the only configuration is the zone configuration, whose
        # default should be an empty map.
        self.assertEqual({}, self.ddns_server._zone_config)

    def test_config_handler(self):
        # Update with a simple zone configuration: including an accept-all ACL
        new_config = { 'zones': [ { 'origin': TEST_ZONE_NAME_STR,
                                    'class': TEST_RRCLASS_STR,
                                    'update_acl': [{'action': 'ACCEPT'}] } ] }
        answer = self.ddns_server.config_handler(new_config)
        self.assertEqual((0, None), bundy.config.parse_answer(answer))
        acl = self.ddns_server._zone_config[(TEST_ZONE_NAME, TEST_RRCLASS)]
        self.assertEqual(ACCEPT, acl.execute(TEST_ACL_CONTEXT))

        # Slightly more complicated one: containing multiple ACLs
        new_config = { 'zones': [ { 'origin': 'example.com',
                                    'class': 'CH',
                                    'update_acl': [{'action': 'REJECT',
                                                    'from': '2001:db8::1'}] },
                                  { 'origin': TEST_ZONE_NAME_STR,
                                    'class': TEST_RRCLASS_STR,
                                    'update_acl': [{'action': 'ACCEPT'}] },
                                  { 'origin': 'example.org',
                                    'class': 'CH',
                                    'update_acl': [{'action': 'DROP'}] } ] }
        answer = self.ddns_server.config_handler(new_config)
        self.assertEqual((0, None), bundy.config.parse_answer(answer))
        self.assertEqual(3, len(self.ddns_server._zone_config))
        acl = self.ddns_server._zone_config[(TEST_ZONE_NAME, TEST_RRCLASS)]
        self.assertEqual(ACCEPT, acl.execute(TEST_ACL_CONTEXT))

        # empty zone config
        new_config = { 'zones': [] }
        answer = self.ddns_server.config_handler(new_config)
        self.assertEqual((0, None), bundy.config.parse_answer(answer))
        self.assertEqual({}, self.ddns_server._zone_config)

        # bad zone config data: bad name.  The previous config shouls be kept.
        bad_config = { 'zones': [ { 'origin': 'bad..example',
                                    'class': TEST_RRCLASS_STR,
                                    'update_acl': [{'action': 'ACCEPT'}] } ] }
        answer = self.ddns_server.config_handler(bad_config)
        self.assertEqual(1, bundy.config.parse_answer(answer)[0])
        self.assertEqual({}, self.ddns_server._zone_config)

        # bad zone config data: bad class.
        bad_config = { 'zones': [ { 'origin': TEST_ZONE_NAME_STR,
                                    'class': 'badclass',
                                    'update_acl': [{'action': 'ACCEPT'}] } ] }
        answer = self.ddns_server.config_handler(bad_config)
        self.assertEqual(1, bundy.config.parse_answer(answer)[0])
        self.assertEqual({}, self.ddns_server._zone_config)

        # bad zone config data: bad ACL.
        bad_config = { 'zones': [ { 'origin': TEST_ZONE_NAME_STR,
                                    'class': TEST_RRCLASS_STR,
                                    'update_acl': [{'action': 'badaction'}]}]}
        answer = self.ddns_server.config_handler(bad_config)
        self.assertEqual(1, bundy.config.parse_answer(answer)[0])
        self.assertEqual({}, self.ddns_server._zone_config)

        # the first zone config is valid, but not the second.  the first one
        # shouldn't be installed.
        bad_config = { 'zones': [ { 'origin': TEST_ZONE_NAME_STR,
                                    'class': TEST_RRCLASS_STR,
                                    'update_acl': [{'action': 'ACCEPT'}] },
                                  { 'origin': 'bad..example',
                                    'class': TEST_RRCLASS_STR,
                                    'update_acl': [{'action': 'ACCEPT'}] } ] }
        answer = self.ddns_server.config_handler(bad_config)
        self.assertEqual(1, bundy.config.parse_answer(answer)[0])
        self.assertEqual({}, self.ddns_server._zone_config)

        # Half-broken case: 'origin, class' pair is duplicate.  For now we
        # we accept it (the latter one will win)
        dup_config = { 'zones': [ { 'origin': TEST_ZONE_NAME_STR,
                                    'class': TEST_RRCLASS_STR,
                                    'update_acl': [{'action': 'REJECT'}] },
                                  { 'origin': TEST_ZONE_NAME_STR,
                                    'class': TEST_RRCLASS_STR,
                                    'update_acl': [{'action': 'ACCEPT'}] } ] }
        answer = self.ddns_server.config_handler(dup_config)
        self.assertEqual((0, None), bundy.config.parse_answer(answer))
        acl = self.ddns_server._zone_config[(TEST_ZONE_NAME, TEST_RRCLASS)]
        self.assertEqual(ACCEPT, acl.execute(TEST_ACL_CONTEXT))

    def test_secondary_zones_config(self):
        # By default it should be an empty list
        self.assertEqual(set(), self.ddns_server._secondary_zones)

        # emulating an update.
        self.__cc_session._zonemgr_config = {'secondary_zones': [
                {'name': TEST_ZONE_NAME_STR, 'class': TEST_RRCLASS_STR}]}
        self.__cc_session.add_remote_config_by_name('Zonemgr')

        # The new set of secondary zones should be stored.
        self.assertEqual({(TEST_ZONE_NAME, TEST_RRCLASS)},
                         self.ddns_server._secondary_zones)

        # Similar to the above, but 'class' is unspecified.  The default value
        # should be used.
        self.__cc_session._zonemgr_config = {'secondary_zones': [
                {'name': TEST_ZONE_NAME_STR}]}
        self.__cc_session.add_remote_config_by_name('Zonemgr')
        self.assertEqual({(TEST_ZONE_NAME, TEST_RRCLASS)},
                         self.ddns_server._secondary_zones)

        # The given list has a duplicate.  The resulting set should unify them.
        self.__cc_session._zonemgr_config = {'secondary_zones': [
                {'name': TEST_ZONE_NAME_STR, 'class': TEST_RRCLASS_STR},
                {'name': TEST_ZONE_NAME_STR, 'class': TEST_RRCLASS_STR}]}
        self.__cc_session.add_remote_config_by_name('Zonemgr')
        self.assertEqual({(TEST_ZONE_NAME, TEST_RRCLASS)},
                         self.ddns_server._secondary_zones)

        # Check the 2ndary zones aren't changed if the new config doesn't
        # update it.
        seczones_orig = self.ddns_server._secondary_zones
        self.ddns_server._secondary_zones = 42 # dummy value, should be kept.
        self.__cc_session._zonemgr_config = {}
        self.__cc_session.add_remote_config_by_name('Zonemgr')
        self.assertEqual(42, self.ddns_server._secondary_zones)
        self.ddns_server._secondary_zones = seczones_orig

        # If the update config is broken, the existing set should be intact.
        self.__cc_session._zonemgr_config = {'secondary_zones': [
                {'name': 'good.example', 'class': TEST_RRCLASS_STR},
                {'name': 'badd..example', 'class': TEST_RRCLASS_STR}]}
        self.__cc_session.add_remote_config_by_name('Zonemgr')
        self.assertEqual({(TEST_ZONE_NAME, TEST_RRCLASS)},
                         self.ddns_server._secondary_zones)

    def __check_remote_config_fail(self, mod_name, num_ex, expected_ex):
        '''Subroutine for remote_config_fail test.'''

        # fake pause function for inspection and to avoid having timeouts
        added_pause = []
        ddns.add_pause = lambda sec: added_pause.append(sec)

        # In our current implementation, there will be up to 3 tries of
        # adding the module, each separated by a 1-sec pause.  If all attempts
        # fail the exception will be propagated.
        exceptions = [expected_ex for i in range(0, num_ex)]
        self.__cc_session._raise_mods = {mod_name: exceptions}
        if num_ex >= 3:
            self.assertRaises(expected_ex, ddns.DDNSServer, self.__cc_session)
        else:
            ddns.DDNSServer(self.__cc_session)
        self.assertEqual([1 for i in range(0, num_ex)], added_pause)

    def test_remote_config_fail(self):
        # If getting config of Zonemgr fails on construction of
        # DDNServer, it should result in an exception and a few times
        # of retries.  We test all possible cases, changing the number of
        # raised exceptions and the type of exceptions that can happen,
        # which should also cover the fatal error case.
        for i in range(0, 4):
            self.__check_remote_config_fail('Zonemgr', i, ModuleCCSessionError)
            self.__check_remote_config_fail('Zonemgr', i, ModuleSpecError)

    def test_shutdown_command(self):
        '''Test whether the shutdown command works'''
        self.assertFalse(self.ddns_server._shutdown)
        answer = self.ddns_server.command_handler('shutdown', None)
        self.assertEqual((0, None), bundy.config.parse_answer(answer))
        self.assertTrue(self.ddns_server._shutdown)

    def test_command_handler(self):
        '''Test some commands.'''
        # this command should not exist
        answer = self.ddns_server.command_handler('bad_command', None)
        self.assertEqual((1, 'Unknown command: bad_command'),
                         bundy.config.parse_answer(answer))

    def test_signal_handler(self):
        '''Test whether signal_handler calls shutdown()'''
        signal_handler = ddns.create_signal_handler(self.ddns_server)
        self.assertFalse(self.ddns_server._shutdown)
        signal_handler(None, None)
        self.assertTrue(self.ddns_server._shutdown)

    def __select(self, reads, writes, exceptions, timeout=None):
        """
        A fake select. It checks it was called with the correct parameters and
        returns a preset answer.

        If there's an exception stored in __select_exception, it is raised
        instead and the exception is cleared.
        """
        self.assertEqual(self.__select_expected, (reads, writes, exceptions,
                                                  timeout))
        if self.__select_exception is not None:
            (self.__select_exception, exception) = (None,
                                                    self.__select_exception)
            raise exception
        answer = self.__select_answer
        self.__select_answer = None
        self.ddns_server._shutdown = True
        return answer

    def __hook(self, param=None):
        """
        A hook that can be installed to any nullary or unary function and see
        if it was really called.
        """
        self.__hook_called = param

    def test_accept_called(self):
        """
        Test we call the accept function when a new connection comes.
        """
        self.ddns_server.accept = self.__hook
        self.__select_expected = ([1, 2], [], [], None)
        self.__select_answer = ([2], [], [])
        self.__hook_called = "Not called"
        self.ddns_server.run()
        self.assertTrue(self.ddns_server._shutdown)
        # The answer got used
        self.assertIsNone(self.__select_answer)
        # Reset, when called without parameter
        self.assertIsNone(self.__hook_called)

    def test_check_command_called(self):
        """
        Test the check_command is called when there's something on the
        socket.
        """
        self.__cc_session.check_command = self.__hook
        self.__select_expected = ([1, 2], [], [], None)
        self.__select_answer = ([1], [], [])
        self.ddns_server.run()
        self.assertTrue(self.ddns_server._shutdown)
        # The answer got used
        self.assertIsNone(self.__select_answer)
        # And the check_command was called with true parameter (eg.
        # non-blocking)
        self.assertTrue(self.__hook_called)

    def test_accept(self):
        """
        Test that we can accept a new connection.
        """
        # There's nothing before the accept
        ddns.bundy.util.cio.socketsession.SocketSessionReceiver = \
            FakeSessionReceiver
        self.assertEqual({}, self.ddns_server._socksession_receivers)
        self.ddns_server.accept()
        # Now the new socket session receiver is stored in the dict
        # The 3 comes from _listen_socket.accept() - _listen_socket has
        # fileno 2 and accept returns socket with fileno increased by one.
        self.assertEqual([3],
                         list(self.ddns_server._socksession_receivers.keys()))
        (socket, receiver) = self.ddns_server._socksession_receivers[3]
        self.assertTrue(isinstance(socket, FakeSocket))
        self.assertEqual(3, socket.fileno())
        self.assertTrue(isinstance(receiver, FakeSessionReceiver))
        self.assertEqual(socket, receiver.socket())

    def test_accept_fail(self):
        """
        Test we don't crash if an accept fails and that we don't modify the
        internals.
        """
        # Make the accept fail
        def accept_failure():
            raise socket.error(errno.ECONNABORTED)
        orig = self.ddns_server._listen_socket.accept
        self.ddns_server._listen_socket.accept = accept_failure
        self.assertEqual({}, self.ddns_server._socksession_receivers)
        # Doesn't raise the exception
        self.ddns_server.accept()
        # And nothing is stored
        self.assertEqual({}, self.ddns_server._socksession_receivers)
        # Now make the socket receiver fail
        self.ddns_server._listen_socket.accept = orig
        def receiver_failure(sock):
            raise bundy.util.cio.socketsession.SocketSessionError('Test error')
        ddns.bundy.util.cio.socketsession.SocketSessionReceiver = \
            receiver_failure
        # Doesn't raise the exception
        self.ddns_server.accept()
        # And nothing is stored
        self.assertEqual({}, self.ddns_server._socksession_receivers)
        # Check we don't catch everything, so raise just an exception
        def unexpected_failure(sock):
            raise Exception('Test error')
        ddns.bundy.util.cio.socketsession.SocketSessionReceiver = \
            unexpected_failure
        # This one gets through
        self.assertRaises(Exception, self.ddns_server.accept)
        # Nothing is stored as well
        self.assertEqual({}, self.ddns_server._socksession_receivers)

    def test_session_called(self):
        """
        Test the run calls handle_session when there's something on the
        socket.
        """
        socket = FakeSocket(3)
        self.ddns_server._socksession_receivers = \
            {3: (socket, FakeSessionReceiver(socket))}
        self.ddns_server.handle_session = self.__hook
        self.__select_expected = ([1, 2, 3], [], [], None)
        self.__select_answer = ([3], [], [])
        self.ddns_server.run()
        self.assertTrue(self.ddns_server._shutdown)
        self.assertTrue(self.__cc_session._stopped)
        self.assertIsNone(self.__select_answer)
        self.assertEqual(3, self.__hook_called)

    def test_handle_session_ok(self):
        """
        Test the handle_session pops the receiver and calls handle_request
        when everything is OK.
        """
        socket = FakeSocket(3)
        receiver = FakeSessionReceiver(socket)
        # It doesn't really matter what data we use here, it is only passed
        # through the code
        param = (FakeSocket(4), ('127.0.0.1', 1234), ('127.0.0.1', 1235),
                 'Some data')
        def pop():
            return param
        # Prepare data into the receiver
        receiver.pop = pop
        self.ddns_server._socksession_receivers = {3: (socket, receiver)}
        self.ddns_server.handle_request = self.__hook
        # Call it
        self.ddns_server.handle_session(3)
        # The popped data are passed into the handle_request
        self.assertEqual(param, self.__hook_called)
        # The receivers are kept the same
        self.assertEqual({3: (socket, receiver)},
                         self.ddns_server._socksession_receivers)

    def test_handle_session_fail(self):
        """
        Test the handle_session removes (and closes) the socket and receiver
        when the receiver complains.
        """
        socket = FakeSocket(3)
        receiver = FakeSessionReceiver(socket)
        def pop():
            raise bundy.util.cio.socketsession.SocketSessionError('Test error')
        receiver.pop = pop
        socket.close = self.__hook
        self.__hook_called = False
        self.ddns_server._socksession_receivers = {3: (socket, receiver)}
        self.ddns_server.handle_session(3)
        # The "dead" receiver is removed
        self.assertEqual({}, self.ddns_server._socksession_receivers)
        # Close is called with no parameter, so the default None
        self.assertIsNone(self.__hook_called)

    def test_select_exception_ignored(self):
        """
        Test that the EINTR is ignored in select.
        """
        # Prepare the EINTR exception
        self.__select_exception = select.error(errno.EINTR)
        # We reuse the test here, as it should act the same. The exception
        # should just get ignored.
        self.test_check_command_called()

    def test_select_exception_fatal(self):
        """
        Test that other exceptions are fatal to the run.
        """
        # Prepare a different exception
        self.__select_exception = select.error(errno.EBADF)
        self.__select_expected = ([1, 2], [], [], None)
        self.assertRaises(select.error, self.ddns_server.run)

    def __send_select_tcp(self, buflen, raise_after_select=False):
        '''Common subroutine for some TCP related tests below.'''
        fileno = self.__tcp_sock.fileno()
        self.ddns_server._tcp_ctxs = {fileno: (self.__tcp_ctx, TEST_CLIENT6)}

        # make an initial, incomplete send via the test context
        self.__tcp_sock._send_buflen = buflen
        self.assertEqual(DNSTCPContext.SENDING,
                         self.__tcp_ctx.send(self.__tcp_data))
        self.assertEqual(buflen, len(self.__tcp_sock._sent_data))
        # clear the socket "send buffer"
        self.__tcp_sock.make_send_ready()
        # if requested, set up exception
        self.__tcp_sock._raise_on_send = raise_after_select

        # Run select
        self.__select_expected = ([1, 2], [fileno], [], None)
        self.__select_answer = ([], [fileno], [])
        self.ddns_server.run()

    def test_select_send_continued(self):
        '''Test continuation of sending a TCP response.'''
        # Common setup, with the bufsize that would make it complete after a
        # single select call.
        self.__send_select_tcp(7)

        # Now the send should be completed.  socket should be closed,
        # and the context should be removed from the server.
        self.assertEqual(14, len(self.__tcp_sock._sent_data))
        self.assertEqual(1, self.__tcp_sock._close_called)
        self.assertEqual(0, len(self.ddns_server._tcp_ctxs))

    def test_select_send_continued_twice(self):
        '''Test continuation of sending a TCP response, still continuing.'''
        # This is similar to the send_continued test, but the continued
        # operation still won't complete the send.
        self.__send_select_tcp(5)

        # Only 10 bytes should have been transmitted, socket is still open,
        # and the context is still in the server (that would require select
        # watch it again).
        self.assertEqual(10, len(self.__tcp_sock._sent_data))
        self.assertEqual(0, self.__tcp_sock._close_called)
        fileno = self.__tcp_sock.fileno()
        self.assertEqual(self.__tcp_ctx,
                         self.ddns_server._tcp_ctxs[fileno][0])

    def test_select_send_continued_failed(self):
        '''Test continuation of sending a TCP response, which fails.'''
        # Let the socket raise an exception in the second call to send().
        self.__send_select_tcp(5, raise_after_select=True)

        # Only the data before select() have been transmitted, socket is
        # closed due to the failure, and the context is removed from the
        # server.
        self.assertEqual(5, len(self.__tcp_sock._sent_data))
        self.assertEqual(1, self.__tcp_sock._close_called)
        self.assertEqual(0, len(self.ddns_server._tcp_ctxs))

    def test_select_multi_tcp(self):
        '''Test continuation of sending a TCP response, multiple sockets.'''
        # Check if the implementation still works with multiple outstanding
        # TCP contexts.  We use three (arbitrary choice), of which two will be
        # writable after select and complete the send.
        tcp_socks = []
        for i in range(0, 3):
            # Use faked FD of 100, 101, 102 (again, arbitrary choice)
            s = FakeSocket(100 + i, proto=socket.IPPROTO_TCP)
            ctx = DNSTCPContext(s)
            self.ddns_server._tcp_ctxs[s.fileno()] = (ctx, TEST_CLIENT6)
            s._send_buflen = 7  # make sure it requires two send's
            self.assertEqual(DNSTCPContext.SENDING, ctx.send(self.__tcp_data))
            s.make_send_ready()

            tcp_socks.append(s)

        self.__select_expected = ([1, 2], [100, 101, 102], [], None)
        self.__select_answer = ([], [100, 102], [])
        self.ddns_server.run()

        for i in [0, 2]:
            self.assertEqual(14, len(tcp_socks[i]._sent_data))
            self.assertEqual(1, tcp_socks[i]._close_called)
        self.assertEqual(1, len(self.ddns_server._tcp_ctxs))

    def test_select_bad_writefd(self):
        # There's no outstanding TCP context, but select somehow returns
        # writable FD.  It should result in an uncaught exception, killing
        # the server.  This is okay, because it shouldn't happen and should be
        # an internal bug.
        self.__select_expected = ([1, 2], [], [], None)
        self.__select_answer = ([], [10], [])
        self.assertRaises(KeyError, self.ddns_server.run)

def create_msg(opcode=Opcode.UPDATE, zones=[TEST_ZONE_RECORD], prereq=[],
               tsigctx=None):
    msg = Message(Message.RENDER)
    msg.set_qid(TEST_QID)
    msg.set_opcode(opcode)
    msg.set_rcode(Rcode.NOERROR)
    for z in zones:
        msg.add_question(z)
    for p in prereq:
        msg.add_rrset(SECTION_PREREQUISITE, p)

    renderer = MessageRenderer()
    msg.to_wire(renderer, tsigctx)

    # re-read the created data in the parse mode
    msg.clear(Message.PARSE)
    msg.from_wire(renderer.get_data())

    return renderer.get_data()


class TestDDNSSession(unittest.TestCase):
    def setUp(self):
        self.__cc_session = MyCCSession()
        self.assertFalse(self.__cc_session._started)
        self.orig_tsig_keyring = bundy.server_common.tsig_keyring
        bundy.server_common.tsig_keyring = FakeKeyringModule()
        self.server = ddns.DDNSServer(self.__cc_session)
        # manually set generation ID for check message (clients can be None
        # for this test)
        self.server._datasrc_clients = (1, None)

        # Check that start_ddns_forwarder has been called upon
        # initialization (before we do anything else that might
        # cause messages to be sent)
        self.check_session_start_forwarder_called()
        self.server._UpdateSessionClass = self.__fake_session_creator
        self.__faked_result = UPDATE_SUCCESS # will be returned by fake session
        self.__sock = FakeSocket(-1)

    def tearDown(self):
        self.assertTrue(bundy.server_common.tsig_keyring.initialized)
        bundy.server_common.tsig_keyring = self.orig_tsig_keyring

    def __fake_session_creator(self, req_message, client_addr, zone_config):
        # remember the passed message for possible inspection later.
        self.__req_message = req_message
        return FakeUpdateSession(req_message, client_addr, zone_config,
                                 self.__faked_result)

    def check_update_response(self, resp_wire, expected_rcode=Rcode.NOERROR,
                              tsig_ctx=None, tcp=False):
        '''Check if given wire data are valid form of update response.

        In this implementation, zone/prerequisite/update sections should be
        empty in responses.

        If tsig_ctx (bundy.dns.TSIGContext) is not None, the response should
        be TSIG signed and the signature should be verifiable with the context
        that has signed the corresponding request.

        if tcp is True, the wire data are expected to be prepended with
        a 2-byte length field.

        '''
        if tcp:
            data_len = resp_wire[0] * 256 + resp_wire[1]
            resp_wire = resp_wire[2:]
            self.assertEqual(len(resp_wire), data_len)

        msg = Message(Message.PARSE)
        msg.from_wire(resp_wire)
        if tsig_ctx is not None:
            tsig_record = msg.get_tsig_record()
            self.assertNotEqual(None, tsig_record)
            self.assertEqual(TSIGError.NOERROR,
                             tsig_ctx.verify(tsig_record, resp_wire))
        self.assertEqual(Opcode.UPDATE, msg.get_opcode())
        self.assertEqual(expected_rcode, msg.get_rcode())
        self.assertEqual(TEST_QID, msg.get_qid())
        for section in [SECTION_ZONE, SECTION_PREREQUISITE, SECTION_UPDATE]:
            self.assertEqual(0, msg.get_rr_count(section))

    def check_session(self, result=UPDATE_SUCCESS, ipv6=True, tsig_key=None):
        # reset test parameters
        self.__sock.clear()
        self.__faked_result = result

        server_addr = TEST_SERVER6 if ipv6 else TEST_SERVER4
        client_addr = TEST_CLIENT6 if ipv6 else TEST_CLIENT4
        tsig = TSIGContext(tsig_key) if tsig_key is not None else None
        rcode = Rcode.NOERROR if result == UPDATE_SUCCESS else Rcode.REFUSED
        has_response = (result != UPDATE_DROP)

        self.assertEqual(has_response,
                         self.server.handle_request((self.__sock,
                                                     server_addr, client_addr,
                                                     create_msg(tsigctx=tsig))))
        if has_response:
            self.assertEqual(client_addr, self.__sock._sent_addr)
            self.check_update_response(self.__sock._sent_data, rcode)
        else:
            self.assertEqual((None, None), (self.__sock._sent_addr,
                                            self.__sock._sent_data))

    def test_handle_request(self):
        '''Basic request handling without any unexpected errors.'''
        # Success, without TSIG
        self.check_session()
        # Update will be refused with a response.
        self.check_session(UPDATE_ERROR, ipv6=False)
        # Update will be refused and dropped
        self.check_session(UPDATE_DROP)
        # Success, with TSIG
        self.check_session(ipv6=False, tsig_key=TEST_TSIG_KEY)
        # Update will be refused with a response, with TSIG.
        self.check_session(UPDATE_ERROR, tsig_key=TEST_TSIG_KEY)
        # Update will be refused and dropped, with TSIG (doesn't matter though)
        self.check_session(UPDATE_DROP, ipv6=False, tsig_key=TEST_TSIG_KEY)

    def test_broken_request(self):
        # Message data too short
        s = self.__sock
        self.assertFalse(self.server.handle_request((self.__sock, None,
                                                     None, b'x' * 11)))
        self.assertEqual((None, None), (s._sent_data, s._sent_addr))

        # Opcode is not UPDATE
        self.assertFalse(self.server.handle_request(
                (self.__sock, None, None, create_msg(opcode=Opcode.QUERY))))
        self.assertEqual((None, None), (s._sent_data, s._sent_addr))

        # TSIG verification error.  We use UPDATE_DROP to signal check_session
        # that no response should be given.
        self.check_session(result=UPDATE_DROP, ipv6=False,
                           tsig_key=BAD_TSIG_KEY)

    def test_socket_error(self):
        # Have the faked socket raise an exception on sendto()
        self.__sock._raise_on_send = True
        # handle_request indicates the failure
        self.assertFalse(self.server.handle_request((self.__sock, TEST_SERVER6,
                                                     TEST_CLIENT6,
                                                     create_msg())))
        # this check ensures sendto() was really attempted.
        self.check_update_response(self.__sock._sent_data, Rcode.NOERROR)

    def test_tcp_request(self):
        # A simple case using TCP: all resopnse data are sent out at once.
        s = self.__sock
        s.proto = socket.IPPROTO_TCP
        self.assertTrue(self.server.handle_request((s, TEST_SERVER6,
                                                    TEST_CLIENT6,
                                                    create_msg())))
        self.check_update_response(s._sent_data, Rcode.NOERROR, tcp=True)
        # In the current implementation, the socket should be closed
        # immedidately after a successful send.
        self.assertEqual(1, s._close_called)
        # TCP context shouldn't be held in the server.
        self.assertEqual(0, len(self.server._tcp_ctxs))

    def test_tcp_request_incomplete(self):
        # set the size of the socket "send buffer" to a small value, which
        # should cause partial send.
        s = self.__sock
        s.proto = socket.IPPROTO_TCP
        s._send_buflen = 7
        # before this request there should be no outstanding TCP context.
        self.assertEqual(0, len(self.server._tcp_ctxs))
        self.assertTrue(self.server.handle_request((s, TEST_SERVER6,
                                                    TEST_CLIENT6,
                                                    create_msg())))
        # Only the part of data that fit the send buffer should be transmitted.
        self.assertEqual(s._send_buflen, len(s._sent_data))
        # the socket is not yet closed.
        self.assertEqual(0, s._close_called)
        # and a new context is stored in the server.
        self.assertEqual(1, len(self.server._tcp_ctxs))

        # clear the "send buffer" of the fake socket, and continue the send
        # by hand.  The next attempt should complete the send, and the combined
        # data should be the expected response.
        s.make_send_ready()
        self.assertEqual(DNSTCPContext.SEND_DONE,
                         self.server._tcp_ctxs[s.fileno()][0].send_ready())
        self.check_update_response(s._sent_data, Rcode.NOERROR, tcp=True)

    def test_tcp_request_error(self):
        # initial send() on the TCP socket will fail.  The request handling
        # will be considered failure.
        s = self.__sock
        s.proto = socket.IPPROTO_TCP
        s._raise_on_send = True
        self.assertFalse(self.server.handle_request((s, TEST_SERVER6,
                                                     TEST_CLIENT6,
                                                     create_msg())))
        # the socket should have been closed.
        self.assertEqual(1, s._close_called)

    def test_tcp_request_quota(self):
        '''Test'''
        # Originally the TCP context map should be empty.
        self.assertEqual(0, len(self.server._tcp_ctxs))

        class FakeReceiver:
            '''Faked SessionReceiver, just returning given param by pop()'''
            def __init__(self, param):
                self.__param = param
            def pop(self):
                return self.__param

        def check_tcp_ok(fd, expect_grant):
            '''Supplemental checker to see if TCP request is handled.'''
            s = FakeSocket(fd, proto=socket.IPPROTO_TCP)
            s._send_buflen = 7
            self.server._socksession_receivers[s.fileno()] = \
                (None, FakeReceiver((s, TEST_SERVER6, TEST_CLIENT6,
                                     create_msg())))
            self.assertEqual(expect_grant,
                             self.server.handle_session(s.fileno()))
            self.assertEqual(0 if expect_grant else 1, s._close_called)

        # By default up to 10 TCP clients can coexist (use hardcode
        # intentionally so we can test the default value itself)
        for i in range(0, 10):
            check_tcp_ok(i, True)
        self.assertEqual(10, len(self.server._tcp_ctxs))

        # Beyond that, it should be rejected (by reset)
        check_tcp_ok(11, False)

        # If we remove one context from the server, new client can go in again.
        self.server._tcp_ctxs.pop(5)
        check_tcp_ok(12, True)

    def test_request_message(self):
        '''Test if the request message stores RRs separately.'''
        # Specify 'drop' so the passed message won't be modified.
        self.__faked_result = UPDATE_DROP
        # Put the same RR twice in the prerequisite section.  We should see
        # them as separate RRs.
        dummy_record = RRset(TEST_ZONE_NAME, TEST_RRCLASS, RRType.NS,
                             RRTTL(0))
        dummy_record.add_rdata(Rdata(RRType.NS, TEST_RRCLASS, "ns.example."))
        self.server.handle_request((self.__sock, TEST_SERVER6, TEST_CLIENT6,
                                    create_msg(prereq=[dummy_record,
                                                       dummy_record])))
        num_rrsets = len(self.__req_message.get_section(SECTION_PREREQUISITE))
        self.assertEqual(2, num_rrsets)

    def check_session_msg(self, result, expect_recv=1):
        '''Check post update communication with other modules.'''
        # iff the update succeeds, bundy-ddns should tell interested other
        # modules the information about the update zone.  Eventually this should
        # be conslidated into a single notify to the group 'ZoneUpdateListener'
        # whose parameter should be:
        # {'zone_updated': {'datasource': <data_source_name>,
<<<<<<< HEAD
        #                   'generation_id': <gen ID of the data source>,
=======
        #                   'generation-id': <gen ID of the data source>,
>>>>>>> d346ac79
        #                   'origin': <updated_zone_name>,
        #                   'class': <updated_zone_class>}}
        # Until it's completed, we'll also notify specific modules, which is
        # xfrout: for xfrout, the message format should be:
        # {'command': ['notify', {'zone_name': <updated_zone_name>,
        #                         'zone_class', <updated_zone_class>}]}
        # and expect an answer by calling group_recvmsg().
        #
        # expect_recv indicates the expected number of calls to
        # group_recvmsg(), which is normally 2, but can be 0 if send fails;
        # if the message is to be sent
        if result == UPDATE_SUCCESS:
            expected_sentmsg = 2
            self.assertEqual(expected_sentmsg,
                             len(self.__cc_session._sent_msg))
            self.assertEqual(expect_recv, self.__cc_session._recvmsg_called)
            msg_cnt = 0
            sent_msg, sent_group = self.__cc_session._sent_msg[msg_cnt]
            sent_cmd = sent_msg['notification']
            self.assertEqual('notifications/ZoneUpdateListener', sent_group)
            self.assertEqual('zone_updated', sent_cmd[0])
            self.assertEqual(4, len(sent_cmd[1]))
            self.assertEqual(TEST_ZONE_NAME.to_text(), sent_cmd[1]['origin'])
            self.assertEqual(TEST_RRCLASS.to_text(), sent_cmd[1]['class'])
            self.assertEqual('testsrc', sent_cmd[1]['datasource'])
<<<<<<< HEAD
            self.assertEqual(1, sent_cmd[1]['generation_id'])
=======
            self.assertEqual(1, sent_cmd[1]['generation-id'])
>>>>>>> d346ac79
            msg_cnt += 1
            sent_msg, sent_group = self.__cc_session._sent_msg[msg_cnt]
            sent_cmd = sent_msg['command']
            self.assertEqual('Xfrout', sent_group)
            self.assertEqual('notify', sent_cmd[0])
            self.assertEqual(2, len(sent_cmd[1]))
            self.assertEqual(TEST_ZONE_NAME.to_text(), sent_cmd[1]['zone_name'])
            self.assertEqual(TEST_RRCLASS.to_text(), sent_cmd[1]['zone_class'])
        else:
            # for other result cases neither send nor recvmsg should be called.
            self.assertEqual([], self.__cc_session._sent_msg)
            self.assertEqual(0, self.__cc_session._recvmsg_called)

    def check_session_start_forwarder_called(self):
        '''Check that the command 'start_ddns_forwarder' has been called
           This test removes said message from the sent message queue.
        '''
        sent_msg, sent_group = self.__cc_session._sent_msg.pop(0)
        sent_cmd = sent_msg['command']
        self.assertEqual('Auth', sent_group)
        self.assertEqual('start_ddns_forwarder', sent_cmd[0])
        self.assertEqual(1, len(sent_cmd))
        self.assertEqual(1, self.__cc_session._recvmsg_called)
        # reset it for other tests
        self.__cc_session._recvmsg_called = 0

    def check_session_stop_forwarder_called(self):
        '''Check that the command 'stop_ddns_forwarder' has been called
           This test removes said message from the sent message queue.
        '''
        # check the last message sent
        sent_msg, sent_group = self.__cc_session._sent_msg.pop()
        sent_cmd = sent_msg['command']
        self.assertEqual('Auth', sent_group)
        self.assertEqual('stop_ddns_forwarder', sent_cmd[0])
        self.assertEqual(1, len(sent_cmd))

    def test_session_msg(self):
        '''Test post update communication with other modules.'''

        # Normal cases, confirming communication takes place iff update
        # succeeds
        for r in [UPDATE_SUCCESS, UPDATE_ERROR, UPDATE_DROP]:
            self.__cc_session.clear_msg()
            self.check_session(result=r)
            self.check_session_msg(r)

        # Return an error from the remote module, which should be just ignored.
        self.__cc_session.clear_msg()
        self.__cc_session._answer_code = 1
        self.check_session()
        self.check_session_msg(UPDATE_SUCCESS)

        # raise some exceptions from the faked session.  Expected ones are
        # simply (logged and) ignored
        self.__cc_session.clear_msg()
        self.__cc_session._recvmsg_exception = SessionTimeout('dummy timeout')
        self.check_session()
        self.check_session_msg(UPDATE_SUCCESS)

        self.__cc_session.clear_msg()
        self.__cc_session._recvmsg_exception = SessionError('dummy error')
        self.check_session()
        self.check_session_msg(UPDATE_SUCCESS)

        self.__cc_session.clear_msg()
        self.__cc_session._recvmsg_exception = ProtocolError('dummy perror')
        self.check_session()
        self.check_session_msg(UPDATE_SUCCESS)

        # Similar to the previous cases, but sendmsg() raises, so there should
        # be no call to recvmsg().
        self.__cc_session.clear_msg()
        self.__cc_session._sendmsg_exception = SessionError('send error')
        self.check_session()
        self.check_session_msg(UPDATE_SUCCESS, expect_recv=0)

        # Unexpected exception will be propagated (and will terminate the
        # server)
        self.__cc_session.clear_msg()
        self.__cc_session._sendmsg_exception = RuntimeError('unexpected')
        self.assertRaises(RuntimeError, self.check_session)

    def test_session_shutdown_cleanup(self):
        '''Test that the stop forwarding message is sent'''
        self.server.shutdown_cleanup()
        self.check_session_stop_forwarder_called()

    def test_session_msg_for_auth(self):
        '''Test post update communication with other modules including Auth.'''

        self.check_session()
        self.check_session_msg(UPDATE_SUCCESS)

        # Let sendmsg() raise an exception.  The first exception shouldn't
        # stop sending the second message.  There's just no recv calls.
        self.__cc_session.clear_msg()
        self.__cc_session._sendmsg_exception = SessionError('send error')
        self.check_session()
        self.check_session_msg(UPDATE_SUCCESS, expect_recv=0)

        # Likewise, in the case recvmsg() raises (and there should be recv
        # calls in this case)
        self.__cc_session.clear_msg()
        self.__cc_session._recvmsg_exception = SessionError('recv error')
        self.check_session()
        self.check_session_msg(UPDATE_SUCCESS)

    def test_session_with_config(self):
        '''Check a session with more realistic config setups.

        We don't have to explore various cases in detail in this test.
        We're just checking if the expected configured objects are passed
        to the session object.

        '''

        # reset the session class to the real one
        self.server._UpdateSessionClass = bundy.ddns.session.UpdateSession

        # set up minimal faked data source clients
        class FakeDataSourceClient:
            def find_zone(self, zname):
                return [DataSourceClient.SUCCESS] # this is enough here
        class FakeDataSourceClientList:
            def find(self, zname, want_exact_match, want_finder):
                return FakeDataSourceClient(), None, None
        self.server._datasrc_clients = (1, {TEST_RRCLASS:
                                            FakeDataSourceClientList()})

        # install all-drop ACL
        new_config = { 'zones': [ { 'origin': TEST_ZONE_NAME_STR,
                                    'class': TEST_RRCLASS_STR,
                                    'update_acl': [{'action': 'DROP'}] } ] }
        answer = self.server.config_handler(new_config)
        self.assertEqual((0, None), bundy.config.parse_answer(answer))

        # check the result
        self.check_session(UPDATE_DROP)

    def test_session_start_stop_forwarder_failures(self):
        '''Check that we don't crash if the server reports an error
           setting up or closing down the DDNS UPDATE message forwarder,
           or if there is an exception from the message queue.'''
        self.__cc_session._answer_code = 1
        self.server._DDNSServer__notify_start_forwarder()
        self.server._DDNSServer__notify_stop_forwarder()

        for exc in [ SessionError("sessionerror"),
                     SessionTimeout("sessiontimeout"),
                     ProtocolError("protocolerror") ]:
            self.__cc_session._recvmsg_exception = exc
            self.server._DDNSServer__notify_start_forwarder()
            self.server._DDNSServer__notify_stop_forwarder()
            self.__cc_session._recvmsg_exception = None

            self.__cc_session._sendmsg_exception = exc
            self.server._DDNSServer__notify_start_forwarder()
            self.server._DDNSServer__notify_stop_forwarder()
            self.__cc_session._recvmsg_exception = None

    def test_session_auth_started(self):
        '''Check that 'start_ddns_forwarder' is sent (again) when the
           notification 'auth_started' is received'''
        # auth_started message should trigger it again
        answer = self.server.command_handler('auth_started', None)
        self.check_session_start_forwarder_called()

class TestMain(unittest.TestCase):
    def setUp(self):
        self._server = MyDDNSServer()
        self.__orig_clear = ddns.clear_socket
        ddns.clear_socket = self.__clear_socket
        self.__clear_called = False

    def tearDown(self):
        ddns.clear_socket = self.__orig_clear

    def test_main(self):
        self.assertFalse(self._server.run_called)
        ddns.main(self._server)
        self.assertTrue(self._server.run_called)
        self.assertTrue(self.__clear_called)

    def __clear_socket(self):
        self.__clear_called = True
        # Get rid of the socket file too
        self.__orig_clear()

    def check_exception(self, ex):
        '''Common test sequence to see if the given exception is caused.
        '''
        # Should technically not be necessary, but reset server to be sure
        self._server.reset()
        self.assertFalse(self._server.exception_raised)
        self._server.set_exception(ex)
        ddns.main(self._server)
        self.assertTrue(self._server.exception_raised)

    def test_exceptions(self):
        '''
        Test whether exceptions are caught in main()
        These exceptions should not bubble up.
        '''
        self._server.set_exception(KeyboardInterrupt())
        self.assertFalse(self._server.exception_raised)
        ddns.main(self._server)
        self.assertTrue(self._server.exception_raised)

        self.check_exception(bundy.cc.SessionError("error"))
        self.check_exception(bundy.config.ModuleCCSessionError("error"))
        self.check_exception(ddns.DDNSConfigError("error"))
        self.check_exception(bundy.cc.SessionTimeout("error"))

        # Add one that is not a subclass of Exception, and hence not
        # caught. Misuse BaseException for that.
        self._server.reset()
        self.assertFalse(self._server.exception_raised)
        self._server.set_exception(BaseException("error"))
        self.assertRaises(BaseException, ddns.main, self._server)
        self.assertTrue(self._server.exception_raised)

class TestConfig(unittest.TestCase):
    '''Test some simple config related things that don't need server. '''
    def setUp(self):
        self.__ccsession = MyCCSession()

    def test_file_path(self):
        # Check some common paths
        self.assertEqual(os.environ["BUNDY_FROM_BUILD"] + "/ddns_socket",
                         ddns.SOCKET_FILE)
        self.assertEqual(os.environ["BUNDY_FROM_SOURCE"] +
                         "/src/bin/ddns/ddns.spec", ddns.SPECFILE_LOCATION)

if __name__== "__main__":
    bundy.log.resetUnitTestRootLogger()
    unittest.main()<|MERGE_RESOLUTION|>--- conflicted
+++ resolved
@@ -1113,11 +1113,7 @@
         # be conslidated into a single notify to the group 'ZoneUpdateListener'
         # whose parameter should be:
         # {'zone_updated': {'datasource': <data_source_name>,
-<<<<<<< HEAD
-        #                   'generation_id': <gen ID of the data source>,
-=======
         #                   'generation-id': <gen ID of the data source>,
->>>>>>> d346ac79
         #                   'origin': <updated_zone_name>,
         #                   'class': <updated_zone_class>}}
         # Until it's completed, we'll also notify specific modules, which is
@@ -1143,11 +1139,7 @@
             self.assertEqual(TEST_ZONE_NAME.to_text(), sent_cmd[1]['origin'])
             self.assertEqual(TEST_RRCLASS.to_text(), sent_cmd[1]['class'])
             self.assertEqual('testsrc', sent_cmd[1]['datasource'])
-<<<<<<< HEAD
-            self.assertEqual(1, sent_cmd[1]['generation_id'])
-=======
             self.assertEqual(1, sent_cmd[1]['generation-id'])
->>>>>>> d346ac79
             msg_cnt += 1
             sent_msg, sent_group = self.__cc_session._sent_msg[msg_cnt]
             sent_cmd = sent_msg['command']
