--- conflicted
+++ resolved
@@ -458,11 +458,7 @@
         if result == bundy.ddns.session.UPDATE_SUCCESS:
             self._cc.notify('ZoneUpdateListener', 'zone_updated',
                             { 'datasource': datasrc_name,
-<<<<<<< HEAD
-                              'generation_id': self._datasrc_clients[0],
-=======
                               'generation-id': self._datasrc_clients[0],
->>>>>>> d346ac79
                               'origin': str(zname),
                               'class': str(zclass) })
             self.__notify_xfrout(zname, zclass)
