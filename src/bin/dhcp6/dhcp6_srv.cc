// Copyright (C) 2011-2014 Internet Systems Consortium, Inc. ("ISC")
//
// Permission to use, copy, modify, and/or distribute this software for any
// purpose with or without fee is hereby granted, provided that the above
// copyright notice and this permission notice appear in all copies.
//
// THE SOFTWARE IS PROVIDED "AS IS" AND ISC DISCLAIMS ALL WARRANTIES WITH
// REGARD TO THIS SOFTWARE INCLUDING ALL IMPLIED WARRANTIES OF MERCHANTABILITY
// AND FITNESS.  IN NO EVENT SHALL ISC BE LIABLE FOR ANY SPECIAL, DIRECT,
// INDIRECT, OR CONSEQUENTIAL DAMAGES OR ANY DAMAGES WHATSOEVER RESULTING FROM
// LOSS OF USE, DATA OR PROFITS, WHETHER IN AN ACTION OF CONTRACT, NEGLIGENCE
// OR OTHER TORTIOUS ACTION, ARISING OUT OF OR IN CONNECTION WITH THE USE OR
// PERFORMANCE OF THIS SOFTWARE.

#include <config.h>

#include <asiolink/io_address.h>
#include <dhcp_ddns/ncr_msg.h>
#include <dhcp/dhcp6.h>
#include <dhcp/docsis3_option_defs.h>
#include <dhcp/duid.h>
#include <dhcp/iface_mgr.h>
#include <dhcp/libdhcp++.h>
#include <dhcp/option6_addrlst.h>
#include <dhcp/option6_client_fqdn.h>
#include <dhcp/option6_ia.h>
#include <dhcp/option6_iaaddr.h>
#include <dhcp/option6_iaprefix.h>
#include <dhcp/option_custom.h>
#include <dhcp/option_vendor.h>
#include <dhcp/option_int_array.h>
#include <dhcp/pkt6.h>
#include <dhcp6/dhcp6_log.h>
#include <dhcp6/dhcp6_srv.h>
#include <dhcpsrv/callout_handle_store.h>
#include <dhcpsrv/cfgmgr.h>
#include <dhcpsrv/lease_mgr.h>
#include <dhcpsrv/lease_mgr_factory.h>
#include <dhcpsrv/subnet.h>
#include <dhcpsrv/utils.h>
#include <exceptions/exceptions.h>
#include <hooks/callout_handle.h>
#include <hooks/hooks_manager.h>
#include <util/encode/hex.h>
#include <util/io_utilities.h>
#include <util/range_utilities.h>

#include <boost/bind.hpp>
#include <boost/foreach.hpp>
#include <boost/tokenizer.hpp>
#include <boost/algorithm/string/erase.hpp>

#include <stdlib.h>
#include <time.h>
#include <iomanip>
#include <fstream>

using namespace isc;
using namespace isc::asiolink;
using namespace isc::dhcp_ddns;
using namespace isc::dhcp;
using namespace isc::hooks;
using namespace isc::util;
using namespace std;

namespace {

/// Structure that holds registered hook indexes
struct Dhcp6Hooks {
    int hook_index_buffer6_receive_;///< index for "buffer6_receive" hook point
    int hook_index_pkt6_receive_;   ///< index for "pkt6_receive" hook point
    int hook_index_subnet6_select_; ///< index for "subnet6_select" hook point
    int hook_index_lease6_renew_;   ///< index for "lease6_renew" hook point
    int hook_index_lease6_release_; ///< index for "lease6_release" hook point
    int hook_index_pkt6_send_;      ///< index for "pkt6_send" hook point
    int hook_index_buffer6_send_;   ///< index for "buffer6_send" hook point

    /// Constructor that registers hook points for DHCPv6 engine
    Dhcp6Hooks() {
        hook_index_buffer6_receive_= HooksManager::registerHook("buffer6_receive");
        hook_index_pkt6_receive_   = HooksManager::registerHook("pkt6_receive");
        hook_index_subnet6_select_ = HooksManager::registerHook("subnet6_select");
        hook_index_lease6_renew_   = HooksManager::registerHook("lease6_renew");
        hook_index_lease6_release_ = HooksManager::registerHook("lease6_release");
        hook_index_pkt6_send_      = HooksManager::registerHook("pkt6_send");
        hook_index_buffer6_send_   = HooksManager::registerHook("buffer6_send");
    }
};

// Declare a Hooks object. As this is outside any function or method, it
// will be instantiated (and the constructor run) when the module is loaded.
// As a result, the hook indexes will be defined before any method in this
// module is called.
Dhcp6Hooks Hooks;

}; // anonymous namespace

namespace isc {
namespace dhcp {

namespace {

// The following constants describe server's behavior with respect to the
// DHCPv6 Client FQDN Option sent by a client. They will be removed
// when DDNS parameters for DHCPv6 are implemented with the ticket #3034.

// Enable AAAA RR update delegation to the client (Disabled).
const bool FQDN_ALLOW_CLIENT_UPDATE = false;
// Globally enable updates (Enabled).
const bool FQDN_ENABLE_UPDATE = true;
// The partial name generated for the client if empty name has been
// supplied.
const char* FQDN_GENERATED_PARTIAL_NAME = "myhost";
// Do update, even if client requested no updates with N flag (Disabled).
const bool FQDN_OVERRIDE_NO_UPDATE = false;
// Server performs an update when client requested delegation (Enabled).
const bool FQDN_OVERRIDE_CLIENT_UPDATE = true;
// The fully qualified domain-name suffix if partial name provided by
// a client.
const char* FQDN_PARTIAL_SUFFIX = "example.com";
// Should server replace the domain-name supplied by the client (Disabled).
const bool FQDN_REPLACE_CLIENT_NAME = false;

}

/// @brief file name of a server-id file
///
/// Server must store its duid in persistent storage that must not change
/// between restarts. This is name of the file that is created in dataDir
/// (see isc::dhcp::CfgMgr::getDataDir()). It is a text file that uses
/// double digit hex values separated by colons format, e.g.
/// 01:ff:02:03:06:80:90:ab:cd:ef. Server will create it during first
/// run and then use it afterwards.
static const char* SERVER_DUID_FILE = "b10-dhcp6-serverid";

Dhcpv6Srv::Dhcpv6Srv(uint16_t port)
:alloc_engine_(), serverid_(), shutdown_(true), port_(port)
{

    LOG_DEBUG(dhcp6_logger, DBG_DHCP6_START, DHCP6_OPEN_SOCKET).arg(port);

    // Initialize objects required for DHCP server operation.
    try {
        // Port 0 is used for testing purposes. It means that the server should
        // not open any sockets at all. Some tests, e.g. configuration parser,
        // require Dhcpv6Srv object, but they don't really need it to do
        // anything. This speed up and simplifies the tests.
        if (port > 0) {
            if (IfaceMgr::instance().countIfaces() == 0) {
                LOG_ERROR(dhcp6_logger, DHCP6_NO_INTERFACES);
                return;
            }
            // Create error handler. This handler will be called every time
            // the socket opening operation fails. We use this handler to
            // log a warning.
            isc::dhcp::IfaceMgrErrorMsgCallback error_handler =
                boost::bind(&Dhcpv6Srv::ifaceMgrSocket6ErrorHandler, _1);
            IfaceMgr::instance().openSockets6(port_, error_handler);
        }

        string duid_file = CfgMgr::instance().getDataDir() + "/" + string(SERVER_DUID_FILE);
        if (loadServerID(duid_file)) {
            LOG_DEBUG(dhcp6_logger, DBG_DHCP6_START, DHCP6_SERVERID_LOADED)
                .arg(duidToString(getServerID()))
                .arg(duid_file);
        } else {
            generateServerID();
            LOG_INFO(dhcp6_logger, DHCP6_SERVERID_GENERATED)
                .arg(duidToString(getServerID()))
                .arg(duid_file);

            if (!writeServerID(duid_file)) {
                LOG_WARN(dhcp6_logger, DHCP6_SERVERID_WRITE_FAIL)
                    .arg(duid_file);
            }
        }

        // Instantiate allocation engine
        alloc_engine_.reset(new AllocEngine(AllocEngine::ALLOC_ITERATIVE, 100));

        /// @todo call loadLibraries() when handling configuration changes

    } catch (const std::exception &e) {
        LOG_ERROR(dhcp6_logger, DHCP6_SRV_CONSTRUCT_ERROR).arg(e.what());
        return;
    }

    // All done, so can proceed
    shutdown_ = false;
}

Dhcpv6Srv::~Dhcpv6Srv() {
    IfaceMgr::instance().closeSockets();

    LeaseMgrFactory::destroy();
}

void Dhcpv6Srv::shutdown() {
    LOG_DEBUG(dhcp6_logger, DBG_DHCP6_BASIC, DHCP6_SHUTDOWN_REQUEST);
    shutdown_ = true;
}

Pkt6Ptr Dhcpv6Srv::receivePacket(int timeout) {
    return (IfaceMgr::instance().receive6(timeout));
}

void Dhcpv6Srv::sendPacket(const Pkt6Ptr& packet) {
    IfaceMgr::instance().send(packet);
}

bool
Dhcpv6Srv::testServerID(const Pkt6Ptr& pkt){
	/// @todo Currently we always check server identifier regardless if
	/// it is allowed in the received message or not (per RFC3315).
	/// If the server identifier is not allowed in the message, the
	/// sanityCheck function should deal with it. We may rethink this
	/// design if we decide that it is appropriate to check at this stage
	/// of message processing that the server identifier must or must not
	/// be present. In such case however, the logic checking server id
	/// will have to be removed from sanityCheck and placed here instead,
	/// to avoid duplicate checks.
	OptionPtr server_id = pkt->getOption(D6O_SERVERID);
	if (server_id){
		// Let us test received ServerID if it is same as ServerID
		// which is beeing used by server
		if (getServerID()->getData() != server_id->getData()){
			LOG_DEBUG(dhcp6_logger, DBG_DHCP6_DETAIL_DATA, DHCP6_PACKET_MISMATCH_SERVERID_DROP)
				.arg(pkt->getName())
				.arg(pkt->getTransid())
				.arg(pkt->getIface());
			return (false);
		}
	}
	// retun True if: no serverid received or ServerIDs matching
	return (true);
}

bool Dhcpv6Srv::run() {
    while (!shutdown_) {
        /// @todo Calculate actual timeout to the next event (e.g. lease
        /// expiration) once we have lease database. The idea here is that
        /// it is possible to do everything in a single process/thread.
        /// For now, we are just calling select for 1000 seconds. There
        /// were some issues reported on some systems when calling select()
        /// with too large values. Unfortunately, I don't recall the details.
        //cppcheck-suppress variableScope This is temporary anyway
        const int timeout = 1000;

        // client's message and server's response
        Pkt6Ptr query;
        Pkt6Ptr rsp;

        try {
            query = receivePacket(timeout);
        } catch (const std::exception& e) {
            LOG_ERROR(dhcp6_logger, DHCP6_PACKET_RECEIVE_FAIL).arg(e.what());
        }

        // Timeout may be reached or signal received, which breaks select() with no packet received
        if (!query) {
            continue;
        }

        // In order to parse the DHCP options, the server needs to use some
        // configuration information such as: existing option spaces, option
        // definitions etc. This is the kind of information which is not
        // available in the libdhcp, so we need to supply our own implementation
        // of the option parsing function here, which would rely on the
        // configuration data.
        query->setCallback(boost::bind(&Dhcpv6Srv::unpackOptions, this, _1, _2,
                                       _3, _4, _5));

        bool skip_unpack = false;

        // The packet has just been received so contains the uninterpreted wire
        // data; execute callouts registered for buffer6_receive.
        if (HooksManager::calloutsPresent(Hooks.hook_index_buffer6_receive_)) {
            CalloutHandlePtr callout_handle = getCalloutHandle(query);

            // Delete previously set arguments
            callout_handle->deleteAllArguments();

            // Pass incoming packet as argument
            callout_handle->setArgument("query6", query);

            // Call callouts
            HooksManager::callCallouts(Hooks.hook_index_buffer6_receive_, *callout_handle);

            // Callouts decided to skip the next processing step. The next
            // processing step would to parse the packet, so skip at this
            // stage means that callouts did the parsing already, so server
            // should skip parsing.
            if (callout_handle->getSkip()) {
                LOG_DEBUG(dhcp6_logger, DBG_DHCP6_HOOKS, DHCP6_HOOK_BUFFER_RCVD_SKIP);
                skip_unpack = true;
            }

            callout_handle->getArgument("query6", query);
        }

        // Unpack the packet information unless the buffer6_receive callouts
        // indicated they did it
        if (!skip_unpack) {
            if (!query->unpack()) {
                LOG_DEBUG(dhcp6_logger, DBG_DHCP6_DETAIL,
                          DHCP6_PACKET_PARSE_FAIL);
                continue;
            }
        }
        // Check if received query carries server identifier matching
        // server identifier being used by the server.
        if (!testServerID(query)){
        	continue;
        }

        LOG_DEBUG(dhcp6_logger, DBG_DHCP6_DETAIL, DHCP6_PACKET_RECEIVED)
            .arg(query->getName());
        LOG_DEBUG(dhcp6_logger, DBG_DHCP6_DETAIL_DATA, DHCP6_QUERY_DATA)
            .arg(static_cast<int>(query->getType()))
            .arg(query->getBuffer().getLength())
            .arg(query->toText());

        // At this point the information in the packet has been unpacked into
        // the various packet fields and option objects has been cretated.
        // Execute callouts registered for packet6_receive.
        if (HooksManager::calloutsPresent(Hooks.hook_index_pkt6_receive_)) {
            CalloutHandlePtr callout_handle = getCalloutHandle(query);

            // Delete previously set arguments
            callout_handle->deleteAllArguments();

            // Pass incoming packet as argument
            callout_handle->setArgument("query6", query);

            // Call callouts
            HooksManager::callCallouts(Hooks.hook_index_pkt6_receive_, *callout_handle);

            // Callouts decided to skip the next processing step. The next
            // processing step would to process the packet, so skip at this
            // stage means drop.
            if (callout_handle->getSkip()) {
                LOG_DEBUG(dhcp6_logger, DBG_DHCP6_HOOKS, DHCP6_HOOK_PACKET_RCVD_SKIP);
                continue;
            }

            callout_handle->getArgument("query6", query);
        }

        // Assign this packet to a class, if possible
        classifyPacket(query);

        try {
                NameChangeRequestPtr ncr;
            switch (query->getType()) {
            case DHCPV6_SOLICIT:
                rsp = processSolicit(query);
                    break;

            case DHCPV6_REQUEST:
                rsp = processRequest(query);
                break;

            case DHCPV6_RENEW:
                rsp = processRenew(query);
                break;

            case DHCPV6_REBIND:
                rsp = processRebind(query);
                break;

            case DHCPV6_CONFIRM:
                rsp = processConfirm(query);
                break;

            case DHCPV6_RELEASE:
                rsp = processRelease(query);
                break;

            case DHCPV6_DECLINE:
                rsp = processDecline(query);
                break;

            case DHCPV6_INFORMATION_REQUEST:
                rsp = processInfRequest(query);
                break;

            default:
                // We received a packet type that we do not recognize.
                LOG_DEBUG(dhcp6_logger, DBG_DHCP6_BASIC, DHCP6_UNKNOWN_MSG_RECEIVED)
                    .arg(static_cast<int>(query->getType()))
                    .arg(query->getIface());
                // Only action is to output a message if debug is enabled,
                // and that will be covered by the debug statement before
                // the "switch" statement.
                ;
            }

        } catch (const RFCViolation& e) {
            LOG_DEBUG(dhcp6_logger, DBG_DHCP6_BASIC, DHCP6_REQUIRED_OPTIONS_CHECK_FAIL)
                .arg(query->getName())
                .arg(query->getRemoteAddr().toText())
                .arg(e.what());

        } catch (const isc::Exception& e) {

            // Catch-all exception (at least for ones based on the isc
            // Exception class, which covers more or less all that
            // are explicitly raised in the BIND 10 code).  Just log
            // the problem and ignore the packet. (The problem is logged
            // as a debug message because debug is disabled by default -
            // it prevents a DDOS attack based on the sending of problem
            // packets.)
            LOG_DEBUG(dhcp6_logger, DBG_DHCP6_BASIC, DHCP6_PACKET_PROCESS_FAIL)
                .arg(query->getName())
                .arg(query->getRemoteAddr().toText())
                .arg(e.what());
        }

        if (rsp) {
            rsp->setRemoteAddr(query->getRemoteAddr());
            rsp->setLocalAddr(query->getLocalAddr());

            if (rsp->relay_info_.empty()) {
                // Direct traffic, send back to the client directly
                rsp->setRemotePort(DHCP6_CLIENT_PORT);
            } else {
                // Relayed traffic, send back to the relay agent
                rsp->setRemotePort(DHCP6_SERVER_PORT);
            }

            rsp->setLocalPort(DHCP6_SERVER_PORT);
            rsp->setIndex(query->getIndex());
            rsp->setIface(query->getIface());

            // Specifies if server should do the packing
            bool skip_pack = false;

            // Server's reply packet now has all options and fields set.
            // Options are represented by individual objects, but the
            // output wire data has not been prepared yet.
            // Execute all callouts registered for packet6_send
            if (HooksManager::calloutsPresent(Hooks.hook_index_pkt6_send_)) {
                CalloutHandlePtr callout_handle = getCalloutHandle(query);

                // Delete all previous arguments
                callout_handle->deleteAllArguments();

                // Set our response
                callout_handle->setArgument("response6", rsp);

                // Call all installed callouts
                HooksManager::callCallouts(Hooks.hook_index_pkt6_send_, *callout_handle);

                // Callouts decided to skip the next processing step. The next
                // processing step would to pack the packet (create wire data).
                // That step will be skipped if any callout sets skip flag.
                // It essentially means that the callout already did packing,
                // so the server does not have to do it again.
                if (callout_handle->getSkip()) {
                    LOG_DEBUG(dhcp6_logger, DBG_DHCP6_HOOKS, DHCP6_HOOK_PACKET_SEND_SKIP);
                    skip_pack = true;
                }
            }

            LOG_DEBUG(dhcp6_logger, DBG_DHCP6_DETAIL_DATA,
                      DHCP6_RESPONSE_DATA)
                .arg(static_cast<int>(rsp->getType())).arg(rsp->toText());

            if (!skip_pack) {
                try {
                    rsp->pack();
                } catch (const std::exception& e) {
                    LOG_ERROR(dhcp6_logger, DHCP6_PACK_FAIL)
                        .arg(e.what());
                    continue;
                }

            }

            try {

                // Now all fields and options are constructed into output wire buffer.
                // Option objects modification does not make sense anymore. Hooks
                // can only manipulate wire buffer at this stage.
                // Let's execute all callouts registered for buffer6_send
                if (HooksManager::calloutsPresent(Hooks.hook_index_buffer6_send_)) {
                    CalloutHandlePtr callout_handle = getCalloutHandle(query);

                    // Delete previously set arguments
                    callout_handle->deleteAllArguments();

                    // Pass incoming packet as argument
                    callout_handle->setArgument("response6", rsp);

                    // Call callouts
                    HooksManager::callCallouts(Hooks.hook_index_buffer6_send_, *callout_handle);

                    // Callouts decided to skip the next processing step. The next
                    // processing step would to parse the packet, so skip at this
                    // stage means drop.
                    if (callout_handle->getSkip()) {
                        LOG_DEBUG(dhcp6_logger, DBG_DHCP6_HOOKS, DHCP6_HOOK_BUFFER_SEND_SKIP);
                        continue;
                    }

                    callout_handle->getArgument("response6", rsp);
                }

                LOG_DEBUG(dhcp6_logger, DBG_DHCP6_DETAIL_DATA,
                          DHCP6_RESPONSE_DATA)
                    .arg(static_cast<int>(rsp->getType())).arg(rsp->toText());

                sendPacket(rsp);
            } catch (const std::exception& e) {
                LOG_ERROR(dhcp6_logger, DHCP6_PACKET_SEND_FAIL)
                    .arg(e.what());
            }

            // Send NameChangeRequests to the b10-dhcp-ddns module.
            sendNameChangeRequests();
        }
    }

    return (true);
}

bool Dhcpv6Srv::loadServerID(const std::string& file_name) {

    // load content of the file into a string
    fstream f(file_name.c_str(), ios::in);
    if (!f.is_open()) {
        return (false);
    }

    string hex_string;
    f >> hex_string;
    f.close();

    // remove any spaces
    boost::algorithm::erase_all(hex_string, " ");

    // now remove :
    /// @todo: We should check first if the format is sane.
    /// Otherwise 1:2:3:4 will be converted to 0x12, 0x34
    boost::algorithm::erase_all(hex_string, ":");

    std::vector<uint8_t> bin;

    // Decode the hex string and store it in bin (which happens
    // to be OptionBuffer format)
    isc::util::encode::decodeHex(hex_string, bin);

    // Now create server-id option
    serverid_.reset(new Option(Option::V6, D6O_SERVERID, bin));

    return (true);
}

std::string
Dhcpv6Srv::duidToString(const OptionPtr& opt) {
    stringstream tmp;

    OptionBuffer data = opt->getData();

    bool colon = false;
    for (OptionBufferConstIter it = data.begin(); it != data.end(); ++it) {
        if (colon) {
            tmp << ":";
        }
        tmp << hex << setw(2) << setfill('0') << static_cast<uint16_t>(*it);
        if (!colon) {
            colon = true;
        }
    }

    return tmp.str();
}

bool
Dhcpv6Srv::writeServerID(const std::string& file_name) {
    fstream f(file_name.c_str(), ios::out | ios::trunc);
    if (!f.good()) {
        return (false);
    }
    f << duidToString(getServerID());
    f.close();
    return (true);
}

void
Dhcpv6Srv::generateServerID() {

    /// @todo: This code implements support for DUID-LLT (the recommended one).
    /// We should eventually add support for other DUID types: DUID-LL, DUID-EN
    /// and DUID-UUID

    const IfaceMgr::IfaceCollection& ifaces = IfaceMgr::instance().getIfaces();

    // Let's find suitable interface.
    for (IfaceMgr::IfaceCollection::const_iterator iface = ifaces.begin();
         iface != ifaces.end(); ++iface) {
        // All the following checks could be merged into one multi-condition
        // statement, but let's keep them separated as perhaps one day
        // we will grow knobs to selectively turn them on or off. Also,
        // this code is used only *once* during first start on a new machine
        // and then server-id is stored. (or at least it will be once
        // DUID storage is implemented)

        // I wish there was a this_is_a_real_physical_interface flag...

        // MAC address should be at least 6 bytes. Although there is no such
        // requirement in any RFC, all decent physical interfaces (Ethernet,
        // WiFi, Infiniband, etc.) have 6 bytes long MAC address. We want to
        // base our DUID on real hardware address, rather than virtual
        // interface that pretends that underlying IP address is its MAC.
        if (iface->getMacLen() < MIN_MAC_LEN) {
            continue;
        }

        // Let's don't use loopback.
        if (iface->flag_loopback_) {
            continue;
        }

        // Let's skip downed interfaces. It is better to use working ones.
        if (!iface->flag_up_) {
            continue;
        }

        // Some interfaces (like lo on Linux) report 6-bytes long
        // MAC address 00:00:00:00:00:00. Let's not use such weird interfaces
        // to generate DUID.
        if (isRangeZero(iface->getMac(), iface->getMac() + iface->getMacLen())) {
            continue;
        }

        // Ok, we have useful MAC. Let's generate DUID-LLT based on
        // it. See RFC3315, Section 9.2 for details.

        // DUID uses seconds since midnight of 01-01-2000, time() returns
        // seconds since 01-01-1970. DUID_TIME_EPOCH substution corrects that.
        time_t seconds = time(NULL);
        seconds -= DUID_TIME_EPOCH;

        OptionBuffer srvid(8 + iface->getMacLen());
        // We know that the buffer is more than 8 bytes long at this point.
        writeUint16(DUID::DUID_LLT, &srvid[0], 2);
        writeUint16(HWTYPE_ETHERNET, &srvid[2], 2);
        writeUint32(static_cast<uint32_t>(seconds), &srvid[4], 4);
        memcpy(&srvid[8], iface->getMac(), iface->getMacLen());

        serverid_ = OptionPtr(new Option(Option::V6, D6O_SERVERID,
                                         srvid.begin(), srvid.end()));
        return;
    }

    // If we reached here, there are no suitable interfaces found.
    // Either interface detection is not supported on this platform or
    // this is really weird box. Let's use DUID-EN instead.
    // See Section 9.3 of RFC3315 for details.

    OptionBuffer srvid(12);
    writeUint16(DUID::DUID_EN, &srvid[0], srvid.size());
    writeUint32(ENTERPRISE_ID_ISC, &srvid[2], srvid.size() - 2);

    // Length of the identifier is company specific. I hereby declare
    // ISC "standard" of 6 bytes long pseudo-random numbers.
    srandom(time(NULL));
    fillRandom(&srvid[6], &srvid[12]);

    serverid_ = OptionPtr(new Option(Option::V6, D6O_SERVERID,
                                     srvid.begin(), srvid.end()));
}

void
Dhcpv6Srv::copyDefaultOptions(const Pkt6Ptr& question, Pkt6Ptr& answer) {
    // Add client-id.
    OptionPtr clientid = question->getOption(D6O_CLIENTID);
    if (clientid) {
        answer->addOption(clientid);
    }
    /// @todo: Should throw if there is no client-id (except anonymous INF-REQUEST)

    // If this is a relayed message, we need to copy relay information
    if (!question->relay_info_.empty()) {
        answer->copyRelayInfo(question);
    }

}

void
Dhcpv6Srv::appendDefaultOptions(const Pkt6Ptr&, Pkt6Ptr& answer) {
    // add server-id
    answer->addOption(getServerID());
}

void
Dhcpv6Srv::appendRequestedOptions(const Pkt6Ptr& question, Pkt6Ptr& answer) {
    // Get the configured subnet suitable for the incoming packet.
    Subnet6Ptr subnet = selectSubnet(question);
    // Leave if there is no subnet matching the incoming packet.
    // There is no need to log the error message here because
    // it will be logged in the assignLease() when it fails to
    // pick the suitable subnet. We don't want to duplicate
    // error messages in such case.
    if (!subnet) {
        return;
    }

    // Client requests some options using ORO option. Try to
    // get this option from client's message.
    boost::shared_ptr<OptionIntArray<uint16_t> > option_oro =
        boost::dynamic_pointer_cast<OptionIntArray<uint16_t> >(question->getOption(D6O_ORO));
    // Option ORO not found. Don't do anything then.
    if (!option_oro) {
        return;
    }
    // Get the list of options that client requested.
    const std::vector<uint16_t>& requested_opts = option_oro->getValues();
    BOOST_FOREACH(uint16_t opt, requested_opts) {
        Subnet::OptionDescriptor desc = subnet->getOptionDescriptor("dhcp6", opt);
        if (desc.option) {
            answer->addOption(desc.option);
        }
    }
}

void
Dhcpv6Srv::appendRequestedVendorOptions(const Pkt6Ptr& question, Pkt6Ptr& answer) {
    // Get the configured subnet suitable for the incoming packet.
    Subnet6Ptr subnet = selectSubnet(question);
    // Leave if there is no subnet matching the incoming packet.
    // There is no need to log the error message here because
    // it will be logged in the assignLease() when it fails to
    // pick the suitable subnet. We don't want to duplicate
    // error messages in such case.
    if (!subnet) {
        return;
    }

    // Try to get the vendor option
    boost::shared_ptr<OptionVendor> vendor_req =
        boost::dynamic_pointer_cast<OptionVendor>(question->getOption(D6O_VENDOR_OPTS));
    if (!vendor_req) {
        return;
    }

    // Let's try to get ORO within that vendor-option
    /// @todo This is very specific to vendor-id=4491 (Cable Labs). Other vendors
    /// may have different policies.
    boost::shared_ptr<OptionUint16Array> oro =
        boost::dynamic_pointer_cast<OptionUint16Array>(vendor_req->getOption(DOCSIS3_V6_ORO));

    // Option ORO not found. Don't do anything then.
    if (!oro) {
        return;
    }

    uint32_t vendor_id = vendor_req->getVendorId();

    boost::shared_ptr<OptionVendor> vendor_rsp(new OptionVendor(Option::V6, vendor_id));

    // Get the list of options that client requested.
    bool added = false;
    const std::vector<uint16_t>& requested_opts = oro->getValues();
    BOOST_FOREACH(uint16_t opt, requested_opts) {
        Subnet::OptionDescriptor desc = subnet->getVendorOptionDescriptor(vendor_id, opt);
        if (desc.option) {
            vendor_rsp->addOption(desc.option);
            added = true;
        }
    }

    if (added) {
        answer->addOption(vendor_rsp);
    }
}

OptionPtr
Dhcpv6Srv::createStatusCode(uint16_t code, const std::string& text) {
    // @todo This function uses OptionCustom class to manage contents
    // of the data fields. Since this this option is frequently used
    // it may be good to implement dedicated class to avoid performance
    // impact.

    // Get the definition of the option holding status code.
    OptionDefinitionPtr status_code_def =
        LibDHCP::getOptionDef(Option::V6, D6O_STATUS_CODE);
    // This definition is assumed to be initialized in LibDHCP.
    assert(status_code_def);

    // As there is no dedicated class to represent Status Code
    // the OptionCustom class is used here instead.
    OptionCustomPtr option_status =
        OptionCustomPtr(new OptionCustom(*status_code_def, Option::V6));
    assert(option_status);

    // Set status code to 'code' (0 - means data field #0).
    option_status->writeInteger(code, 0);
    // Set a message (1 - means data field #1).
    option_status->writeString(text, 1);
    return (option_status);
}

void
Dhcpv6Srv::sanityCheck(const Pkt6Ptr& pkt, RequirementLevel clientid,
                       RequirementLevel serverid) {
    OptionCollection client_ids = pkt->getOptions(D6O_CLIENTID);
    switch (clientid) {
    case MANDATORY:
        if (client_ids.size() != 1) {
            isc_throw(RFCViolation, "Exactly 1 client-id option expected in "
                      << pkt->getName() << ", but " << client_ids.size()
                      << " received");
        }
        break;
    case OPTIONAL:
        if (client_ids.size() > 1) {
            isc_throw(RFCViolation, "Too many (" << client_ids.size()
                      << ") client-id options received in " << pkt->getName());
        }
        break;

    case FORBIDDEN:
        // doesn't make sense - client-id is always allowed
        break;
    }

    OptionCollection server_ids = pkt->getOptions(D6O_SERVERID);
    switch (serverid) {
    case FORBIDDEN:
        if (!server_ids.empty()) {
            isc_throw(RFCViolation, "Server-id option was not expected, but "
                      << server_ids.size() << " received in " << pkt->getName());
        }
        break;

    case MANDATORY:
        if (server_ids.size() != 1) {
            isc_throw(RFCViolation, "Invalid number of server-id options received ("
                      << server_ids.size() << "), exactly 1 expected in message "
                      << pkt->getName());
        }
        break;

    case OPTIONAL:
        if (server_ids.size() > 1) {
            isc_throw(RFCViolation, "Too many (" << server_ids.size()
                      << ") server-id options received in " << pkt->getName());
        }
    }
}

Subnet6Ptr
Dhcpv6Srv::selectSubnet(const Pkt6Ptr& question) {

    Subnet6Ptr subnet;

    if (question->relay_info_.empty()) {
        // This is a direct (non-relayed) message

        // Try to find a subnet if received packet from a directly connected client
        subnet = CfgMgr::instance().getSubnet6(question->getIface());
        if (!subnet) {
            // If no subnet was found, try to find it based on remote address
            subnet = CfgMgr::instance().getSubnet6(question->getRemoteAddr());
        }
    } else {

        // This is a relayed message
        OptionPtr interface_id = question->getAnyRelayOption(D6O_INTERFACE_ID,
                                                             Pkt6::RELAY_GET_FIRST);
        if (interface_id) {
            subnet = CfgMgr::instance().getSubnet6(interface_id);
        }

        if (!subnet) {
            // If no interface-id was specified (or not configured on server), let's
            // try address matching
            IOAddress link_addr = question->relay_info_.back().linkaddr_;

            // if relay filled in link_addr field, then let's use it
            if (link_addr != IOAddress("::")) {
                subnet = CfgMgr::instance().getSubnet6(link_addr);
            }
        }
    }

    // Let's execute all callouts registered for subnet6_receive
    if (HooksManager::calloutsPresent(Hooks.hook_index_subnet6_select_)) {
        CalloutHandlePtr callout_handle = getCalloutHandle(question);

        // We're reusing callout_handle from previous calls
        callout_handle->deleteAllArguments();

        // Set new arguments
        callout_handle->setArgument("query6", question);
        callout_handle->setArgument("subnet6", subnet);

        // We pass pointer to const collection for performance reasons.
        // Otherwise we would get a non-trivial performance penalty each
        // time subnet6_select is called.
        callout_handle->setArgument("subnet6collection", CfgMgr::instance().getSubnets6());

        // Call user (and server-side) callouts
        HooksManager::callCallouts(Hooks.hook_index_subnet6_select_, *callout_handle);

        // Callouts decided to skip this step. This means that no subnet will be
        // selected. Packet processing will continue, but it will be severly limited
        // (i.e. only global options will be assigned)
        if (callout_handle->getSkip()) {
            LOG_DEBUG(dhcp6_logger, DBG_DHCP6_HOOKS, DHCP6_HOOK_SUBNET6_SELECT_SKIP);
            return (Subnet6Ptr());
        }

        // Use whatever subnet was specified by the callout
        callout_handle->getArgument("subnet6", subnet);
    }

    return (subnet);
}

void
Dhcpv6Srv::assignLeases(const Pkt6Ptr& question, Pkt6Ptr& answer) {

    // We need to allocate addresses for all IA_NA options in the client's
    // question (i.e. SOLICIT or REQUEST) message.
    // @todo add support for IA_TA

    // We need to select a subnet the client is connected in.
    Subnet6Ptr subnet = selectSubnet(question);
    if (!subnet) {
        // This particular client is out of luck today. We do not have
        // information about the subnet he is connected to. This likely means
        // misconfiguration of the server (or some relays). We will continue to
        // process this message, but our response will be almost useless: no
        // addresses or prefixes, no subnet specific configuration etc. The only
        // thing this client can get is some global information (like DNS
        // servers).

        LOG_WARN(dhcp6_logger, DHCP6_SUBNET_SELECTION_FAILED)
            .arg(question->getRemoteAddr().toText())
            .arg(question->getName());

    } else {
        LOG_DEBUG(dhcp6_logger, DBG_DHCP6_DETAIL_DATA, DHCP6_SUBNET_SELECTED)
            .arg(subnet->toText());
    }

    // @todo: We should implement Option6Duid some day, but we can do without it
    // just fine for now

    // Let's find client's DUID. Client is supposed to include its client-id
    // option almost all the time (the only exception is an anonymous inf-request,
    // but that is mostly a theoretical case). Our allocation engine needs DUID
    // and will refuse to allocate anything to anonymous clients.
    DuidPtr duid;
    OptionPtr opt_duid = question->getOption(D6O_CLIENTID);
    if (opt_duid) {
        duid = DuidPtr(new DUID(opt_duid->getData()));
    } else {
        LOG_DEBUG(dhcp6_logger, DBG_DHCP6_BASIC, DHCP6_CLIENTID_MISSING);
        // Let's drop the message. This client is not sane.
        isc_throw(RFCViolation, "Mandatory client-id is missing in received message");
    }

    // Now that we have all information about the client, let's iterate over all
    // received options and handle IA_NA options one by one and store our
    // responses in answer message (ADVERTISE or REPLY).
    //
    // @todo: expand this to cover IA_PD and IA_TA once we implement support for
    // prefix delegation and temporary addresses.
    for (OptionCollection::iterator opt = question->options_.begin();
         opt != question->options_.end(); ++opt) {
        switch (opt->second->getType()) {
        case D6O_IA_NA: {
            OptionPtr answer_opt = assignIA_NA(subnet, duid, question, answer,
                                               boost::dynamic_pointer_cast<
                                               Option6IA>(opt->second));
            if (answer_opt) {
                answer->addOption(answer_opt);
            }
            break;
        }
        case D6O_IA_PD: {
            OptionPtr answer_opt = assignIA_PD(subnet, duid, question,
                                               boost::dynamic_pointer_cast<
                                               Option6IA>(opt->second));
            if (answer_opt) {
                answer->addOption(answer_opt);
            }
        }
        default:
            break;
        }
    }
}

void
Dhcpv6Srv::processClientFqdn(const Pkt6Ptr& question, const Pkt6Ptr& answer) {
    // Get Client FQDN Option from the client's message. If this option hasn't
    // been included, do nothing.
    Option6ClientFqdnPtr fqdn = boost::dynamic_pointer_cast<
        Option6ClientFqdn>(question->getOption(D6O_CLIENT_FQDN));
    if (!fqdn) {
        return;
    }

    LOG_DEBUG(dhcp6_logger, DBG_DHCP6_DETAIL,
              DHCP6_DDNS_RECEIVE_FQDN).arg(fqdn->toText());


    // Prepare the FQDN option which will be included in the response to
    // the client.
    Option6ClientFqdnPtr fqdn_resp(new Option6ClientFqdn(*fqdn));
    // RFC 4704, section 6. - all flags set to 0.
    fqdn_resp->resetFlags();

    // Conditions when N flag has to be set to indicate that server will not
    // perform DNS updates:
    // 1. Updates are globally disabled,
    // 2. Client requested no update and server respects it,
    // 3. Client requested that the AAAA update is delegated to the client but
    //    server neither respects delegation of updates nor it is configured
    //    to send update on its own when client requested delegation.
    if (!FQDN_ENABLE_UPDATE ||
        (fqdn->getFlag(Option6ClientFqdn::FLAG_N) &&
         !FQDN_OVERRIDE_NO_UPDATE) ||
        (!fqdn->getFlag(Option6ClientFqdn::FLAG_S) &&
         !FQDN_ALLOW_CLIENT_UPDATE && !FQDN_OVERRIDE_CLIENT_UPDATE)) {
        fqdn_resp->setFlag(Option6ClientFqdn::FLAG_N, true);

    // Conditions when S flag is set to indicate that server will perform
    // DNS update on its own:
    // 1. Client requested that server performs DNS update and DNS updates are
    //    globally enabled
    // 2. Client requested that server delegates AAAA update to the client but
    //    server doesn't respect delegation and it is configured to perform
    //    an update on its own when client requested delegation.
    } else if (fqdn->getFlag(Option6ClientFqdn::FLAG_S) ||
               (!fqdn->getFlag(Option6ClientFqdn::FLAG_S) &&
                !FQDN_ALLOW_CLIENT_UPDATE && FQDN_OVERRIDE_CLIENT_UPDATE)) {
        fqdn_resp->setFlag(Option6ClientFqdn::FLAG_S, true);
    }

    // Server MUST set the O flag if it has overridden the client's setting
    // of S flag.
    if (fqdn->getFlag(Option6ClientFqdn::FLAG_S) !=
        fqdn_resp->getFlag(Option6ClientFqdn::FLAG_S)) {
        fqdn_resp->setFlag(Option6ClientFqdn::FLAG_O, true);
    }

    // If client supplied partial or empty domain-name, server should
    // generate one.
    if (fqdn->getDomainNameType() == Option6ClientFqdn::PARTIAL) {
        std::ostringstream name;
        if (fqdn->getDomainName().empty() || FQDN_REPLACE_CLIENT_NAME) {
            fqdn->setDomainName("", Option6ClientFqdn::PARTIAL);

        } else {
            name << fqdn->getDomainName();
            name << "." << FQDN_PARTIAL_SUFFIX;
            fqdn_resp->setDomainName(name.str(), Option6ClientFqdn::FULL);
        }

    // Server may be configured to replace a name supplied by a client,
    // even if client supplied fully qualified domain-name.
    } else if (FQDN_REPLACE_CLIENT_NAME) {
        std::ostringstream name;
        name << FQDN_GENERATED_PARTIAL_NAME << "." << FQDN_PARTIAL_SUFFIX;
        fqdn_resp->setDomainName(name.str(), Option6ClientFqdn::FULL);

    }

    // The FQDN has been processed successfully. Let's append it to the
    // response to be sent to a client. Note that the Client FQDN option is
    // always sent back to the client if Client FQDN was included in the
    // client's message.
    answer->addOption(fqdn_resp);
}

void
Dhcpv6Srv::createNameChangeRequests(const Pkt6Ptr& answer) {
    // Don't create NameChangeRequests if DNS updates are disabled.
    if (!FQDN_ENABLE_UPDATE) {
        return;
    }

    // The response message instance is always required. For instance it
    // holds the Client Identifier. It is a programming error if supplied
    // message is NULL.
    if (!answer) {
        isc_throw(isc::Unexpected, "an instance of the object"
                  << " encapsulating server's message must not be"
                  << " NULL when creating DNS NameChangeRequest");
    }

    // It is likely that client haven't included the FQDN option. In such case,
    // FQDN option will be NULL. This is valid state, so we simply return.
    Option6ClientFqdnPtr opt_fqdn = boost::dynamic_pointer_cast<
        Option6ClientFqdn>(answer->getOption(D6O_CLIENT_FQDN));
    if (!opt_fqdn) {
        return;
    }

    // Get the Client Id. It is mandatory and a function creating a response
    // would have thrown an exception if it was missing. Thus throwning
    // Unexpected if it is missing as it is a programming error.
    OptionPtr opt_duid = answer->getOption(D6O_CLIENTID);
    if (!opt_duid) {
        isc_throw(isc::Unexpected,
                  "client identifier is required when creating a new"
                  " DNS NameChangeRequest");
    }
    DuidPtr duid = DuidPtr(new DUID(opt_duid->getData()));

    // Get the FQDN in the on-wire format. It will be needed to compute
    // DHCID.
    OutputBuffer name_buf(1);
    opt_fqdn->packDomainName(name_buf);
    const uint8_t* name_data = static_cast<const uint8_t*>(name_buf.getData());
    // @todo currently D2Dhcid accepts a vector holding FQDN.
    // However, it will be faster if we used a pointer name_data.
    std::vector<uint8_t> buf_vec(name_data, name_data + name_buf.getLength());
    // Compute DHCID from Client Identifier and FQDN.
    isc::dhcp_ddns::D2Dhcid dhcid(*duid, buf_vec);

    // Get all IAs from the answer. For each IA, holding an address we will
    // create a corresponding NameChangeRequest.
    OptionCollection answer_ias = answer->getOptions(D6O_IA_NA);
    for (OptionCollection::const_iterator answer_ia =
             answer_ias.begin(); answer_ia != answer_ias.end(); ++answer_ia) {
        /// @todo IA_NA may contain multiple addresses. We should process
        /// each address individually. Currently we get only one.
        Option6IAAddrPtr iaaddr = boost::static_pointer_cast<
            Option6IAAddr>(answer_ia->second->getOption(D6O_IAADDR));
        // We need an address to create a name-to-address mapping.
        // If address is missing for any reason, go to the next IA.
        if (!iaaddr) {
            continue;
        }
        // Create new NameChangeRequest. Use the domain name from the FQDN.
        // This is an FQDN included in the response to the client, so it
        // holds a fully qualified domain-name already (not partial).
        // Get the IP address from the lease. Also, use the S flag to determine
        // if forward change should be performed. This flag will always be
        // set if server has taken responsibility for the forward update.
        NameChangeRequest ncr(isc::dhcp_ddns::CHG_ADD,
                              opt_fqdn->getFlag(Option6ClientFqdn::FLAG_S),
                              true, opt_fqdn->getDomainName(),
                              iaaddr->getAddress().toText(),
                              dhcid, 0, iaaddr->getValid());
        // Add the request to the queue. This queue will be read elsewhere in
        // the code and all requests from this queue will be sent to the
        // D2 module.
        name_change_reqs_.push(ncr);

        LOG_DEBUG(dhcp6_logger, DBG_DHCP6_DETAIL,
                  DHCP6_DDNS_CREATE_ADD_NAME_CHANGE_REQUEST).arg(ncr.toText());

        /// @todo Currently we create NCR with the first IPv6 address that
        /// is carried in one of the IA_NAs. In the future, the NCR API should
        /// be extended to map multiple IPv6 addresses to a single FQDN.
        /// In such case, this return statement will be removed.
        return;
    }
}

void
Dhcpv6Srv::createRemovalNameChangeRequest(const Lease6Ptr& lease) {
    // Don't create NameChangeRequests if DNS updates are disabled.
    if (!FQDN_ENABLE_UPDATE) {
        return;
    }

    // If we haven't performed a DNS Update when lease was acquired,
    // there is nothing to do here.
    if (!lease->fqdn_fwd_ && !lease->fqdn_rev_) {
        return;
    }

    // If hostname is non-empty, try to convert it to wire format so as
    // DHCID can be computed from it. This may throw an exception if hostname
    // has invalid format or is empty. Again, this should be only possible
    // in case of manual intervention in the database. Note that the last
    // parameter passed to the writeFqdn function forces conversion of the FQDN
    // to lower case. This is required by the RFC4701, section 3.5.
    // The DHCID computation is further in this function.
    std::vector<uint8_t> hostname_wire;
    try {
        OptionDataTypeUtil::writeFqdn(lease->hostname_, hostname_wire, true);
    } catch (const Exception& ex) {
        LOG_ERROR(dhcp6_logger, DHCP6_DDNS_REMOVE_INVALID_HOSTNAME)
            .arg(lease->hostname_.empty() ? "(empty)" : lease->hostname_)
            .arg(lease->addr_.toText());
        return;
    }

    // DUID must have been checked already  by the caller of this function.
    // Let's be on the safe side and make sure it is non-NULL and throw
    // an exception if it is NULL.
    if (!lease->duid_) {
        isc_throw(isc::Unexpected, "DUID must be set when creating"
                  << " NameChangeRequest for DNS records removal for "
                  << lease->addr_);

    }
    isc::dhcp_ddns::D2Dhcid dhcid(*lease->duid_, hostname_wire);

    // Create a NameChangeRequest to remove the entry.
    NameChangeRequest ncr(isc::dhcp_ddns::CHG_REMOVE,
                          lease->fqdn_fwd_, lease->fqdn_rev_,
                          lease->hostname_,
                          lease->addr_.toText(),
                          dhcid, 0, lease->valid_lft_);
    name_change_reqs_.push(ncr);

    LOG_DEBUG(dhcp6_logger, DBG_DHCP6_DETAIL,
              DHCP6_DDNS_CREATE_REMOVE_NAME_CHANGE_REQUEST).arg(ncr.toText());

}

void
Dhcpv6Srv::sendNameChangeRequests() {
    while (!name_change_reqs_.empty()) {
        // @todo Once next NameChangeRequest is picked from the queue
        // we should send it to the b10-dhcp_ddns module. Currently we
        // just drop it.
        name_change_reqs_.pop();
    }
}


OptionPtr
Dhcpv6Srv::assignIA_NA(const Subnet6Ptr& subnet, const DuidPtr& duid,
                       const Pkt6Ptr& query, const Pkt6Ptr& answer,
                       boost::shared_ptr<Option6IA> ia) {
    // If there is no subnet selected for handling this IA_NA, the only thing to do left is
    // to say that we are sorry, but the user won't get an address. As a convenience, we
    // use a different status text to indicate that (compare to the same status code,
    // but different wording below)
    if (!subnet) {
        // Creatasse empty IA_NA option with IAID matching the request.
        // Note that we don't use OptionDefinition class to create this option.
        // This is because we prefer using a constructor of Option6IA that
        // initializes IAID. Otherwise we would have to use setIAID() after
        // creation of the option which has some performance implications.
        boost::shared_ptr<Option6IA> ia_rsp(new Option6IA(D6O_IA_NA, ia->getIAID()));

        // Insert status code NoAddrsAvail.
        ia_rsp->addOption(createStatusCode(STATUS_NoAddrsAvail, "Sorry, no subnet available."));
        return (ia_rsp);
    }

    // Check if the client sent us a hint in his IA_NA. Clients may send an
    // address in their IA_NA options as a suggestion (e.g. the last address
    // they used before).
    boost::shared_ptr<Option6IAAddr> hint_opt =
        boost::dynamic_pointer_cast<Option6IAAddr>(ia->getOption(D6O_IAADDR));
    IOAddress hint("::");
    if (hint_opt) {
        hint = hint_opt->getAddress();
    }

    LOG_DEBUG(dhcp6_logger, DBG_DHCP6_DETAIL, DHCP6_PROCESS_IA_NA_REQUEST)
        .arg(duid ? duid->toText() : "(no-duid)").arg(ia->getIAID())
        .arg(hint_opt ? hint.toText() : "(no hint)");

    // "Fake" allocation is processing of SOLICIT message. We pretend to do an
    // allocation, but we do not put the lease in the database. That is ok,
    // because we do not guarantee that the user will get that exact lease. If
    // the user selects this server to do actual allocation (i.e. sends REQUEST)
    // it should include this hint. That will help us during the actual lease
    // allocation.
    bool fake_allocation = false;
    if (query->getType() == DHCPV6_SOLICIT) {
        /// @todo: Check if we support rapid commit
        fake_allocation = true;
    }

    CalloutHandlePtr callout_handle = getCalloutHandle(query);

    // At this point, we have to make make some decisions with respect to the
    // FQDN option that we have generated as a result of receiving client's
    // FQDN. In particular, we have to get to know if the DNS update will be
    // performed or not. It is possible that option is NULL, which is valid
    // condition if client didn't request DNS updates and server didn't force
    // the update.
    bool do_fwd = false;
    bool do_rev = false;
    Option6ClientFqdnPtr fqdn = boost::dynamic_pointer_cast<
        Option6ClientFqdn>(answer->getOption(D6O_CLIENT_FQDN));
    if (fqdn) {
        // Flag S must not coexist with flag N being set to 1, so if S=1
        // server takes responsibility for both reverse and forward updates.
        // Otherwise, we have to check N.
        if (fqdn->getFlag(Option6ClientFqdn::FLAG_S)) {
            do_fwd = true;
            do_rev = true;
        } else if (!fqdn->getFlag(Option6ClientFqdn::FLAG_N)) {
            do_rev = true;
        }
    }
    // Set hostname only in case any of the updates is being performed.
    std::string hostname;
    if (do_fwd || do_rev) {
        hostname = fqdn->getDomainName();
    }

    // Use allocation engine to pick a lease for this client. Allocation engine
    // will try to honour the hint, but it is just a hint - some other address
    // may be used instead. If fake_allocation is set to false, the lease will
    // be inserted into the LeaseMgr as well.
    Lease6Collection old_leases;
    Lease6Collection leases = alloc_engine_->allocateLeases6(subnet, duid,
                                                             ia->getIAID(),
                                                             hint, Lease::TYPE_NA,
                                                             do_fwd, do_rev,
                                                             hostname,
                                                             fake_allocation,
                                                             callout_handle,
                                                             old_leases);
    /// @todo: Handle more than one lease
    Lease6Ptr lease;
    if (!leases.empty()) {
        lease = *leases.begin();
    }

    // Create IA_NA that we will put in the response.
    // Do not use OptionDefinition to create option's instance so
    // as we can initialize IAID using a constructor.
    boost::shared_ptr<Option6IA> ia_rsp(new Option6IA(D6O_IA_NA, ia->getIAID()));

    if (lease) {
        // We have a lease! Let's wrap its content into IA_NA option
        // with IAADDR suboption.
        LOG_DEBUG(dhcp6_logger, DBG_DHCP6_DETAIL, fake_allocation?
                  DHCP6_LEASE_ADVERT:DHCP6_LEASE_ALLOC)
            .arg(lease->addr_.toText())
            .arg(duid?duid->toText():"(no-duid)")
            .arg(ia->getIAID());

        ia_rsp->setT1(subnet->getT1());
        ia_rsp->setT2(subnet->getT2());

        boost::shared_ptr<Option6IAAddr>
            addr(new Option6IAAddr(D6O_IAADDR,
                                   lease->addr_,
                                   lease->preferred_lft_,
                                   lease->valid_lft_));
        ia_rsp->addOption(addr);

        // It would be possible to insert status code=0(success) as well,
        // but this is considered waste of bandwidth as absence of status
        // code is considered a success.

        Lease6Ptr old_lease;
        if (!old_leases.empty()) {
            old_lease = *old_leases.begin();
        }
        // Allocation engine may have returned an existing lease. If so, we
        // have to check that the FQDN settings we provided are the same
        // that were set. If they aren't, we will have to remove existing
        // DNS records and update the lease with the new settings.
        if (!fake_allocation && old_lease &&
            !lease->hasIdenticalFqdn(*old_lease)) {
            LOG_DEBUG(dhcp6_logger, DBG_DHCP6_DETAIL,
                      DHCP6_DDNS_LEASE_ASSIGN_FQDN_CHANGE)
                .arg(old_lease->toText())
                .arg(hostname)
                .arg(do_rev ? "true" : "false")
                .arg(do_fwd ? "true" : "false");

            // Schedule removal of the existing lease.
            createRemovalNameChangeRequest(old_lease);
        }

    } else {
        // Allocation engine did not allocate a lease. The engine logged
        // cause of that failure. The only thing left is to insert
        // status code to pass the sad news to the client.

        LOG_DEBUG(dhcp6_logger, DBG_DHCP6_DETAIL, fake_allocation ?
                  DHCP6_LEASE_ADVERT_FAIL : DHCP6_LEASE_ALLOC_FAIL)
            .arg(duid?duid->toText():"(no-duid)")
            .arg(ia->getIAID());

        ia_rsp->addOption(createStatusCode(STATUS_NoAddrsAvail,
                          "Sorry, no address could be allocated."));
    }
    return (ia_rsp);
}

OptionPtr
Dhcpv6Srv::assignIA_PD(const Subnet6Ptr& subnet, const DuidPtr& duid,
                       const Pkt6Ptr& query, boost::shared_ptr<Option6IA> ia) {

    // Create IA_PD that we will put in the response.
    // Do not use OptionDefinition to create option's instance so
    // as we can initialize IAID using a constructor.
    boost::shared_ptr<Option6IA> ia_rsp(new Option6IA(D6O_IA_PD, ia->getIAID()));

    // If there is no subnet selected for handling this IA_PD, the only thing to
    // do left is to say that we are sorry, but the user won't get an address.
    // As a convenience, we use a different status text to indicate that
    // (compare to the same status code, but different wording below)
    if (!subnet) {

        // Insert status code NoAddrsAvail.
        ia_rsp->addOption(createStatusCode(STATUS_NoPrefixAvail,
                                           "Sorry, no subnet available."));
        return (ia_rsp);
    }

    // Check if the client sent us a hint in his IA_PD. Clients may send an
    // address in their IA_NA options as a suggestion (e.g. the last address
    // they used before).
    boost::shared_ptr<Option6IAPrefix> hintOpt =
      boost::dynamic_pointer_cast<Option6IAPrefix>(ia->getOption(D6O_IAPREFIX));
    IOAddress hint("::");
    if (hintOpt) {
        hint = hintOpt->getAddress();
    }

    LOG_DEBUG(dhcp6_logger, DBG_DHCP6_DETAIL, DHCP6_PROCESS_IA_PD_REQUEST)
        .arg(duid ? duid->toText() : "(no-duid)").arg(ia->getIAID())
        .arg(hintOpt ? hint.toText() : "(no hint)");

    // "Fake" allocation is processing of SOLICIT message. We pretend to do an
    // allocation, but we do not put the lease in the database. That is ok,
    // because we do not guarantee that the user will get that exact lease. If
    // the user selects this server to do actual allocation (i.e. sends REQUEST)
    // it should include this hint. That will help us during the actual lease
    // allocation.
    bool fake_allocation = (query->getType() == DHCPV6_SOLICIT);

    CalloutHandlePtr callout_handle = getCalloutHandle(query);

    // Use allocation engine to pick a lease for this client. Allocation engine
    // will try to honour the hint, but it is just a hint - some other address
    // may be used instead. If fake_allocation is set to false, the lease will
    // be inserted into the LeaseMgr as well.
    Lease6Collection old_leases;
    Lease6Collection leases = alloc_engine_->allocateLeases6(subnet, duid,
                                                             ia->getIAID(),
                                                             hint, Lease::TYPE_PD,
                                                             false, false,
                                                             string(),
                                                             fake_allocation,
                                                             callout_handle,
                                                             old_leases);

    if (!leases.empty()) {

        ia_rsp->setT1(subnet->getT1());
        ia_rsp->setT2(subnet->getT2());

        for (Lease6Collection::iterator l = leases.begin();
             l != leases.end(); ++l) {

            // We have a lease! Let's wrap its content into IA_PD option
            // with IAADDR suboption.
            LOG_DEBUG(dhcp6_logger, DBG_DHCP6_DETAIL, fake_allocation ?
                      DHCP6_PD_LEASE_ADVERT : DHCP6_PD_LEASE_ALLOC)
                .arg((*l)->addr_.toText())
                .arg(static_cast<int>((*l)->prefixlen_))
                .arg(duid ? duid->toText() : "(no-duid)")
                .arg(ia->getIAID());

            boost::shared_ptr<Option6IAPrefix>
                addr(new Option6IAPrefix(D6O_IAPREFIX, (*l)->addr_,
                                         (*l)->prefixlen_, (*l)->preferred_lft_,
                                         (*l)->valid_lft_));
            ia_rsp->addOption(addr);
        }

        // It would be possible to insert status code=0(success) as well,
        // but this is considered waste of bandwidth as absence of status
        // code is considered a success.

    } else {
        // Allocation engine did not allocate a lease. The engine logged
        // cause of that failure. The only thing left is to insert
        // status code to pass the sad news to the client.

        LOG_DEBUG(dhcp6_logger, DBG_DHCP6_DETAIL, fake_allocation ?
                  DHCP6_PD_LEASE_ADVERT_FAIL : DHCP6_PD_LEASE_ALLOC_FAIL)
            .arg(duid ? duid->toText() : "(no-duid)")
            .arg(ia->getIAID());

        ia_rsp->addOption(createStatusCode(STATUS_NoPrefixAvail,
                          "Sorry, no prefixes could be allocated."));
    }
    return (ia_rsp);
}

OptionPtr
Dhcpv6Srv::renewIA_NA(const Subnet6Ptr& subnet, const DuidPtr& duid,
                      const Pkt6Ptr& query, const Pkt6Ptr& answer,
                      boost::shared_ptr<Option6IA> ia) {
    if (!subnet) {
        // There's no subnet select for this client. There's nothing to renew.
        boost::shared_ptr<Option6IA> ia_rsp(new Option6IA(D6O_IA_NA, ia->getIAID()));

        // Insert status code NoAddrsAvail.
        ia_rsp->addOption(createStatusCode(STATUS_NoBinding,
                          "Sorry, no known leases for this duid/iaid."));

        LOG_DEBUG(dhcp6_logger, DBG_DHCP6_DETAIL, DHCP6_RENEW_UNKNOWN_SUBNET)
            .arg(duid->toText())
            .arg(ia->getIAID());

        return (ia_rsp);
    }

    Lease6Ptr lease = LeaseMgrFactory::instance().getLease6(Lease::TYPE_NA,
                                                            *duid, ia->getIAID(),
                                                            subnet->getID());

    if (!lease) {
        // client renewing a lease that we don't know about.

        // Create empty IA_NA option with IAID matching the request.
        boost::shared_ptr<Option6IA> ia_rsp(new Option6IA(D6O_IA_NA, ia->getIAID()));

        // Insert status code NoAddrsAvail.
        ia_rsp->addOption(createStatusCode(STATUS_NoBinding,
                          "Sorry, no known leases for this duid/iaid."));

        LOG_DEBUG(dhcp6_logger, DBG_DHCP6_DETAIL, DHCP6_UNKNOWN_RENEW_NA)
            .arg(duid->toText())
            .arg(ia->getIAID())
            .arg(subnet->toText());

        return (ia_rsp);
    }

    // Keep the old data in case the callout tells us to skip update
    Lease6 old_data = *lease;

    // At this point, we have to make make some decisions with respect to the
    // FQDN option that we have generated as a result of receiving client's
    // FQDN. In particular, we have to get to know if the DNS update will be
    // performed or not. It is possible that option is NULL, which is valid
    // condition if client didn't request DNS updates and server didn't force
    // the update.
    bool do_fwd = false;
    bool do_rev = false;
    Option6ClientFqdnPtr fqdn = boost::dynamic_pointer_cast<
        Option6ClientFqdn>(answer->getOption(D6O_CLIENT_FQDN));
    if (fqdn) {
        if (fqdn->getFlag(Option6ClientFqdn::FLAG_S)) {
            do_fwd = true;
            do_rev = true;
        } else if (!fqdn->getFlag(Option6ClientFqdn::FLAG_N)) {
            do_rev = true;
        }
    }

    std::string hostname;
    if (do_fwd || do_rev) {
        hostname = fqdn->getDomainName();
    }

    // If the new FQDN settings have changed for the lease, we need to
    // delete any existing FQDN records for this lease.
    if ((lease->hostname_ != hostname) || (lease->fqdn_fwd_ != do_fwd) ||
        (lease->fqdn_rev_ != do_rev)) {
        LOG_DEBUG(dhcp6_logger, DBG_DHCP6_DETAIL,
                  DHCP6_DDNS_LEASE_RENEW_FQDN_CHANGE)
            .arg(lease->toText())
            .arg(hostname)
            .arg(do_rev ? "true" : "false")
            .arg(do_fwd ? "true" : "false");

        createRemovalNameChangeRequest(lease);
    }

    lease->preferred_lft_ = subnet->getPreferred();
    lease->valid_lft_ = subnet->getValid();
    lease->t1_ = subnet->getT1();
    lease->t2_ = subnet->getT2();
    lease->cltt_ = time(NULL);
    lease->hostname_ = hostname;
    lease->fqdn_fwd_ = do_fwd;
    lease->fqdn_rev_ = do_rev;

    // Create empty IA_NA option with IAID matching the request.
    boost::shared_ptr<Option6IA> ia_rsp(new Option6IA(D6O_IA_NA, ia->getIAID()));

    ia_rsp->setT1(subnet->getT1());
    ia_rsp->setT2(subnet->getT2());

    boost::shared_ptr<Option6IAAddr> addr(new Option6IAAddr(D6O_IAADDR,
                                          lease->addr_, lease->preferred_lft_,
                                          lease->valid_lft_));
    ia_rsp->addOption(addr);

    bool skip = false;
    // Execute all callouts registered for packet6_send
    if (HooksManager::calloutsPresent(Hooks.hook_index_lease6_renew_)) {
        CalloutHandlePtr callout_handle = getCalloutHandle(query);

        // Delete all previous arguments
        callout_handle->deleteAllArguments();

        // Pass the original packet
        callout_handle->setArgument("query6", query);

        // Pass the lease to be updated
        callout_handle->setArgument("lease6", lease);

        // Pass the IA option to be sent in response
        callout_handle->setArgument("ia_na", ia_rsp);

        // Call all installed callouts
        HooksManager::callCallouts(Hooks.hook_index_lease6_renew_, *callout_handle);

        // Callouts decided to skip the next processing step. The next
        // processing step would to actually renew the lease, so skip at this
        // stage means "keep the old lease as it is".
        if (callout_handle->getSkip()) {
            skip = true;
            LOG_DEBUG(dhcp6_logger, DBG_DHCP6_HOOKS, DHCP6_HOOK_LEASE6_RENEW_SKIP);
        }
    }

    if (!skip) {
        LeaseMgrFactory::instance().updateLease6(lease);
    } else {
        // Copy back the original date to the lease. For MySQL it doesn't make
        // much sense, but for memfile, the Lease6Ptr points to the actual lease
        // in memfile, so the actual update is performed when we manipulate fields
        // of returned Lease6Ptr, the actual updateLease6() is no-op.
        *lease = old_data;
    }

    return (ia_rsp);
}

OptionPtr
Dhcpv6Srv::renewIA_PD(const Subnet6Ptr& subnet, const DuidPtr& duid,
                      const Pkt6Ptr& query, boost::shared_ptr<Option6IA> ia) {

    // Let's create a IA_NA response and fill it in later
    boost::shared_ptr<Option6IA> ia_rsp(new Option6IA(D6O_IA_PD, ia->getIAID()));

    if (!subnet) {
        // Insert status code NoBinding
        ia_rsp->addOption(createStatusCode(STATUS_NoBinding,
                          "Sorry, no known leases for this duid/iaid."));

        LOG_DEBUG(dhcp6_logger, DBG_DHCP6_DETAIL, DHCP6_RENEW_UNKNOWN_SUBNET)
            .arg(duid->toText())
            .arg(ia->getIAID());

        return (ia_rsp);
    }

    Lease6Ptr lease = LeaseMgrFactory::instance().getLease6(Lease::TYPE_PD,
                                                            *duid, ia->getIAID(),
                                                            subnet->getID());

    if (!lease) {
        // Client is renewing a lease that we don't know about.

        // Insert status code NoBinding
        ia_rsp->addOption(createStatusCode(STATUS_NoBinding,
                          "Sorry, no known leases for this duid/iaid."));

        LOG_DEBUG(dhcp6_logger, DBG_DHCP6_DETAIL, DHCP6_UNKNOWN_RENEW_PD)
            .arg(duid->toText())
            .arg(ia->getIAID())
            .arg(subnet->toText());

        return (ia_rsp);
    }

    // Keep the old data in case the callout tells us to skip update.
    Lease6 old_data = *lease;

    // Do the actual lease update
    lease->preferred_lft_ = subnet->getPreferred();
    lease->valid_lft_ = subnet->getValid();
    lease->t1_ = subnet->getT1();
    lease->t2_ = subnet->getT2();
    lease->cltt_ = time(NULL);

    // Also update IA_PD container with proper T1, T2 values
    ia_rsp->setT1(subnet->getT1());
    ia_rsp->setT2(subnet->getT2());

    boost::shared_ptr<Option6IAPrefix>
        prefix(new Option6IAPrefix(D6O_IAPREFIX, lease->addr_,
                                   lease->prefixlen_, lease->preferred_lft_,
                                   lease->valid_lft_));
    ia_rsp->addOption(prefix);

    bool skip = false;
    // Execute all callouts registered for packet6_send
    if (HooksManager::calloutsPresent(Hooks.hook_index_lease6_renew_)) {
        CalloutHandlePtr callout_handle = getCalloutHandle(query);

        // Delete all previous arguments
        callout_handle->deleteAllArguments();

        // Pass the original packet
        callout_handle->setArgument("query6", query);

        // Pass the lease to be updated
        callout_handle->setArgument("lease6", lease);

        // Pass the IA option to be sent in response
        callout_handle->setArgument("ia_pd", ia_rsp);

        // Call all installed callouts
        HooksManager::callCallouts(Hooks.hook_index_lease6_renew_,
                                   *callout_handle);

        // Remember hook's instruction whether we want to skip update or not
        skip = callout_handle->getSkip();
    }

    if (!skip) {
        LeaseMgrFactory::instance().updateLease6(lease);
    } else {
        // Callouts decided to skip the next processing step. The next
        // processing step would to actually renew the lease, so skip at this
        // stage means "keep the old lease as it is".
        LOG_DEBUG(dhcp6_logger, DBG_DHCP6_HOOKS, DHCP6_HOOK_LEASE6_RENEW_SKIP);

        // Copy back the original date to the lease. For MySQL it doesn't make
        // much sense, but for memfile, the Lease6Ptr points to the actual lease
        // in memfile, so the actual update is performed when we manipulate
        // fields of returned Lease6Ptr, the actual updateLease6() is no-op.
        *lease = old_data;
    }

    return (ia_rsp);
}

void
Dhcpv6Srv::renewLeases(const Pkt6Ptr& renew, Pkt6Ptr& reply) {

    // We need to renew addresses for all IA_NA options in the client's
    // RENEW message.
    // @todo add support for IA_TA
    // @todo add support for IA_PD

    // We need to select a subnet the client is connected in.
    Subnet6Ptr subnet = selectSubnet(renew);
    if (!subnet) {
        // This particular client is out of luck today. We do not have
        // information about the subnet he is connected to. This likely means
        // misconfiguration of the server (or some relays). We will continue to
        // process this message, but our response will be almost useless: no
        // addresses or prefixes, no subnet specific configuration etc. The only
        // thing this client can get is some global information (like DNS
        // servers).

        LOG_WARN(dhcp6_logger, DHCP6_SUBNET_SELECTION_FAILED)
            .arg(renew->getRemoteAddr().toText())
            .arg(renew->getName());
    } else {
        LOG_DEBUG(dhcp6_logger, DBG_DHCP6_DETAIL_DATA, DHCP6_SUBNET_SELECTED)
            .arg(subnet->toText());
    }

    // Let's find client's DUID. Client is supposed to include its client-id
    // option almost all the time (the only exception is an anonymous inf-request,
    // but that is mostly a theoretical case). Our allocation engine needs DUID
    // and will refuse to allocate anything to anonymous clients.
    OptionPtr opt_duid = renew->getOption(D6O_CLIENTID);
    if (!opt_duid) {
        // This should not happen. We have checked this before.
        reply->addOption(createStatusCode(STATUS_UnspecFail,
                         "You did not include mandatory client-id"));
        return;
    }
    DuidPtr duid(new DUID(opt_duid->getData()));

    for (OptionCollection::iterator opt = renew->options_.begin();
         opt != renew->options_.end(); ++opt) {
        switch (opt->second->getType()) {

        case D6O_IA_NA: {
            OptionPtr answer_opt = renewIA_NA(subnet, duid, renew, reply,
                                              boost::dynamic_pointer_cast<
                                              Option6IA>(opt->second));
            if (answer_opt) {
                reply->addOption(answer_opt);
            }
            break;
        }

        case D6O_IA_PD: {
            OptionPtr answer_opt = renewIA_PD(subnet, duid, renew,
                                              boost::dynamic_pointer_cast<
                                                  Option6IA>(opt->second));
            if (answer_opt) {
                reply->addOption(answer_opt);
            }
            break;
        }

        default:
            break;
        }
    }
}

void
Dhcpv6Srv::releaseLeases(const Pkt6Ptr& release, Pkt6Ptr& reply) {

    // We need to release addresses for all IA_NA options in the client's
    // RELEASE message.
    // @todo Add support for IA_TA
    // @todo Add support for IA_PD
    // @todo Consider supporting more than one address in a single IA_NA.
    // That was envisaged by RFC3315, but it never happened. The only
    // software that supports that is Dibbler, but its author seriously doubts
    // if anyone is really using it. Clients that want more than one address
    // just include more instances of IA_NA options.

    // Let's find client's DUID. Client is supposed to include its client-id
    // option almost all the time (the only exception is an anonymous inf-request,
    // but that is mostly a theoretical case). Our allocation engine needs DUID
    // and will refuse to allocate anything to anonymous clients.
    OptionPtr opt_duid = release->getOption(D6O_CLIENTID);
    if (!opt_duid) {
        // This should not happen. We have checked this before.
        // see sanityCheck() called from processRelease()
        LOG_WARN(dhcp6_logger, DHCP6_RELEASE_MISSING_CLIENTID)
            .arg(release->getRemoteAddr().toText());

        reply->addOption(createStatusCode(STATUS_UnspecFail,
                         "You did not include mandatory client-id"));
        return;
    }
    DuidPtr duid(new DUID(opt_duid->getData()));

    // Let's set the status to be success by default. We can override it with
    // error status if needed. The important thing to understand here is that
    // the global status code may be set to success only if all IA options were
    // handled properly. Therefore the releaseIA_NA and releaseIA_PD options
    // may turn the status code to some error, but can't turn it back to success.
    int general_status = STATUS_Success;
    for (OptionCollection::iterator opt = release->options_.begin();
         opt != release->options_.end(); ++opt) {
        switch (opt->second->getType()) {
        case D6O_IA_NA: {
            OptionPtr answer_opt = releaseIA_NA(duid, release, general_status,
                                   boost::dynamic_pointer_cast<Option6IA>(opt->second));
            if (answer_opt) {
                reply->addOption(answer_opt);
            }
            break;
        }
        case D6O_IA_PD: {
            OptionPtr answer_opt = releaseIA_PD(duid, release, general_status,
                                   boost::dynamic_pointer_cast<Option6IA>(opt->second));
            if (answer_opt) {
                reply->addOption(answer_opt);
            }
            break;
        }
        // @todo: add support for IA_TA
        default:
            // remaining options are stateless and thus ignored in this context
            ;
        }
    }

    // To be pedantic, we should also include status code in the top-level
    // scope, not just in each IA_NA. See RFC3315, section 18.2.6.
    // This behavior will likely go away in RFC3315bis.
    reply->addOption(createStatusCode(general_status,
                     "Summary status for all processed IA_NAs"));
}

OptionPtr
Dhcpv6Srv::releaseIA_NA(const DuidPtr& duid, const Pkt6Ptr& query,
                        int& general_status, boost::shared_ptr<Option6IA> ia) {
    // Release can be done in one of two ways:
    // Approach 1: extract address from client's IA_NA and see if it belongs
    // to this particular client.
    // Approach 2: find a subnet for this client, get a lease for
    // this subnet/duid/iaid and check if its content matches to what the
    // client is asking us to release.
    //
    // This method implements approach 1.

    // That's our response
    boost::shared_ptr<Option6IA> ia_rsp(new Option6IA(D6O_IA_NA, ia->getIAID()));

    boost::shared_ptr<Option6IAAddr> release_addr = boost::dynamic_pointer_cast<Option6IAAddr>
        (ia->getOption(D6O_IAADDR));
    if (!release_addr) {
        ia_rsp->addOption(createStatusCode(STATUS_NoBinding,
                                           "You did not include an address in your RELEASE"));
        general_status = STATUS_NoBinding;
        return (ia_rsp);
    }

    Lease6Ptr lease = LeaseMgrFactory::instance().getLease6(Lease::TYPE_NA,
                                                            release_addr->getAddress());

    if (!lease) {
        // client releasing a lease that we don't know about.

        // Insert status code NoAddrsAvail.
        ia_rsp->addOption(createStatusCode(STATUS_NoBinding,
                          "Sorry, no known leases for this duid/iaid, can't release."));
        general_status = STATUS_NoBinding;

        LOG_INFO(dhcp6_logger, DHCP6_UNKNOWN_RELEASE_NA)
            .arg(duid->toText())
            .arg(ia->getIAID());

        return (ia_rsp);
    }

    if (!lease->duid_) {
        // Something is gravely wrong here. We do have a lease, but it does not
        // have mandatory DUID information attached. Someone was messing with our
        // database.

        LOG_ERROR(dhcp6_logger, DHCP6_LEASE_NA_WITHOUT_DUID)
            .arg(release_addr->getAddress().toText());

        general_status = STATUS_UnspecFail;
        ia_rsp->addOption(createStatusCode(STATUS_UnspecFail,
                          "Database consistency check failed when trying to RELEASE"));
        return (ia_rsp);
    }

    if (*duid != *(lease->duid_)) {

        // Sorry, it's not your address. You can't release it.
        LOG_INFO(dhcp6_logger, DHCP6_RELEASE_NA_FAIL_WRONG_DUID)
            .arg(duid->toText())
            .arg(release_addr->getAddress().toText())
            .arg(lease->duid_->toText());

        general_status = STATUS_NoBinding;
        ia_rsp->addOption(createStatusCode(STATUS_NoBinding,
                          "This address does not belong to you, you can't release it"));
        return (ia_rsp);
    }

    if (ia->getIAID() != lease->iaid_) {
        // This address belongs to this client, but to a different IA
        LOG_WARN(dhcp6_logger, DHCP6_RELEASE_PD_FAIL_WRONG_IAID)
            .arg(duid->toText())
            .arg(release_addr->getAddress().toText())
            .arg(lease->iaid_)
            .arg(ia->getIAID());
        ia_rsp->addOption(createStatusCode(STATUS_NoBinding,
                          "This is your address, but you used wrong IAID"));
        general_status = STATUS_NoBinding;
        return (ia_rsp);
    }

    // It is not necessary to check if the address matches as we used
    // getLease6(addr) method that is supposed to return a proper lease.

    bool skip = false;
    // Execute all callouts registered for packet6_send
    if (HooksManager::calloutsPresent(Hooks.hook_index_lease6_release_)) {
        CalloutHandlePtr callout_handle = getCalloutHandle(query);

        // Delete all previous arguments
        callout_handle->deleteAllArguments();

        // Pass the original packet
        callout_handle->setArgument("query6", query);

        // Pass the lease to be updated
        callout_handle->setArgument("lease6", lease);

        // Call all installed callouts
        HooksManager::callCallouts(Hooks.hook_index_lease6_release_, *callout_handle);

        // Callouts decided to skip the next processing step. The next
        // processing step would to send the packet, so skip at this
        // stage means "drop response".
        if (callout_handle->getSkip()) {
            skip = true;
            LOG_DEBUG(dhcp6_logger, DBG_DHCP6_HOOKS, DHCP6_HOOK_LEASE6_RELEASE_NA_SKIP);
        }
    }

    // Ok, we've passed all checks. Let's release this address.
    bool success = false; // was the removal operation succeessful?

    if (!skip) {
        success = LeaseMgrFactory::instance().deleteLease(lease->addr_);
    }

    // Here the success should be true if we removed lease successfully
    // and false if skip flag was set or the removal failed for whatever reason

    if (!success) {
        ia_rsp->addOption(createStatusCode(STATUS_UnspecFail,
                          "Server failed to release a lease"));

        LOG_ERROR(dhcp6_logger, DHCP6_RELEASE_NA_FAIL)
            .arg(lease->addr_.toText())
            .arg(duid->toText())
            .arg(lease->iaid_);
        general_status = STATUS_UnspecFail;

        return (ia_rsp);
    } else {
        LOG_DEBUG(dhcp6_logger, DBG_DHCP6_DETAIL, DHCP6_RELEASE_NA)
            .arg(lease->addr_.toText())
            .arg(duid->toText())
            .arg(lease->iaid_);

        ia_rsp->addOption(createStatusCode(STATUS_Success,
                          "Lease released. Thank you, please come again."));

        // Check if a lease has flags indicating that the FQDN update has
        // been performed. If so, create NameChangeRequest which removes
        // the entries.
        createRemovalNameChangeRequest(lease);

        return (ia_rsp);
    }
}

OptionPtr
Dhcpv6Srv::releaseIA_PD(const DuidPtr& duid, const Pkt6Ptr& query,
                        int& general_status, boost::shared_ptr<Option6IA> ia) {
    // Release can be done in one of two ways:
    // Approach 1: extract address from client's IA_NA and see if it belongs
    // to this particular client.
    // Approach 2: find a subnet for this client, get a lease for
    // this subnet/duid/iaid and check if its content matches to what the
    // client is asking us to release.
    //
    // This method implements approach 1.

    // That's our response. We will fill it in as we check the lease to be
    // released.
    boost::shared_ptr<Option6IA> ia_rsp(new Option6IA(D6O_IA_PD, ia->getIAID()));

    boost::shared_ptr<Option6IAPrefix> release_prefix =
        boost::dynamic_pointer_cast<Option6IAPrefix>(ia->getOption(D6O_IAPREFIX));
    if (!release_prefix) {
        ia_rsp->addOption(createStatusCode(STATUS_NoBinding,
                          "You did not include a prefix in your RELEASE"));
        general_status = STATUS_NoBinding;
        return (ia_rsp);
    }

    Lease6Ptr lease = LeaseMgrFactory::instance().getLease6(Lease::TYPE_PD,
                                                            release_prefix->getAddress());

    if (!lease) {
        // Client releasing a lease that we don't know about.

        // Insert status code NoBinding.
        ia_rsp->addOption(createStatusCode(STATUS_NoBinding,
                          "Sorry, no known leases for this duid/iaid, can't release."));
        general_status = STATUS_NoBinding;

        LOG_INFO(dhcp6_logger, DHCP6_UNKNOWN_RELEASE_PD)
            .arg(duid->toText())
            .arg(ia->getIAID());

        return (ia_rsp);
    }

    if (!lease->duid_) {
        // Something is gravely wrong here. We do have a lease, but it does not
        // have mandatory DUID information attached. Someone was messing with our
        // database.
        LOG_ERROR(dhcp6_logger, DHCP6_LEASE_PD_WITHOUT_DUID)
            .arg(release_prefix->getAddress().toText());

        general_status = STATUS_UnspecFail;
        ia_rsp->addOption(createStatusCode(STATUS_UnspecFail,
                          "Database consistency check failed when trying to RELEASE"));
        return (ia_rsp);
    }

    if (*duid != *(lease->duid_)) {
        // Sorry, it's not your address. You can't release it.
        LOG_INFO(dhcp6_logger, DHCP6_RELEASE_PD_FAIL_WRONG_DUID)
            .arg(duid->toText())
            .arg(release_prefix->getAddress().toText())
            .arg(lease->duid_->toText());

        general_status = STATUS_NoBinding;
        ia_rsp->addOption(createStatusCode(STATUS_NoBinding,
                          "This address does not belong to you, you can't release it"));
        return (ia_rsp);
    }

    if (ia->getIAID() != lease->iaid_) {
        // This address belongs to this client, but to a different IA
        LOG_WARN(dhcp6_logger, DHCP6_RELEASE_PD_FAIL_WRONG_IAID)
            .arg(duid->toText())
            .arg(release_prefix->getAddress().toText())
            .arg(lease->iaid_)
            .arg(ia->getIAID());
        ia_rsp->addOption(createStatusCode(STATUS_NoBinding,
                          "This is your address, but you used wrong IAID"));
        general_status = STATUS_NoBinding;
        return (ia_rsp);
    }

    // It is not necessary to check if the address matches as we used
    // getLease6(addr) method that is supposed to return a proper lease.

    bool skip = false;
    // Execute all callouts registered for packet6_send
    if (HooksManager::calloutsPresent(Hooks.hook_index_lease6_release_)) {
        CalloutHandlePtr callout_handle = getCalloutHandle(query);

        // Delete all previous arguments
        callout_handle->deleteAllArguments();

        // Pass the original packet
        callout_handle->setArgument("query6", query);

        // Pass the lease to be updated
        callout_handle->setArgument("lease6", lease);

        // Call all installed callouts
        HooksManager::callCallouts(Hooks.hook_index_lease6_release_, *callout_handle);

        skip = callout_handle->getSkip();
    }

    // Ok, we've passed all checks. Let's release this prefix.
    bool success = false; // was the removal operation succeessful?

    if (!skip) {
        success = LeaseMgrFactory::instance().deleteLease(lease->addr_);
    } else {
        // Callouts decided to skip the next processing step. The next
        // processing step would to send the packet, so skip at this
        // stage means "drop response".
        LOG_DEBUG(dhcp6_logger, DBG_DHCP6_HOOKS, DHCP6_HOOK_LEASE6_RELEASE_PD_SKIP);
    }

    // Here the success should be true if we removed lease successfully
    // and false if skip flag was set or the removal failed for whatever reason

    if (!success) {
        ia_rsp->addOption(createStatusCode(STATUS_UnspecFail,
                          "Server failed to release a lease"));

        LOG_ERROR(dhcp6_logger, DHCP6_RELEASE_PD_FAIL)
            .arg(lease->addr_.toText())
            .arg(duid->toText())
            .arg(lease->iaid_);
        general_status = STATUS_UnspecFail;
    } else {
        LOG_DEBUG(dhcp6_logger, DBG_DHCP6_DETAIL, DHCP6_RELEASE_PD)
            .arg(lease->addr_.toText())
            .arg(duid->toText())
            .arg(lease->iaid_);

        ia_rsp->addOption(createStatusCode(STATUS_Success,
                          "Lease released. Thank you, please come again."));
    }

    return (ia_rsp);
}

Pkt6Ptr
Dhcpv6Srv::processSolicit(const Pkt6Ptr& solicit) {

    sanityCheck(solicit, MANDATORY, FORBIDDEN);

    Pkt6Ptr advertise(new Pkt6(DHCPV6_ADVERTISE, solicit->getTransid()));

    copyDefaultOptions(solicit, advertise);
    appendDefaultOptions(solicit, advertise);
    appendRequestedOptions(solicit, advertise);
    appendRequestedVendorOptions(solicit, advertise);

    processClientFqdn(solicit, advertise);
    assignLeases(solicit, advertise);
    // Note, that we don't create NameChangeRequests here because we don't
    // perform DNS Updates for Solicit. Client must send Request to update
    // DNS.

    generateFqdn(advertise);

    return (advertise);
}

Pkt6Ptr
Dhcpv6Srv::processRequest(const Pkt6Ptr& request) {

    sanityCheck(request, MANDATORY, MANDATORY);

    Pkt6Ptr reply(new Pkt6(DHCPV6_REPLY, request->getTransid()));

    copyDefaultOptions(request, reply);
    appendDefaultOptions(request, reply);
    appendRequestedOptions(request, reply);
    appendRequestedVendorOptions(request, reply);

    processClientFqdn(request, reply);
    assignLeases(request, reply);
    generateFqdn(reply);
    createNameChangeRequests(reply);

    return (reply);
}

Pkt6Ptr
Dhcpv6Srv::processRenew(const Pkt6Ptr& renew) {

    sanityCheck(renew, MANDATORY, MANDATORY);

    Pkt6Ptr reply(new Pkt6(DHCPV6_REPLY, renew->getTransid()));

    copyDefaultOptions(renew, reply);
    appendDefaultOptions(renew, reply);
    appendRequestedOptions(renew, reply);

    processClientFqdn(renew, reply);
    renewLeases(renew, reply);
    generateFqdn(reply);
    createNameChangeRequests(reply);

    return (reply);
}

Pkt6Ptr
Dhcpv6Srv::processRebind(const Pkt6Ptr& rebind) {

    /// @todo: Implement this
    Pkt6Ptr reply(new Pkt6(DHCPV6_REPLY, rebind->getTransid()));
    return reply;
}

Pkt6Ptr
Dhcpv6Srv::processConfirm(const Pkt6Ptr& confirm) {
    /// @todo: Implement this
    Pkt6Ptr reply(new Pkt6(DHCPV6_REPLY, confirm->getTransid()));
    return reply;
}

Pkt6Ptr
Dhcpv6Srv::processRelease(const Pkt6Ptr& release) {

    sanityCheck(release, MANDATORY, MANDATORY);

    Pkt6Ptr reply(new Pkt6(DHCPV6_REPLY, release->getTransid()));

    copyDefaultOptions(release, reply);
    appendDefaultOptions(release, reply);

    releaseLeases(release, reply);

    // @todo If client sent a release and we should remove outstanding
    // DNS records.

    return (reply);
}

Pkt6Ptr
Dhcpv6Srv::processDecline(const Pkt6Ptr& decline) {
    /// @todo: Implement this
    Pkt6Ptr reply(new Pkt6(DHCPV6_REPLY, decline->getTransid()));
    return reply;
}

Pkt6Ptr
Dhcpv6Srv::processInfRequest(const Pkt6Ptr& infRequest) {
    /// @todo: Implement this
    Pkt6Ptr reply(new Pkt6(DHCPV6_REPLY, infRequest->getTransid()));
    return reply;
}

void
Dhcpv6Srv::openActiveSockets(const uint16_t port) {
    IfaceMgr::instance().closeSockets();

    // Get the reference to the collection of interfaces. This reference should be
    // valid as long as the program is run because IfaceMgr is a singleton.
    // Therefore we can safely iterate over instances of all interfaces and modify
    // their flags. Here we modify flags which indicate wheter socket should be
    // open for a particular interface or not.
    const IfaceMgr::IfaceCollection& ifaces = IfaceMgr::instance().getIfaces();
    for (IfaceMgr::IfaceCollection::const_iterator iface = ifaces.begin();
         iface != ifaces.end(); ++iface) {
        Iface* iface_ptr = IfaceMgr::instance().getIface(iface->getName());
        if (iface_ptr == NULL) {
            isc_throw(isc::Unexpected, "Interface Manager returned NULL"
                      << " instance of the interface when DHCPv6 server was"
                      << " trying to reopen sockets after reconfiguration");
        }
        if (CfgMgr::instance().isActiveIface(iface->getName())) {
            iface_ptr->inactive6_ = false;
            LOG_INFO(dhcp6_logger, DHCP6_ACTIVATE_INTERFACE)
                .arg(iface->getFullName());

        } else {
            // For deactivating interface, it should be sufficient to log it
            // on the debug level because it is more useful to know what
            // interface is activated which is logged on the info level.
            LOG_DEBUG(dhcp6_logger, DBG_DHCP6_BASIC,
                      DHCP6_DEACTIVATE_INTERFACE).arg(iface->getName());
            iface_ptr->inactive6_ = true;

        }

        iface_ptr->clearUnicasts();

        const IOAddress* unicast = CfgMgr::instance().getUnicast(iface->getName());
        if (unicast) {
            LOG_INFO(dhcp6_logger, DHCP6_SOCKET_UNICAST).arg(unicast->toText())
                .arg(iface->getName());
            iface_ptr->addUnicast(*unicast);
        }
    }
    // Let's reopen active sockets. openSockets6 will check internally whether
    // sockets are marked active or inactive.
    // @todo Optimization: we should not reopen all sockets but rather select
    // those that have been affected by the new configuration.
    isc::dhcp::IfaceMgrErrorMsgCallback error_handler =
        boost::bind(&Dhcpv6Srv::ifaceMgrSocket6ErrorHandler, _1);
    if (!IfaceMgr::instance().openSockets6(port, error_handler)) {
        LOG_WARN(dhcp6_logger, DHCP6_NO_SOCKETS_OPEN);
    }
}

size_t
Dhcpv6Srv::unpackOptions(const OptionBuffer& buf,
                         const std::string& option_space,
                         isc::dhcp::OptionCollection& options,
                         size_t* relay_msg_offset,
                         size_t* relay_msg_len) {
    size_t offset = 0;
    size_t length = buf.size();

    OptionDefContainer option_defs;
    if (option_space == "dhcp6") {
        // Get the list of stdandard option definitions.
        option_defs = LibDHCP::getOptionDefs(Option::V6);
    } else if (!option_space.empty()) {
        OptionDefContainerPtr option_defs_ptr =
            CfgMgr::instance().getOptionDefs(option_space);
        if (option_defs_ptr != NULL) {
            option_defs = *option_defs_ptr;
        }
    }

    // Get the search index #1. It allows to search for option definitions
    // using option code.
    const OptionDefContainerTypeIndex& idx = option_defs.get<1>();

    // The buffer being read comprises a set of options, each starting with
    // a two-byte type code and a two-byte length field.
    while (offset + 4 <= length) {
        // At this point, from the while condition, we know that there
        // are at least 4 bytes available following offset in the
        // buffer.
        uint16_t opt_type = isc::util::readUint16(&buf[offset], 2);
        offset += 2;

        uint16_t opt_len = isc::util::readUint16(&buf[offset], 2);
        offset += 2;

        if (offset + opt_len > length) {
            // @todo: consider throwing exception here.
            return (offset);
        }

        if (opt_type == D6O_RELAY_MSG && relay_msg_offset && relay_msg_len) {
            // remember offset of the beginning of the relay-msg option
            *relay_msg_offset = offset;
            *relay_msg_len = opt_len;

            // do not create that relay-msg option
            offset += opt_len;
            continue;
        }

        // Get all definitions with the particular option code. Note that option
        // code is non-unique within this container however at this point we
        // expect to get one option definition with the particular code. If more
        // are returned we report an error.
        const OptionDefContainerTypeRange& range = idx.equal_range(opt_type);
        // Get the number of returned option definitions for the option code.
        size_t num_defs = distance(range.first, range.second);

        OptionPtr opt;
        if (num_defs > 1) {
            // Multiple options of the same code are not supported right now!
            isc_throw(isc::Unexpected, "Internal error: multiple option definitions"
                      " for option type " << opt_type << " returned. Currently it is not"
                      " supported to initialize multiple option definitions"
                      " for the same option code. This will be supported once"
                      " support for option spaces is implemented");
        } else if (num_defs == 0) {
            // @todo Don't crash if definition does not exist because only a few
            // option definitions are initialized right now. In the future
            // we will initialize definitions for all options and we will
            // remove this elseif. For now, return generic option.
            opt = OptionPtr(new Option(Option::V6, opt_type,
                                       buf.begin() + offset,
                                       buf.begin() + offset + opt_len));
            opt->setEncapsulatedSpace("dhcp6");
        } else {
            // The option definition has been found. Use it to create
            // the option instance from the provided buffer chunk.
            const OptionDefinitionPtr& def = *(range.first);
            assert(def);
            opt = def->optionFactory(Option::V6, opt_type,
                                     buf.begin() + offset,
                                     buf.begin() + offset + opt_len,
                                     boost::bind(&Dhcpv6Srv::unpackOptions, this, _1, _2,
                                                 _3, _4, _5));
        }
        // add option to options
        options.insert(std::make_pair(opt_type, opt));
        offset += opt_len;
    }

    return (offset);
}

void
Dhcpv6Srv::ifaceMgrSocket6ErrorHandler(const std::string& errmsg) {
    // Log the reason for socket opening failure and return.
    LOG_WARN(dhcp6_logger, DHCP6_OPEN_SOCKET_FAIL).arg(errmsg);
}

<<<<<<< HEAD
void Dhcpv6Srv::classifyPacket(const Pkt6Ptr& pkt) {

    boost::shared_ptr<OptionCustom> vclass =
        boost::dynamic_pointer_cast<OptionCustom>(pkt->getOption(D6O_VENDOR_CLASS));

    if (!vclass) {
        return;
    }

    string classes = "";

    // DOCSIS specific section
    if (vclass->readString(VENDOR_CLASS_STRING_INDEX)
        .find(DOCSIS3_CLASS_MODEM) != std::string::npos) {
        pkt->addClass(DOCSIS3_CLASS_MODEM);
        classes += string(DOCSIS3_CLASS_MODEM) + " ";
    } else
    if (vclass->readString(VENDOR_CLASS_STRING_INDEX)
        .find(DOCSIS3_CLASS_EROUTER) != std::string::npos) {
        pkt->addClass(DOCSIS3_CLASS_EROUTER);
        classes += string(DOCSIS3_CLASS_EROUTER) + " ";
    }else
    {
        // Otherwise use the string as is
        classes += vclass->readString(VENDOR_CLASS_STRING_INDEX);
        pkt->addClass(vclass->readString(VENDOR_CLASS_STRING_INDEX));
    }

    if (!classes.empty()) {
        LOG_DEBUG(dhcp6_logger, DBG_DHCP6_BASIC, DHCP6_CLASS_ASSIGNED)
            .arg(classes);
=======
void
Dhcpv6Srv::generateFqdn(const Pkt6Ptr& answer) {
    if (!answer) {
        isc_throw(isc::Unexpected, "an instance of the object encapsulating"
                  " a message must not be NULL when generating FQDN");
    }

    // It is likely that client haven't included the FQDN option. In such case,
    // FQDN option will be NULL. Also, there is nothing to do if the option
    // is present and conveys the non-empty FQDN.
    Option6ClientFqdnPtr fqdn = boost::dynamic_pointer_cast<
        Option6ClientFqdn>(answer->getOption(D6O_CLIENT_FQDN));
    if (!fqdn || !fqdn->getDomainName().empty()) {
        return;
    }

    // Get the first IA_NA acquired for the client.
    OptionPtr ia = answer->getOption(D6O_IA_NA);
    if (!ia) {
        return;
    }

    // If it has any IAAddr, use the first one to generate unique FQDN.
    Option6IAAddrPtr iaaddr = boost::dynamic_pointer_cast<
        Option6IAAddr>(ia->getOption(D6O_IAADDR));
    if (!iaaddr) {
        return;
    }
    // Get the IPv6 address acquired by the client.
    IOAddress addr = iaaddr->getAddress();
    std::string hostname = addr.toText();
    // Colons may not be ok for FQDNs so let's replace them with hyphens.
    std::replace(hostname.begin(), hostname.end(), ':', '-');
    std::ostringstream stream;
    // The final FQDN consists of the partial domain name and the suffix.
    // For example, if the acquired address is 2001:db8:1::2, the generated
    // FQDN may be:
    //     host-2001-db8:1--2.example.com.
    // where prefix 'host' should be configurable. The domain name suffix
    // should also be configurable.
    stream << "host-" << hostname << "." << FQDN_PARTIAL_SUFFIX << ".";
    try {
        // The lease has been acquired but the FQDN for this lease hasn't
        // been updated in the lease database. We now have new FQDN
        // generated, so the lease database has to be updated here.
        // However, never update lease database for Advertise, just send
        // our notion of client's FQDN in the Client FQDN option.
        if (answer->getType() != DHCPV6_ADVERTISE) {
            Lease6Ptr lease =
                LeaseMgrFactory::instance().getLease6(Lease::TYPE_NA, addr);
            if (lease) {
                lease->hostname_ = stream.str();
                LeaseMgrFactory::instance().updateLease6(lease);

            } else {
                isc_throw(isc::Unexpected, "there is no lease in the database "
                          " for address " << addr << ", so as it is impossible"
                          " to update FQDN data. This is a programmatic error"
                          " as the given address is now being handed to the"
                          " client");
            }
        }

        // Set the generated FQDN in the Client FQDN option.
        fqdn->setDomainName(stream.str(), Option6ClientFqdn::FULL);

    } catch (const Exception& ex) {
        LOG_ERROR(dhcp6_logger, DHCP6_NAME_GEN_UPDATE_FAIL)
            .arg(hostname)
            .arg(ex.what());
>>>>>>> e1938e5c
    }
}

};
};<|MERGE_RESOLUTION|>--- conflicted
+++ resolved
@@ -2435,7 +2435,6 @@
     LOG_WARN(dhcp6_logger, DHCP6_OPEN_SOCKET_FAIL).arg(errmsg);
 }
 
-<<<<<<< HEAD
 void Dhcpv6Srv::classifyPacket(const Pkt6Ptr& pkt) {
 
     boost::shared_ptr<OptionCustom> vclass =
@@ -2467,7 +2466,9 @@
     if (!classes.empty()) {
         LOG_DEBUG(dhcp6_logger, DBG_DHCP6_BASIC, DHCP6_CLASS_ASSIGNED)
             .arg(classes);
-=======
+    }
+}
+
 void
 Dhcpv6Srv::generateFqdn(const Pkt6Ptr& answer) {
     if (!answer) {
@@ -2538,7 +2539,6 @@
         LOG_ERROR(dhcp6_logger, DHCP6_NAME_GEN_UPDATE_FAIL)
             .arg(hostname)
             .arg(ex.what());
->>>>>>> e1938e5c
     }
 }
 
