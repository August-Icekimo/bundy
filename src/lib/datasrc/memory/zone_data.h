// Copyright (C) 2012  Internet Systems Consortium, Inc. ("ISC")
//
// Permission to use, copy, modify, and/or distribute this software for any
// purpose with or without fee is hereby granted, provided that the above
// copyright notice and this permission notice appear in all copies.
//
// THE SOFTWARE IS PROVIDED "AS IS" AND ISC DISCLAIMS ALL WARRANTIES WITH
// REGARD TO THIS SOFTWARE INCLUDING ALL IMPLIED WARRANTIES OF MERCHANTABILITY
// AND FITNESS.  IN NO EVENT SHALL ISC BE LIABLE FOR ANY SPECIAL, DIRECT,
// INDIRECT, OR CONSEQUENTIAL DAMAGES OR ANY DAMAGES WHATSOEVER RESULTING FROM
// LOSS OF USE, DATA OR PROFITS, WHETHER IN AN ACTION OF CONTRACT, NEGLIGENCE
// OR OTHER TORTIOUS ACTION, ARISING OUT OF OR IN CONNECTION WITH THE USE OR
// PERFORMANCE OF THIS SOFTWARE.

#ifndef DATASRC_MEMORY_ZONE_DATA_H
#define DATASRC_MEMORY_ZONE_DATA_H 1

#include <util/memory_segment.h>

#include <dns/name.h>
#include <dns/rrclass.h>

#include <datasrc/memory/domaintree.h>
#include <datasrc/memory/rdataset.h>

#include <boost/interprocess/offset_ptr.hpp>
#include <boost/noncopyable.hpp>

#include <vector>

namespace bundy {
namespace dns {
namespace rdata {
namespace generic {
class NSEC3PARAM;
class NSEC3;
}
}
}

namespace datasrc {
namespace memory {

typedef DomainTree<RdataSet> ZoneTree;
typedef DomainTreeNode<RdataSet> ZoneNode;
typedef DomainTreeNodeChain<RdataSet> ZoneChain;

/// \brief NSEC3 data for a DNS zone.
///
/// This class encapsulates a set of NSEC3 related data for a zone
/// that is signed with NSEC3 RRs.  Specifically, it contains hash
/// parameters as given in an NSEC3PARAM RDATA and all NSEC3 RRs of the zone.
///
/// The main concept of the class is generally the same as that of
/// \c ZoneData (see its description for details), but the related data
//// are encapsulated in a more straightforward way in this class.
///
/// The NSEC3 RRs (which should normally have RRSIGs) are stored in a
/// \c DomainTree object whose data type is (a list of) \c RdataSet.
/// This tree is expected to store NSEC3 RRs only, so the RR type of
/// \c RdataSet should be NSEC3.  But this class itself doesn't guarantee
/// this condition.  It's the caller's responsibility.
///
/// Read-only access to the tree is possible via the \c getNSEC3Tree() method.
/// Modifying the tree must be done by a specific method (in the initial
/// implementation, it's \c insertName().  There may be some more as we
/// see the need); the application cannot directly change the content of the
/// tree in an arbitrary way.  This class does not have a strong reason to be
/// that strict, but is defined this way mainly to be consistent with the
/// \c ZoneData class.
///
/// Most of the hash parameters are maintained in the form of straightforward
/// member variables, which can be directly referenced by the application.
/// The exception is the salt, which is encapsulated as opaque data
/// immediately following the main class object, and should be accessible
/// via the \c getSaltLen() and \c getSaltData() method.
///
/// \note The fact that the this class couples one set of hash parameters
/// and the set of NSEC3 RRs implicitly means a zone is assumed to have
/// only one set of NSEC3 parameters.  When we support multiple sets of
/// parameters the design should be revised accordingly.
class NSEC3Data : boost::noncopyable {
public:
    /// \brief Allocate and construct \c NSEC3Data from NSEC3PARAM Rdata.
    ///
    /// The NSEC3 parameters are extracted and stored within the created
    /// \c NSEC3Data object.
    ///
    /// This method ensures there'll be no memory leak on exception.
    /// But addresses allocated from \c mem_sgmt could be relocated if
    /// \c util::MemorySegmentGrown is thrown; the caller or its upper layer
    /// must be aware of that possibility and update any such addresses
    /// accordingly.  On successful return, this method ensures there's no
    /// address relocation.
    ///
    /// \throw util::MemorySegmentGrown The memory segment has grown, possibly
    ///     relocating data.
    /// \throw std::bad_alloc Memory allocation fails.
    ///
    /// \param mem_sgmt A \c MemorySegment from which memory for the new
    /// \c NSEC3Data is allocated.
    /// \param zone_origin The zone origin.
    /// \param rdata An NSEC3PARAM RDATA that specifies the NSEC3 parameters
    /// to be stored.
    static NSEC3Data* create(util::MemorySegment& mem_sgmt,
                             const dns::Name& zone_origin,
                             const dns::rdata::generic::NSEC3PARAM& rdata);

    /// \brief Allocate and construct \c NSEC3Data from NSEC3 Rdata.
    ///
    /// The NSEC3 hash parameters are extracted and stored within the created
    /// \c NSEC3Data object.
    ///
    /// This method ensures there'll be no memory leak on exception.
    /// But addresses allocated from \c mem_sgmt could be relocated if
    /// \c util::MemorySegmentGrown is thrown; the caller or its upper layer
    /// must be aware of that possibility and update any such addresses
    /// accordingly.  On successful return, this method ensures there's no
    /// address relocation.
    ///
    /// \throw util::MemorySegmentGrown The memory segment has grown, possibly
    ///     relocating data.
    /// \throw std::bad_alloc Memory allocation fails.
    ///
    /// \param mem_sgmt A \c MemorySegment from which memory for the new
    /// \c NSEC3Data is allocated.
    /// \param zone_origin The zone origin.
    /// \param rdata An NSEC3 RDATA that specifies the NSEC3 parameters
    /// to be stored.
    static NSEC3Data* create(util::MemorySegment& mem_sgmt,
                             const dns::Name& zone_origin,
                             const dns::rdata::generic::NSEC3& rdata);

    /// \brief Return NSEC3Data has no NSEC3 RRs.
    ///
    /// \note Implementation note: due to the simplified structure of
    /// NSEC3Data, we can assume it's empty iff its internal tree only has
    /// the very root, which is for the origin.
    ///
    /// \throw none.
    /// \return true if NSEC3Data has no NSEC3 RRs; otherwise false.
    bool isEmpty() const { return (nsec3_tree_->getNodeCount() == 1); }

    /// \brief Destruct and deallocate \c NSEC3Data.
    ///
    /// It releases all resources allocated for the internal NSEC3 name space
    /// including NSEC3 RdataSet.  It assumes \c RdataSets objects stored
    /// in the space were allocated using the same memory segment as
    /// \c mem_sgmt.  The caller must ensure this assumption.
    ///
    /// Note that an \c RRClass object must be passed to this method.
    /// It's necessary to destroy the stored \c RdataSet objects
    /// (see its class description).  This class doesn't hold this information;
    /// it's the caller's responsibility to associate an \c NSEC3Data
    /// class object with its expected RR class, and pass it to
    /// \c destroy().  (In practice, it will be passed via
    /// \c ZoneData::destroy().)
    ///
    /// \throw none
    ///
    /// \param mem_sgmt The \c MemorySegment that allocated memory for
    /// \c data.
    /// \param data A non-NULL pointer to a valid NSEC3Data object
    /// that was originally created by the \c create() method (the behavior
    /// is undefined if this condition isn't met).
    /// \param nsec3_class The RR class of the \c RdataSet stored in the NSEC3
    /// name space to be destroyed.
    static void destroy(util::MemorySegment& mem_sgmt, NSEC3Data* data,
                        dns::RRClass nsec3_class);

private:
    // Domain tree for the Internal NSEC3 name space.  Access to it is
    // limited only via public methods.
    const boost::interprocess::offset_ptr<ZoneTree> nsec3_tree_;
public:
    const uint8_t hashalg;      ///< Hash algorithm
    const uint8_t flags;        ///< NSEC3 parameter flags
    const uint16_t iterations;  ///< Hash iterations
    // For 64-bit machines there'll be padding space here, but since
    // only at most one instance (or a few in very rare cases) will be
    // created per zone, the overhead should be acceptable.

    /// \brief Return \c ZoneTree for the NSEC3 name space.
    ///
    /// \throw none
    const ZoneTree& getNSEC3Tree() const { return (*nsec3_tree_); }

    /// \brief Return the size of NSEC3 salt.
    ///
    /// \throw none
    ///
    /// The return value must be in the range between 0 and 255 (inclusive).
    size_t getSaltLen() const { return (*getSaltBuf()); }

    /// \brief Return a pointer to the salt data.
    ///
    /// \throw none
    ///
    /// The valid range is up to the \c getSaltLen() bytes from the
    /// returned value.  If \c getSaltLen() returns 0, the return value
    /// of this method is invalid and must not be used.
    const uint8_t* getSaltData() const { return (getSaltBuf() + 1); }

    /// \brief Insert a name to the NSEC3 name space.
    ///
    /// It allocates resource for the given name in the internal NSEC3 name
    /// space, and returns an access point to it in the form of \c ZoneNode
    /// pointer via the given \c node variable.  If the name already exists
    /// in the name space, it returns a pointer to the existing node.
    ///
    /// This method does not perform any semantics check on the given name
    /// (e.g., whether the first label is a valid encoded string for an NSEC3
    /// owner name).
    ///
    /// \throw std::bad_alloc Memory allocation fails
    ///
    /// \param mem_sgmt Memory segment in which resource for the new memory
    /// is to be allocated.
    /// \param name The name to be inserted.
    /// \param node A pointer to \c ZoneNode pointer in which the created or
    /// found node for the name is stored.  Must not be NULL (the method does
    /// not check that condition).
    void insertName(util::MemorySegment& mem_sgmt, const dns::Name& name,
                    ZoneNode** node);

    /// \brief Find an internal NSEC3 node for the given name for update.
    ///
    /// This works just like ZoneData::findName() but in the NSEC3Data.
    /// See ZoneData version of the method for other details.
    ZoneNode* findName(const dns::Name& name);

    /// \brief Remove the given NSEC3 node from the zone.
    ///
    /// This works just like ZoneData::removeNode() but in the NSEC3Data.
    /// See ZoneData version of the method for other details.
    void removeNode(util::MemorySegment& mem_sgmt, ZoneNode* node);

private:
    // Common subroutine for the public versions of create().
    static NSEC3Data* create(util::MemorySegment& mem_sgmt,
                             const dns::Name& zone_origin,
                             uint8_t hashalg, uint8_t flags,
                             uint16_t iterations,
                             const std::vector<uint8_t>& salt);

    /// \brief The constructor.
    ///
    /// An object of this class is always expected to be created by the
    /// allocator (\c create()), so the constructor is hidden as private.
    ///
    /// It never throws an exception.
    NSEC3Data(ZoneTree* nsec3_tree_param, uint8_t hashalg_param,
              uint8_t flags_param, uint16_t iterations_param) :
        nsec3_tree_(nsec3_tree_param), hashalg(hashalg_param),
        flags(flags_param), iterations(iterations_param)
    {}

    const uint8_t* getSaltBuf() const {
        return (reinterpret_cast<const uint8_t*>(this + 1));
    }
    uint8_t* getSaltBuf() {
        return (reinterpret_cast<uint8_t*>(this + 1));
    }
};

/// \brief DNS zone data.
///
/// This class encapsulates the content of a DNS zone (which is essentially a
/// set of RRs) in a memory efficient way and provides accessor interfaces
/// to it.
///
/// The primary goal of this class is to provide a packed structure of the
/// data for memory efficiency.  Basically, this class should be considered
/// a private part of some other classes within this module and should not
/// be used directly from normal applications.  So it's not intended to hide
/// much of the underlying implementation details; rather, it tries
/// to keep the representation simple.
///
/// The RRs are stored in a \c DomainTree object whose data type is
/// (a list of) \c RdataSet.  The tree nodes correspond to owner names,
/// and the \c RdataSet objects (forming a linked list) set in the node
/// represent the rest of the RR parameters except the RR class: type,
/// TTL, and RDATA.  This class does not have any knowledge of the RR class
/// of the zone; since it's quite likely that the application maintains
/// a set of zones of the same RR class, and the number of such zones can be
/// huge, it makes more sense to have the application maintain the class value
/// in a unified way to minimize memory footprint.
///
/// The \c DomainTree object in this class is not expected to hold NSEC3
/// RRs when the zone is signed with NSEC3; they should be maintained
/// in an associated \c NSEC3Data object.  But this class does not prevent
/// the unexpected usage of adding an NSEC3 RdataSet directly in the tree.
/// It's the caller's responsibility to ensure this assumption.
///
/// This class maintains some other meta data and additional zone related
/// content.  First, it automatically creates a \c DomainTree node for the
/// zone's origin name on initialization and keeps a reference to it
/// throughout its lifetime.  This is the case even if the zone doesn't have
/// any RRs (such as in the case before initial loading).  Any valid zone
/// to be served should have an RR at the origin node (at least SOA, for
/// example), so this assumption should be reasonable.  But the application
/// must ensure that any \c ZoneData object in actual use should have an
/// RR at the origin; otherwise the inconsistency between the internal state
/// and the actual zone content could lead to unexpected disruption.
/// In particular, it must be careful when it supports dynamic updates
/// to an existing zone so an update attempt doesn't result in deleting
/// the origin node.
///
/// To ensure integrity regarding the reference to the origin, write
/// access to the tree node can be done only by public methods; the member
/// variable for the tree is hidden as private.  On the other hand, read-only
/// access to the tree is allowed via the const version of \c getZoneTree()
/// method for the convenience of the application.  So, it's intentional
/// that there's no non-const version of this method.  Do not add one
/// when this class is to be extended.
///
/// Another type of meta data is parameters and records of NSEC3 RRs
/// when the zone is signed with NSEC3.  It's represented in the form of
/// an \c NSEC3Data object, and a \c ZoneData object may be associated with
/// 0 or 1 \c NSEC3Data objects using the \c setNSEC3Data() method, which
/// can be retrieved by the \c getNSEC3Data() method.  If the \c ZoneData
/// object is not associated with an \c NSEC3Data object, it's considered not
/// signed with NSEC3 RRs; otherwise it's considered to be signed with
/// NSEC3 RRs and with the parameters stored in the \c NSEC3Data object.
///
/// \note This interpretation may change in the future when we support migration
/// from NSEC to NSEC3 or vice versa, support incremental signing, or support
/// multiple sets of NSEC3 parameters.
///
/// One other type of meta data is the status of the zone in terms of DNSSEC
/// signing.  This class supports the following concepts:
/// - Whether the zone is signed or not, either with NSEC records or NSEC3
///   records.
/// - Whether the zone has a complete set of NSEC3 records.
///
/// The former status can be accessed via the \c isSigned() and \c setSigned()
/// methods; the latter can be retrieved via the \c isNSEC3Signed() method.
///
/// This class does not actually relate the status of signed-or-not to
/// any of its other attributes; it's up to the application how to set or
/// use this status and maintain it in a reasonable way.  One possible
/// definition is to set this status if and only if the zone has a
/// DNSKEY RR at the zone origin (which is BIND 9's definition of signed
/// zone).  When the application adopts this definition, it's the
/// application's responsibility to keep the status consistent with the
/// actual existence or non-existence of a DNSKEY RR.
///
/// In the current implementation, a zone is considered to have a complete
/// set of NSEC3 records if and only if it's associated with an \c NSEC3Data
/// object (as noted above, these concepts may be separated in future).
/// For this reason there is no "set" method for the latter; setting
/// an \c NSEC3Data effectively enables the latter status.  \c isNSEC3Signed()
/// method is still provided (even though it's a kind of trivial wrapper to
/// \c getNSEC3Data()) partly for a more intuitive shortcut, and partly
/// because we won't have to change the application code when we implement
/// the future separation.
///
/// One last type of meta data is the zone's "minimum" TTL.  It's expected
/// to be a shortcut copy of the minimum field of the zone's SOA RDATA,
/// and is expected to be used to create an SOA RR for a negative response,
/// whose RR TTL may have to be set to this value according to RFC2308.
/// This class is not aware of such usage, however, and only provides a
/// simple getter and setter method for this value: \c getMinTTLData() and
/// \c setMinTTL().  The user of this class is responsible for setting the
/// value with \c setMinTTL() when it loads or updates the SOA RR.
///
/// The intended usage of these two status concepts is to implement the
/// \c ZoneFinder::Context::isNSECSigned() and
/// \c ZoneFinder::Context::isNSEC3Signed() methods.  A possible implementation
/// is as follows:
/// - \c ZoneFinder::Context::isNSECSigned() returns true iff \c isSigned()
///   is true and \c isNSEC3Signed() is false.
/// - \c ZoneFinder::Context::isNSEC3Signed() returns true iff \c isSigned()
///   is true and \c isNSEC3Signed() is true.
///
/// Note that even though \c isNSEC3Signed() being true should indicate
/// \c isSigned() is true too in practice, the interfaces do not
/// automatically ensure that, so we'd need to check both conditions
/// explicitly.  And, in fact, if we adopt the above definition of
/// \c isSigned(), it's possible that a zone has a complete set of NSEC3
/// RRs but no DNSKEY (although it's effectively a broken zone unless we
/// support incremental signing).
///
/// This class is designed so an instance can be stored in a shared
/// memory region.  So the pointer member variables (the initial
/// implementation only contains pointer member variables) are defined
/// as offset pointers.  When this class is extended these properties must
/// be preserved, and must also meet other requirements so it can be stored
/// in a shared memory region (see, for example, \c RdataSet description).
/// Future extensions must also be conscious of placing the member variables
/// so that they will not accidentally cause padding and increase memory
/// footprint.
class ZoneData : boost::noncopyable {
private:
    /// \brief The constructor.
    ///
    /// An object of this class is always expected to be created by the
    /// allocator (\c create()), so the constructor is hidden as private.
    ///
    /// It never throws an exception.
    ZoneData(ZoneTree* zone_tree, ZoneNode* origin_node);

    // Zone node flags.  When adding a new flag, it's generally advisable to
    // keep existing values so the binary image of the data is as much
    // backward compatible as possible.  And it can be helpful in practice
    // for file-mapped data.
private:
    // Set in the origin node (which always exists at the same address)
    // to indicate whether the zone is signed or not.  Internal use,
    // so defined as private.
    static const ZoneNode::Flags DNSSEC_SIGNED = ZoneNode::FLAG_USER1;

public:
    /// \brief Node flag indicating it is at a "wildcard level"
    ///
    /// This means one of the node's immediate children is a wildcard.
    static const ZoneNode::Flags WILDCARD_NODE = ZoneNode::FLAG_USER2;

private:
    // Also set in the origin node, indicating this is a special "empty zone",
    // that could be created only by the corresponding create() method to be
    // used for some kind of sentinel data.
    static const ZoneNode::Flags EMPTY_ZONE = ZoneNode::FLAG_USER3;

public:
    /// \brief Allocate and construct \c ZoneData.
    ///
    /// This method ensures there'll be no memory leak on exception.
    /// But addresses allocated from \c mem_sgmt could be relocated if
    /// \c util::MemorySegmentGrown is thrown; the caller or its upper layer
    /// must be aware of that possibility and update any such addresses
    /// accordingly.  On successful return, this method ensures there's no
    /// address relocation.
    ///
    /// \throw util::MemorySegmentGrown The memory segment has grown, possibly
    ///     relocating data.
    /// \throw std::bad_alloc Memory allocation fails.
    ///
    /// \param mem_sgmt A \c MemorySegment from which memory for the new
    /// \c ZoneData is allocated.
    /// \param zone_origin The zone origin.
    static ZoneData* create(util::MemorySegment& mem_sgmt,
                            const dns::Name& zone_origin);

    /// \brief Allocate and construct a special "empty" \c ZoneData.
    ///
    /// A ZoneData object created this way holds all internal integrity
    /// that those created by the other \c create() method have, but is not
    /// publicly associated with any actual zone data.  It's intended to be
    /// used as a kind of sentinel data to representing the concept such as
    /// "broken zone".
    ///
    /// Methods calls on empty \c ZoneData object except \c destroy() and
    /// \c isEmpty() are meaningless, while they shouldn't cause disruption.
    /// It's caller's responsibility to use empty zone data objects in the
    /// intended way.
    ///
    /// \param mem_sgmt A \c MemorySegment from which memory for the new
    /// \c ZoneData is allocated.
    static ZoneData* create(util::MemorySegment& mem_sgmt);

    /// \brief Destruct and deallocate \c ZoneData.
    ///
    /// It releases all resource allocated in the internal storage NSEC3 for
    /// zone names and RdataSet objects, and if associated, the \c NSEC3Data.
    /// It assumes \c RdataSets objects stored in the space and the
    /// associated \c NSEC3Data object were allocated using the same memory
    /// segment as \c mem_sgmt.  The caller must ensure this assumption.
    ///
    /// Note that an \c RRClass object must be passed to this method.
    /// It's used to destroy the stored \c RdataSet objects
    /// (see its class description).  This class doesn't hold this information;
    /// it's the caller's responsibility to associate a \c ZoneData class
    /// object with its expected RR class, and pass it to \c destroy().
    ///
    /// \throw none
    ///
    /// \param mem_sgmt The \c MemorySegment that allocated memory for
    /// \c zone_data.
    /// \param zone_data A non-NULL pointer to a valid ZoneData object
    /// that was originally created by the \c create() method (the behavior
    /// is undefined if this condition isn't met).
    /// \param zone_class The RR class of the \c RdataSet stored in the
    /// internal tree.
    static void destroy(util::MemorySegment& mem_sgmt, ZoneData* zone_data,
                        dns::RRClass zone_class);

    ///
    /// \name Getter methods
    ///
    //@{
    /// \brief Return zone's origin node.
    ///
    /// This is a convenience and efficient short cut to get access to the
    /// zone origin in the form of \c ZoneNode object.
    ///
    /// The class encapsulation ensures that the origin node always exists at
    /// the same address, so this method always returns a non-NULL valid
    /// pointer.
    ///
    /// \throw none
    const ZoneNode* getOriginNode() const {
        return (origin_node_.get());
    }

    /// \brief Return the zone's name space in the form of \c ZoneTree
    ///
    /// \note It's intentional that non-const version of this method
    /// isn't provided.  See the class description.
    ///
    /// \throw none
    const ZoneTree& getZoneTree() const { return (*zone_tree_); }

    /// \brief Return whether or not the zone is signed in terms of DNSSEC.
    ///
    /// Note that this class does not care about what "signed" means.
    /// This method simply returns the last value set by \c setSigned()
    /// (or the default, which is \c false).  The caller is expected to
    /// use this method and \c setSigned() in a reasonable, consistent way.
    ///
    /// \throw none
    bool isSigned() const { return (origin_node_->getFlag(DNSSEC_SIGNED)); }

    /// \brief Return whether or not the zone is signed with NSEC3 RRs.
    ///
    /// In the current implementation, the zone is considered signed with
    /// NSEC3 if and only if it has non-NULL NSEC3 data.
    ///
    /// This also means it's not considered NSEC3 signed by default.
    ///
    /// \throw none
<<<<<<< HEAD
    bool isNSEC3Signed() const { return (nsec3_data_ != nullptr); }
=======
    bool isNSEC3Signed() const { return (!!nsec3_data_); }
>>>>>>> 4b4130b9

    /// \brief Return whether or not the zone data is "empty".
    ///
    /// See the description of \c create() for the concept of empty zone data.
    ///
    /// \throw None
    bool isEmpty() const { return (origin_node_->getFlag(EMPTY_ZONE)); }

    /// \brief Return NSEC3Data of the zone.
    ///
    /// This method returns non-NULL valid pointer to \c NSEC3Data object
    /// associated to the \c ZoneData if it was set by \c setNSEC3Data();
    /// otherwise it returns NULL.
    ///
    /// \throw none
    const NSEC3Data* getNSEC3Data() const { return (nsec3_data_.get()); }

    /// \brief Return a pointer to the zone's minimum TTL data.
    ///
    /// The returned pointer points to a memory region that is valid at least
    /// for 32 bits, storing the zone's minimum TTL in the network byte
    /// order.  The corresponding 32-bit value as an integer is initially
    /// set to the value of \c dns::RRTTL::MAX_TTL(), and, once
    /// \c setMinTTL() is called, set to the value specified at the latest
    /// call to \c setMinTTL().
    ///
    /// It returns opaque data to make it clear that unless the wire
    /// format data is necessary (e.g., when rendering it in a DNS message),
    /// it should be converted to, e.g., an \c RRTTL object explicitly.
    ///
    /// The returned pointer is valid as long as the \c ZoneData is valid,
    /// and the corresponding 32-bit data are the same until \c setMinTTL()
    /// is called.
    ///
    /// \throw none
    const void* getMinTTLData() const { return (&min_ttl_); }
    //@}

    ///
    /// \name Methods for modifying the tree
    ///
    //@{
    /// \brief Insert a name to the zone.
    ///
    /// It allocates resource for the given name in the internal storage
    /// for zone data, and returns an access point to it in the form of
    /// \c ZoneNode pointer via the given \c node variable.  If the name
    /// already exists in the name space, it returns a pointer to the existing
    /// node.
    ///
    /// The name to be inserted by this method is expected to belong to
    /// zone's "normal" (i.e., non-NSEÇ3) name space.  If it's a name for
    /// an NSEC3 RR, it must be set in the corresponding \c NSEC3Data for
    /// this zone data (if it doesn't exist it must be created and set
    /// by \c setNSEC3Data()).
    ///
    /// The name is also expected to be a subdomain of, or equal to the
    /// zone's origin name (specified on creation in \c create()), but
    /// this method does not check that condition.  The caller is responsible
    /// for ensuring this assumption.
    ///
    /// Since this method doesn't perform any semantics check, it always
    /// succeeds (except for the rare case where memory allocation
    /// fails) and \c node will be set to a valid pointer.
    ///
    /// \note We may want to differentiate between the case where the name is
    /// newly created and the case where it already existed.  Right now it's
    /// unclear, so it doesn't return this information.  If we see the need
    /// for it, this method can be extended that way.
    ///
    /// \throw std::bad_alloc Memory allocation fails
    ///
    /// \param mem_sgmt Memory segment in which resource for the new memory
    /// is to be allocated.
    /// \param name The name to be inserted.
    /// \param node A pointer to \c ZoneNode pointer in which the created or
    /// found node for the name is stored.  Must not be NULL (the method does
    /// not check that condition).
    void insertName(util::MemorySegment& mem_sgmt, const dns::Name& name,
                    ZoneNode** node);

    /// \brief Find an internal zone node for the given name for update.
    ///
    /// This is similar to \c insertName(), but does not create a new node
    /// if the specified name doesn't exist in the zone.  This method performs
    /// exact match only; it doesn't return a node that partially matches
    /// the given name.
    ///
    /// Note that this is a non-const method.  The main purpose for this method
    /// is to subsequently modify the return node.  For read-only search, use
    /// \c getZoneTree() and \c find() on the tree.
    ///
    /// \throw none
    /// \param name The name to be found.
    /// \return The node of the given name; NULL if not found.
    ZoneNode* findName(const dns::Name& name);

    /// \brief Remove the given node from the zone.
    ///
    /// The caller is responsible for ensuring that the node belong to
    /// the \c ZoneData.  \c node must be empty, i.e, must not have data.
    /// Unless given an invalid parameter, this method is exception free.
    ///
    /// \throw InvalidParameter node is not empty
    /// \param mem_sgmt Memory segment in which node was allocated.
    /// \param node The node to be removed.
    void removeNode(util::MemorySegment& mem_sgmt, ZoneNode* node);

    /// \brief Specify whether or not the zone is signed in terms of DNSSEC.
    ///
    /// The zone will be considered "signed" (in that subsequent calls to
    /// \c isSigned() will return \c true) iff the parameter \c on is \c true.
    ///
    /// This class does not care what "signed" actually means; it does not
    /// check any zone RRs to verify if the given state makes sense (e.g.
    /// whether the zone has a DNSKEY RR at the origin).  The caller is
    /// expected to use this method and \c isSigned() in a reasonable,
    /// consistent way.
    ///
    /// \throw none
    void setSigned(bool on) {
        origin_node_->setFlag(DNSSEC_SIGNED, on);
    }

    /// \brief Return NSEC3Data of the zone, non-const version.
    ///
    /// This is similar to the const version, but return a non-const pointer
    /// so the caller can modify the content.
    ///
    /// \throw none
    NSEC3Data* getNSEC3Data() { return (nsec3_data_.get()); }

    /// \brief Associate \c NSEC3Data to the zone.
    ///
    /// This method associates the given \c NSEC3Data object with the zone
    /// data.  If there was already associated \c NSEC3Data object, it will
    /// be returned.  If no \c NSEC3Data object was associated before,
    /// a NULL pointer will be returned.  \c nsec3_data can be NULL, in which
    /// case the zone will be disassociated with a \c NSEC3Data.
    ///
    /// In general, if a non-NULL pointer is passed, it's assumed that
    /// the \c NSEC3Data object was allocated in the same \c MemorySegment
    /// as that for the zone data, so the \c destroy() method can destroy
    /// both with the same memory segment.  If this condition is not met,
    /// the caller must extract the associated \c NSEC3Data by calling
    /// this method with NULL and release any resource for it by itself
    /// before destroying this zone data.
    ///
    /// \throw none
    ///
    /// \param nsec3_data A pointer to \c NSEC3Data object to be associated
    /// with the zone.  Can be NULL.
    /// \return Previously associated \c NSEC3Data object in the zone.  This
    /// can be NULL.
    NSEC3Data* setNSEC3Data(NSEC3Data* nsec3_data) {
        NSEC3Data* old = nsec3_data_.get();
        nsec3_data_ = nsec3_data;
        return (old);
    }

    /// \brief Set the zone's "minimum" TTL.
    ///
    /// This method updates the recorded minimum TTL of the zone data.
    /// It's expected to be identical to the value of the Minimum field
    /// of the SOA RR at the zone apex, but this method does not check the
    /// consistency; it's the caller's responsibility.
    ///
    /// While RFC2181 specifies the max TTL value to be 2^31-1, this method
    /// does not check the range; it accepts any unsigned 32-bit integer
    /// value.  In practice, this shouldn't cause a problem, however, because
    /// the only expected usage of this value is to use the minimum of this
    /// value and SOA RR's TTL, and the latter is expected to be in the
    /// valid range.
    ///
    /// \throw None
    /// \param min_ttl_val The minimum TTL value as unsigned 32-bit integer
    /// in the host byte order.
    void setMinTTL(uint32_t min_ttl_val);
    //@}

private:
    const boost::interprocess::offset_ptr<ZoneTree> zone_tree_;
    const boost::interprocess::offset_ptr<ZoneNode> origin_node_;
    boost::interprocess::offset_ptr<NSEC3Data> nsec3_data_;
    uint32_t min_ttl_;
};

} // namespace memory
} // namespace datasrc
} // namespace bundy

#endif // DATASRC_MEMORY_ZONE_DATA_H

// Local Variables:
// mode: c++
// End:<|MERGE_RESOLUTION|>--- conflicted
+++ resolved
@@ -529,11 +529,8 @@
     /// This also means it's not considered NSEC3 signed by default.
     ///
     /// \throw none
-<<<<<<< HEAD
-    bool isNSEC3Signed() const { return (nsec3_data_ != nullptr); }
-=======
+
     bool isNSEC3Signed() const { return (!!nsec3_data_); }
->>>>>>> 4b4130b9
 
     /// \brief Return whether or not the zone data is "empty".
     ///
