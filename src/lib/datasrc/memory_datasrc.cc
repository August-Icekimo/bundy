--- conflicted
+++ resolved
@@ -122,45 +122,6 @@
         }
     }
 
-<<<<<<< HEAD
-    // Maintain intermediate data specific to the search context used in
-    /// \c find().
-    ///
-    /// It will be passed to \c zonecutCallback() and record a possible
-    /// zone cut node and related RRset (normally NS or DNAME).
-    struct FindState {
-        FindState() : zonecut_node(NULL) {}
-        const DomainNode* zonecut_node;
-        ConstRRsetPtr rrset;
-    };
-
-    // A callback called from possible zone cut nodes.  This will be passed
-    // from the \c find() method to \c RBTree::find().
-    static bool zonecutCallback(const DomainNode& node, FindState* state) {
-        // We perform callback check only for the highest zone cut in the
-        // rare case of nested zone cuts.
-        // [This check is necessary when we support the "glue OK" mode later.
-        // This code should better be added then with a test, but is added
-        // now not to forget it.]
-        if (state->zonecut_node != NULL) {
-            return (false);
-        }
-
-        const Domain::const_iterator found(node.getData()->find(RRType::NS()));
-        if (found != node.getData()->end()) {
-            // BIND 9 checks if this node is not the origin.  But it cannot
-            // be the origin because we don't enable the callback at the
-            // origin node (see MemoryZoneImpl::add()).  Or should we do a
-            // double check for it?
-            state->zonecut_node = &node;
-            state->rrset = found->second;
-            return (true);
-        }
-
-        // This case should not happen because we enable callback only
-        // when we add an RR searched for above.
-        assert(0);
-=======
     /*
      * Same as above, but it checks the return value and if it already exists,
      * it throws.
@@ -175,7 +136,45 @@
                 default:
                     assert(0);
             }
->>>>>>> 7d371961
+    }
+
+    // Maintain intermediate data specific to the search context used in
+    /// \c find().
+    ///
+    /// It will be passed to \c zonecutCallback() and record a possible
+    /// zone cut node and related RRset (normally NS or DNAME).
+    struct FindState {
+        FindState() : zonecut_node(NULL) {}
+        const DomainNode* zonecut_node;
+        ConstRRsetPtr rrset;
+    };
+
+    // A callback called from possible zone cut nodes.  This will be passed
+    // from the \c find() method to \c RBTree::find().
+    static bool zonecutCallback(const DomainNode& node, FindState* state) {
+        // We perform callback check only for the highest zone cut in the
+        // rare case of nested zone cuts.
+        // [This check is necessary when we support the "glue OK" mode later.
+        // This code should better be added then with a test, but is added
+        // now not to forget it.]
+        if (state->zonecut_node != NULL) {
+            return (false);
+        }
+
+        const Domain::const_iterator found(node.getData()->find(RRType::NS()));
+        if (found != node.getData()->end()) {
+            // BIND 9 checks if this node is not the origin.  But it cannot
+            // be the origin because we don't enable the callback at the
+            // origin node (see MemoryZoneImpl::add()).  Or should we do a
+            // double check for it?
+            state->zonecut_node = &node;
+            state->rrset = found->second;
+            return (true);
+        }
+
+        // This case should not happen because we enable callback only
+        // when we add an RR searched for above.
+        assert(0);
     }
 
     // Implementation of MemoryZone::find
