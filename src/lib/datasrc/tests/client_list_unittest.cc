--- conflicted
+++ resolved
@@ -774,11 +774,7 @@
     list_->configure(elem, true);
 
     // It has only the cache
-<<<<<<< HEAD
     EXPECT_EQ(static_cast<const DataSourceClient*>(NULL),
-=======
-    EXPECT_EQ(static_cast<isc::datasrc::DataSourceClient*>(NULL),
->>>>>>> 19df22ab
               list_->getDataSources()[0].data_src_client_);
 
     // And it can search
