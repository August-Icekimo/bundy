--- conflicted
+++ resolved
@@ -16,24 +16,17 @@
 
 #include <dns/name.h>
 #include <dns/rrttl.h>
-<<<<<<< HEAD
-#include <exceptions/exceptions.h>
-
-#include <datasrc/database.h>
-#include <datasrc/data_source.h>
-#include <datasrc/iterator.h>
-=======
 #include <dns/rrset.h>
 #include <exceptions/exceptions.h>
 
 #include <datasrc/database.h>
 #include <datasrc/zone.h>
 #include <datasrc/data_source.h>
+#include <datasrc/iterator.h>
 
 #include <testutils/dnsmessage_test.h>
 
 #include <map>
->>>>>>> 2e60562c
 
 using namespace isc::datasrc;
 using namespace std;
@@ -43,21 +36,13 @@
 namespace {
 
 /*
-<<<<<<< HEAD
  * An accessor with minimum implementation, keeping the original
  * "NotImplemented" methods.
-=======
- * A virtual database database that pretends it contains single zone --
- * example.org.
->>>>>>> 2e60562c
  */
 class NopAccessor : public DatabaseAccessor {
 public:
-    MockAccessor() : search_running_(false),
-                       database_name_("mock_database")
-    {
-        fillData();
-    }
+    NopAccessor() : database_name_("mock_database")
+    { }
 
     virtual std::pair<bool, int> getZone(const Name& name) const {
         if (name == Name("example.org")) {
@@ -73,216 +58,19 @@
         }
     }
 
-    virtual void searchForRecords(int zone_id, const std::string& name) {
-        search_running_ = true;
-
-        // 'hardcoded' name to trigger exceptions (for testing
-        // the error handling of find() (the other on is below in
-        // if the name is "exceptiononsearch" it'll raise an exception here
-        if (name == "dsexception.in.search.") {
-            isc_throw(DataSourceError, "datasource exception on search");
-        } else if (name == "iscexception.in.search.") {
-            isc_throw(isc::Exception, "isc exception on search");
-        } else if (name == "basicexception.in.search.") {
-            throw std::exception();
-        }
-        searched_name_ = name;
-
-        // we're not aiming for efficiency in this test, simply
-        // copy the relevant vector from records
-        cur_record = 0;
-        if (zone_id == 42) {
-            if (records.count(name) > 0) {
-                cur_name = records.find(name)->second;
-            } else {
-                cur_name.clear();
-            }
-        } else {
-            cur_name.clear();
-        }
-    };
-
-    virtual bool getNextRecord(std::string columns[], size_t column_count) {
-        if (searched_name_ == "dsexception.in.getnext.") {
-            isc_throw(DataSourceError, "datasource exception on getnextrecord");
-        } else if (searched_name_ == "iscexception.in.getnext.") {
-            isc_throw(isc::Exception, "isc exception on getnextrecord");
-        } else if (searched_name_ == "basicexception.in.getnext.") {
-            throw std::exception();
-        }
-
-        if (column_count != DatabaseAccessor::COLUMN_COUNT) {
-            isc_throw(DataSourceError, "Wrong column count in getNextRecord");
-        }
-        if (cur_record < cur_name.size()) {
-            for (size_t i = 0; i < column_count; ++i) {
-                columns[i] = cur_name[cur_record][i];
-            }
-            cur_record++;
-            return (true);
-        } else {
-            resetSearch();
-            return (false);
-        }
-    };
-
-    virtual void resetSearch() {
-        search_running_ = false;
-    };
-
-    bool searchRunning() const {
-        return (search_running_);
-    }
-
     virtual const std::string& getDBName() const {
         return (database_name_);
     }
+
+    // These are just to compile, they won't be called
+    virtual void searchForRecords(int, const std::string&) { }
+    virtual bool getNextRecord(string*, size_t) {
+        return (false);
+    }
+    virtual void resetSearch() { }
 private:
-    std::map<std::string, std::vector< std::vector<std::string> > > records;
-    // used as internal index for getNextRecord()
-    size_t cur_record;
-    // used as temporary storage after searchForRecord() and during
-    // getNextRecord() calls, as well as during the building of the
-    // fake data
-    std::vector< std::vector<std::string> > cur_name;
-
-    // This boolean is used to make sure find() calls resetSearch
-    // when it encounters an error
-    bool search_running_;
-
-    // We store the name passed to searchForRecords, so we can
-    // hardcode some exceptions into getNextRecord
-    std::string searched_name_;
-
     const std::string database_name_;
 
-    // Adds one record to the current name in the database
-    // The actual data will not be added to 'records' until
-    // addCurName() is called
-    void addRecord(const std::string& name,
-                   const std::string& type,
-                   const std::string& sigtype,
-                   const std::string& rdata) {
-        std::vector<std::string> columns;
-        columns.push_back(name);
-        columns.push_back(type);
-        columns.push_back(sigtype);
-        columns.push_back(rdata);
-        cur_name.push_back(columns);
-    }
-
-    // Adds all records we just built with calls to addRecords
-    // to the actual fake database. This will clear cur_name,
-    // so we can immediately start adding new records.
-    void addCurName(const std::string& name) {
-        ASSERT_EQ(0, records.count(name));
-        records[name] = cur_name;
-        cur_name.clear();
-    }
-
-    // Fills the database with zone data.
-    // This method constructs a number of resource records (with addRecord),
-    // which will all be added for one domain name to the fake database
-    // (with addCurName). So for instance the first set of calls create
-    // data for the name 'www.example.org', which will consist of one A RRset
-    // of one record, and one AAAA RRset of two records.
-    // The order in which they are added is the order in which getNextRecord()
-    // will return them (so we can test whether find() etc. support data that
-    // might not come in 'normal' order)
-    // It shall immediately fail if you try to add the same name twice.
-    void fillData() {
-        // some plain data
-        addRecord("A", "3600", "", "192.0.2.1");
-        addRecord("AAAA", "3600", "", "2001:db8::1");
-        addRecord("AAAA", "3600", "", "2001:db8::2");
-        addCurName("www.example.org.");
-
-        addRecord("A", "3600", "", "192.0.2.1");
-        addRecord("AAAA", "3600", "", "2001:db8::1");
-        addRecord("A", "3600", "", "192.0.2.2");
-        addCurName("www2.example.org.");
-
-        addRecord("CNAME", "3600", "", "www.example.org.");
-        addCurName("cname.example.org.");
-
-        // some DNSSEC-'signed' data
-        addRecord("A", "3600", "", "192.0.2.1");
-        addRecord("RRSIG", "3600", "", "A 5 3 3600 20000101000000 20000201000000 12345 example.org. FAKEFAKEFAKE");
-        addRecord("RRSIG", "3600", "", "A 5 3 3600 20000101000000 20000201000000 12346 example.org. FAKEFAKEFAKE");
-        addRecord("AAAA", "3600", "", "2001:db8::1");
-        addRecord("AAAA", "3600", "", "2001:db8::2");
-        addRecord("RRSIG", "3600", "", "AAAA 5 3 3600 20000101000000 20000201000000 12345 example.org. FAKEFAKEFAKE");
-        addCurName("signed1.example.org.");
-        addRecord("CNAME", "3600", "", "www.example.org.");
-        addRecord("RRSIG", "3600", "", "CNAME 5 3 3600 20000101000000 20000201000000 12345 example.org. FAKEFAKEFAKE");
-        addCurName("signedcname1.example.org.");
-        // special case might fail; sig is for cname, which isn't there (should be ignored)
-        // (ignoring of 'normal' other type is done above by www.)
-        addRecord("A", "3600", "", "192.0.2.1");
-        addRecord("RRSIG", "3600", "", "A 5 3 3600 20000101000000 20000201000000 12345 example.org. FAKEFAKEFAKE");
-        addRecord("RRSIG", "3600", "", "CNAME 5 3 3600 20000101000000 20000201000000 12345 example.org. FAKEFAKEFAKE");
-        addCurName("acnamesig1.example.org.");
-
-        // let's pretend we have a database that is not careful
-        // about the order in which it returns data
-        addRecord("RRSIG", "3600", "", "A 5 3 3600 20000101000000 20000201000000 12345 example.org. FAKEFAKEFAKE");
-        addRecord("AAAA", "3600", "", "2001:db8::2");
-        addRecord("RRSIG", "3600", "", "A 5 3 3600 20000101000000 20000201000000 12346 example.org. FAKEFAKEFAKE");
-        addRecord("A", "3600", "", "192.0.2.1");
-        addRecord("RRSIG", "3600", "", "AAAA 5 3 3600 20000101000000 20000201000000 12345 example.org. FAKEFAKEFAKE");
-        addRecord("AAAA", "3600", "", "2001:db8::1");
-        addCurName("signed2.example.org.");
-        addRecord("RRSIG", "3600", "", "CNAME 5 3 3600 20000101000000 20000201000000 12345 example.org. FAKEFAKEFAKE");
-        addRecord("CNAME", "3600", "", "www.example.org.");
-        addCurName("signedcname2.example.org.");
-
-        addRecord("RRSIG", "3600", "", "CNAME 5 3 3600 20000101000000 20000201000000 12345 example.org. FAKEFAKEFAKE");
-        addRecord("A", "3600", "", "192.0.2.1");
-        addRecord("RRSIG", "3600", "", "A 5 3 3600 20000101000000 20000201000000 12345 example.org. FAKEFAKEFAKE");
-        addCurName("acnamesig2.example.org.");
-
-        addRecord("RRSIG", "3600", "", "CNAME 5 3 3600 20000101000000 20000201000000 12345 example.org. FAKEFAKEFAKE");
-        addRecord("RRSIG", "3600", "", "A 5 3 3600 20000101000000 20000201000000 12345 example.org. FAKEFAKEFAKE");
-        addRecord("A", "3600", "", "192.0.2.1");
-        addCurName("acnamesig3.example.org.");
-
-        addRecord("A", "3600", "", "192.0.2.1");
-        addRecord("A", "360", "", "192.0.2.2");
-        addCurName("ttldiff1.example.org.");
-        addRecord("A", "360", "", "192.0.2.1");
-        addRecord("A", "3600", "", "192.0.2.2");
-        addCurName("ttldiff2.example.org.");
-
-        // also add some intentionally bad data
-        addRecord("A", "3600", "", "192.0.2.1");
-        addRecord("CNAME", "3600", "", "www.example.org.");
-        addCurName("badcname1.example.org.");
-
-        addRecord("CNAME", "3600", "", "www.example.org.");
-        addRecord("A", "3600", "", "192.0.2.1");
-        addCurName("badcname2.example.org.");
-
-        addRecord("CNAME", "3600", "", "www.example.org.");
-        addRecord("CNAME", "3600", "", "www.example2.org.");
-        addCurName("badcname3.example.org.");
-
-        addRecord("A", "3600", "", "bad");
-        addCurName("badrdata.example.org.");
-
-        addRecord("BAD_TYPE", "3600", "", "192.0.2.1");
-        addCurName("badtype.example.org.");
-
-        addRecord("A", "badttl", "", "192.0.2.1");
-        addCurName("badttl.example.org.");
-
-        addRecord("A", "badttl", "", "192.0.2.1");
-        addRecord("RRSIG", "3600", "", "A 5 3 3600 somebaddata 20000101000000 20000201000000 12345 example.org. FAKEFAKEFAKE");
-        addCurName("badsig.example.org.");
-
-        addRecord("A", "3600", "", "192.0.2.1");
-        addRecord("RRSIG", "3600", "TXT", "A 5 3 3600 20000101000000 20000201000000 12345 example.org. FAKEFAKEFAKE");
-        addCurName("badsigtype.example.org.");
-    }
 };
 
 /*
@@ -293,6 +81,11 @@
  * implementation of the optional functionality.
  */
 class MockAccessor : public NopAccessor {
+public:
+    MockAccessor() : search_running_(false)
+    {
+        fillData();
+    }
 private:
     class MockIteratorContext : public IteratorContext {
     private:
@@ -391,6 +184,211 @@
             isc_throw(isc::Unexpected, "Unknown zone ID");
         }
     }
+
+    virtual void searchForRecords(int zone_id, const std::string& name) {
+        search_running_ = true;
+
+        // 'hardcoded' name to trigger exceptions (for testing
+        // the error handling of find() (the other on is below in
+        // if the name is "exceptiononsearch" it'll raise an exception here
+        if (name == "dsexception.in.search.") {
+            isc_throw(DataSourceError, "datasource exception on search");
+        } else if (name == "iscexception.in.search.") {
+            isc_throw(isc::Exception, "isc exception on search");
+        } else if (name == "basicexception.in.search.") {
+            throw std::exception();
+        }
+        searched_name_ = name;
+
+        // we're not aiming for efficiency in this test, simply
+        // copy the relevant vector from records
+        cur_record = 0;
+        if (zone_id == 42) {
+            if (records.count(name) > 0) {
+                cur_name = records.find(name)->second;
+            } else {
+                cur_name.clear();
+            }
+        } else {
+            cur_name.clear();
+        }
+    };
+
+    virtual bool getNextRecord(std::string columns[], size_t column_count) {
+        if (searched_name_ == "dsexception.in.getnext.") {
+            isc_throw(DataSourceError, "datasource exception on getnextrecord");
+        } else if (searched_name_ == "iscexception.in.getnext.") {
+            isc_throw(isc::Exception, "isc exception on getnextrecord");
+        } else if (searched_name_ == "basicexception.in.getnext.") {
+            throw std::exception();
+        }
+
+        if (column_count != DatabaseAccessor::COLUMN_COUNT) {
+            isc_throw(DataSourceError, "Wrong column count in getNextRecord");
+        }
+        if (cur_record < cur_name.size()) {
+            for (size_t i = 0; i < column_count; ++i) {
+                columns[i] = cur_name[cur_record][i];
+            }
+            cur_record++;
+            return (true);
+        } else {
+            resetSearch();
+            return (false);
+        }
+    };
+
+    virtual void resetSearch() {
+        search_running_ = false;
+    };
+
+    bool searchRunning() const {
+        return (search_running_);
+    }
+private:
+    std::map<std::string, std::vector< std::vector<std::string> > > records;
+    // used as internal index for getNextRecord()
+    size_t cur_record;
+    // used as temporary storage after searchForRecord() and during
+    // getNextRecord() calls, as well as during the building of the
+    // fake data
+    std::vector< std::vector<std::string> > cur_name;
+
+    // This boolean is used to make sure find() calls resetSearch
+    // when it encounters an error
+    bool search_running_;
+
+    // We store the name passed to searchForRecords, so we can
+    // hardcode some exceptions into getNextRecord
+    std::string searched_name_;
+
+    // Adds one record to the current name in the database
+    // The actual data will not be added to 'records' until
+    // addCurName() is called
+    void addRecord(const std::string& name,
+                   const std::string& type,
+                   const std::string& sigtype,
+                   const std::string& rdata) {
+        std::vector<std::string> columns;
+        columns.push_back(name);
+        columns.push_back(type);
+        columns.push_back(sigtype);
+        columns.push_back(rdata);
+        cur_name.push_back(columns);
+    }
+
+    // Adds all records we just built with calls to addRecords
+    // to the actual fake database. This will clear cur_name,
+    // so we can immediately start adding new records.
+    void addCurName(const std::string& name) {
+        ASSERT_EQ(0, records.count(name));
+        records[name] = cur_name;
+        cur_name.clear();
+    }
+
+    // Fills the database with zone data.
+    // This method constructs a number of resource records (with addRecord),
+    // which will all be added for one domain name to the fake database
+    // (with addCurName). So for instance the first set of calls create
+    // data for the name 'www.example.org', which will consist of one A RRset
+    // of one record, and one AAAA RRset of two records.
+    // The order in which they are added is the order in which getNextRecord()
+    // will return them (so we can test whether find() etc. support data that
+    // might not come in 'normal' order)
+    // It shall immediately fail if you try to add the same name twice.
+    void fillData() {
+        // some plain data
+        addRecord("A", "3600", "", "192.0.2.1");
+        addRecord("AAAA", "3600", "", "2001:db8::1");
+        addRecord("AAAA", "3600", "", "2001:db8::2");
+        addCurName("www.example.org.");
+
+        addRecord("A", "3600", "", "192.0.2.1");
+        addRecord("AAAA", "3600", "", "2001:db8::1");
+        addRecord("A", "3600", "", "192.0.2.2");
+        addCurName("www2.example.org.");
+
+        addRecord("CNAME", "3600", "", "www.example.org.");
+        addCurName("cname.example.org.");
+
+        // some DNSSEC-'signed' data
+        addRecord("A", "3600", "", "192.0.2.1");
+        addRecord("RRSIG", "3600", "", "A 5 3 3600 20000101000000 20000201000000 12345 example.org. FAKEFAKEFAKE");
+        addRecord("RRSIG", "3600", "", "A 5 3 3600 20000101000000 20000201000000 12346 example.org. FAKEFAKEFAKE");
+        addRecord("AAAA", "3600", "", "2001:db8::1");
+        addRecord("AAAA", "3600", "", "2001:db8::2");
+        addRecord("RRSIG", "3600", "", "AAAA 5 3 3600 20000101000000 20000201000000 12345 example.org. FAKEFAKEFAKE");
+        addCurName("signed1.example.org.");
+        addRecord("CNAME", "3600", "", "www.example.org.");
+        addRecord("RRSIG", "3600", "", "CNAME 5 3 3600 20000101000000 20000201000000 12345 example.org. FAKEFAKEFAKE");
+        addCurName("signedcname1.example.org.");
+        // special case might fail; sig is for cname, which isn't there (should be ignored)
+        // (ignoring of 'normal' other type is done above by www.)
+        addRecord("A", "3600", "", "192.0.2.1");
+        addRecord("RRSIG", "3600", "", "A 5 3 3600 20000101000000 20000201000000 12345 example.org. FAKEFAKEFAKE");
+        addRecord("RRSIG", "3600", "", "CNAME 5 3 3600 20000101000000 20000201000000 12345 example.org. FAKEFAKEFAKE");
+        addCurName("acnamesig1.example.org.");
+
+        // let's pretend we have a database that is not careful
+        // about the order in which it returns data
+        addRecord("RRSIG", "3600", "", "A 5 3 3600 20000101000000 20000201000000 12345 example.org. FAKEFAKEFAKE");
+        addRecord("AAAA", "3600", "", "2001:db8::2");
+        addRecord("RRSIG", "3600", "", "A 5 3 3600 20000101000000 20000201000000 12346 example.org. FAKEFAKEFAKE");
+        addRecord("A", "3600", "", "192.0.2.1");
+        addRecord("RRSIG", "3600", "", "AAAA 5 3 3600 20000101000000 20000201000000 12345 example.org. FAKEFAKEFAKE");
+        addRecord("AAAA", "3600", "", "2001:db8::1");
+        addCurName("signed2.example.org.");
+        addRecord("RRSIG", "3600", "", "CNAME 5 3 3600 20000101000000 20000201000000 12345 example.org. FAKEFAKEFAKE");
+        addRecord("CNAME", "3600", "", "www.example.org.");
+        addCurName("signedcname2.example.org.");
+
+        addRecord("RRSIG", "3600", "", "CNAME 5 3 3600 20000101000000 20000201000000 12345 example.org. FAKEFAKEFAKE");
+        addRecord("A", "3600", "", "192.0.2.1");
+        addRecord("RRSIG", "3600", "", "A 5 3 3600 20000101000000 20000201000000 12345 example.org. FAKEFAKEFAKE");
+        addCurName("acnamesig2.example.org.");
+
+        addRecord("RRSIG", "3600", "", "CNAME 5 3 3600 20000101000000 20000201000000 12345 example.org. FAKEFAKEFAKE");
+        addRecord("RRSIG", "3600", "", "A 5 3 3600 20000101000000 20000201000000 12345 example.org. FAKEFAKEFAKE");
+        addRecord("A", "3600", "", "192.0.2.1");
+        addCurName("acnamesig3.example.org.");
+
+        addRecord("A", "3600", "", "192.0.2.1");
+        addRecord("A", "360", "", "192.0.2.2");
+        addCurName("ttldiff1.example.org.");
+        addRecord("A", "360", "", "192.0.2.1");
+        addRecord("A", "3600", "", "192.0.2.2");
+        addCurName("ttldiff2.example.org.");
+
+        // also add some intentionally bad data
+        addRecord("A", "3600", "", "192.0.2.1");
+        addRecord("CNAME", "3600", "", "www.example.org.");
+        addCurName("badcname1.example.org.");
+
+        addRecord("CNAME", "3600", "", "www.example.org.");
+        addRecord("A", "3600", "", "192.0.2.1");
+        addCurName("badcname2.example.org.");
+
+        addRecord("CNAME", "3600", "", "www.example.org.");
+        addRecord("CNAME", "3600", "", "www.example2.org.");
+        addCurName("badcname3.example.org.");
+
+        addRecord("A", "3600", "", "bad");
+        addCurName("badrdata.example.org.");
+
+        addRecord("BAD_TYPE", "3600", "", "192.0.2.1");
+        addCurName("badtype.example.org.");
+
+        addRecord("A", "badttl", "", "192.0.2.1");
+        addCurName("badttl.example.org.");
+
+        addRecord("A", "badttl", "", "192.0.2.1");
+        addRecord("RRSIG", "3600", "", "A 5 3 3600 somebaddata 20000101000000 20000201000000 12345 example.org. FAKEFAKEFAKE");
+        addCurName("badsig.example.org.");
+
+        addRecord("A", "3600", "", "192.0.2.1");
+        addRecord("RRSIG", "3600", "TXT", "A 5 3 3600 20000101000000 20000201000000 12345 example.org. FAKEFAKEFAKE");
+        addCurName("badsigtype.example.org.");
+    }
 };
 
 // This tests the default getIteratorContext behaviour, throwing NotImplemented
@@ -459,7 +457,6 @@
                  isc::InvalidParameter);
 }
 
-<<<<<<< HEAD
 // If the zone doesn't exist, exception is thrown
 TEST_F(DatabaseClientTest, noZoneIterator) {
     EXPECT_THROW(client_->getIterator(Name("example.com")), DataSourceError);
@@ -545,8 +542,8 @@
 TEST_F(DatabaseClientTest, badIterator) {
     ZoneIteratorPtr it(client_->getIterator(Name("bad.example.org")));
     EXPECT_THROW(it->getNextRRset(), DataSourceError);
-=======
-namespace {
+}
+
 // checks if the given rrset matches the
 // given name, class, type and rdatas
 void
@@ -594,7 +591,6 @@
         EXPECT_EQ(isc::dns::RRsetPtr(), result.rrset);
     }
 }
-} // end anonymous namespace
 
 TEST_F(DatabaseClientTest, find) {
     DataSourceClient::FindResult zone(client_->findZone(Name("example.org")));
@@ -903,7 +899,6 @@
                ZoneFinder::SUCCESS,
                expected_rdatas, expected_sig_rdatas);
     EXPECT_FALSE(current_database_->searchRunning());
->>>>>>> 2e60562c
 }
 
 }