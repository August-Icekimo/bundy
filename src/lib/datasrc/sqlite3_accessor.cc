--- conflicted
+++ resolved
@@ -39,14 +39,15 @@
 enum StatementID {
     ZONE = 0,
     ANY = 1,
-    BEGIN = 2,
-    COMMIT = 3,
-    ROLLBACK = 4,
-    DEL_ZONE_RECORDS = 5,
-    ADD_RECORD = 6,
-    DEL_RECORD = 7,
-    ITERATE = 8,
-    NUM_STATEMENTS = 9
+    ANY_SUB = 2,
+    BEGIN = 3,
+    COMMIT = 4,
+    ROLLBACK = 5,
+    DEL_ZONE_RECORDS = 6,
+    ADD_RECORD = 7,
+    DEL_RECORD = 8,
+    ITERATE = 9,
+    NUM_STATEMENTS = 10
 };
 
 const char* const text_statements[NUM_STATEMENTS] = {
@@ -55,6 +56,8 @@
     "SELECT id FROM zones WHERE name=?1 AND rdclass = ?2", // ZONE
     "SELECT rdtype, ttl, sigtype, rdata FROM records "     // ANY
     "WHERE zone_id=?1 AND name=?2",
+    "SELECT rdtype, ttl, sigtype, rdata " // ANY_SUB
+    "FROM records WHERE zone_id=?1 AND name LIKE (\"%.\" || ?2)",
     "BEGIN",                    // BEGIN
     "COMMIT",                   // COMMIT
     "ROLLBACK",                 // ROLLBACK
@@ -70,20 +73,13 @@
 
 struct SQLite3Parameters {
     SQLite3Parameters() :
-<<<<<<< HEAD
-        db_(NULL), version_(-1),
-        q_zone_(NULL)
-    {}
-    sqlite3* db_;
-    int version_;
-    sqlite3_stmt* q_zone_;
-=======
         db_(NULL), version_(-1), updating_zone(false), updated_zone_id(-1)
     {
         for (int i = 0; i < NUM_STATEMENTS; ++i) {
             statements_[i] = NULL;
         }
     }
+
     sqlite3* db_;
     int version_;
     sqlite3_stmt* statements_[NUM_STATEMENTS];
@@ -127,7 +123,6 @@
     SQLite3Parameters& dbparameters_;
     const StatementID stmt_id_;
     const char* const desc_;
->>>>>>> 0953b3f5
 };
 
 SQLite3Accessor::SQLite3Accessor(const std::string& filename,
@@ -154,22 +149,8 @@
 class Initializer {
 public:
     ~Initializer() {
-<<<<<<< HEAD
-        if (params_.q_zone_ != NULL) {
-            sqlite3_finalize(params_.q_zone_);
-        }
-        // we do NOT finalize q_current_ - that is just a pointer to one of
-        // the other statements, not a separate one.
-        /*
-        if (params_.q_record_ != NULL) {
-            sqlite3_finalize(params_.q_record_);
-        }
-        if (params_.q_addrs_ != NULL) {
-            sqlite3_finalize(params_.q_addrs_);
-=======
         for (int i = 0; i < NUM_STATEMENTS; ++i) {
             sqlite3_finalize(params_.statements_[i]);
->>>>>>> 0953b3f5
         }
 
         if (params_.db_ != NULL) {
@@ -207,57 +188,6 @@
     NULL
 };
 
-<<<<<<< HEAD
-const char* const q_version_str = "SELECT version FROM schema_version";
-
-const char* const q_zone_str = "SELECT id FROM zones WHERE name=?1 AND rdclass = ?2";
-
-// note that the order of the SELECT values is specifically chosen to match
-// the enum values in RecordColumns
-const char* const q_any_str = "SELECT rdtype, ttl, sigtype, rdata "
-    "FROM records WHERE zone_id=?1 AND name=?2";
-
-const char* const q_any_sub_str = "SELECT rdtype, ttl, sigtype, rdata "
-    "FROM records WHERE zone_id=?1 AND name LIKE (\"%.\" || ?2)";
-
-// note that the order of the SELECT values is specifically chosen to match
-// the enum values in RecordColumns
-const char* const q_iterate_str = "SELECT rdtype, ttl, sigtype, rdata, name FROM records "
-                                  "WHERE zone_id = ?1 "
-                                  "ORDER BY name, rdtype";
-
-/* TODO: Prune the statements, not everything will be needed maybe?
-const char* const q_record_str = "SELECT rdtype, ttl, sigtype, rdata "
-    "FROM records WHERE zone_id=?1 AND name=?2 AND "
-    "((rdtype=?3 OR sigtype=?3) OR "
-    "(rdtype='CNAME' OR sigtype='CNAME') OR "
-    "(rdtype='NS' OR sigtype='NS'))";
-
-const char* const q_addrs_str = "SELECT rdtype, ttl, sigtype, rdata "
-    "FROM records WHERE zone_id=?1 AND name=?2 AND "
-    "(rdtype='A' OR sigtype='A' OR rdtype='AAAA' OR sigtype='AAAA')";
-
-const char* const q_referral_str = "SELECT rdtype, ttl, sigtype, rdata FROM "
-    "records WHERE zone_id=?1 AND name=?2 AND"
-    "(rdtype='NS' OR sigtype='NS' OR rdtype='DS' OR sigtype='DS' OR "
-    "rdtype='DNAME' OR sigtype='DNAME')";
-
-const char* const q_count_str = "SELECT COUNT(*) FROM records "
-    "WHERE zone_id=?1 AND rname LIKE (?2 || '%');";
-
-const char* const q_previous_str = "SELECT name FROM records "
-    "WHERE zone_id=?1 AND rdtype = 'NSEC' AND "
-    "rname < $2 ORDER BY rname DESC LIMIT 1";
-
-const char* const q_nsec3_str = "SELECT rdtype, ttl, rdata FROM nsec3 "
-    "WHERE zone_id = ?1 AND hash = $2";
-
-const char* const q_prevnsec3_str = "SELECT hash FROM nsec3 "
-    "WHERE zone_id = ?1 AND hash <= $2 ORDER BY hash DESC LIMIT 1";
-    */
-
-=======
->>>>>>> 0953b3f5
 sqlite3_stmt*
 prepare(sqlite3* const db, const char* const statement) {
     sqlite3_stmt* prepared = NULL;
@@ -271,7 +201,7 @@
 // small function to sleep for 0.1 seconds, needed when waiting for
 // exclusive database locks (which should only occur on startup, and only
 // when the database has not been created yet)
-void do_sleep() {
+void doSleep() {
     struct timespec req;
     req.tv_sec = 0;
     req.tv_nsec = 100000000;
@@ -280,13 +210,14 @@
 
 // returns the schema version if the schema version table exists
 // returns -1 if it does not
-int check_schema_version(sqlite3* db) {
+int checkSchemaVersion(sqlite3* db) {
     sqlite3_stmt* prepared = NULL;
     // At this point in time, the database might be exclusively locked, in
     // which case even prepare() will return BUSY, so we may need to try a
     // few times
     for (size_t i = 0; i < 50; ++i) {
-        int rc = sqlite3_prepare_v2(db, q_version_str, -1, &prepared, NULL);
+        int rc = sqlite3_prepare_v2(db, "SELECT version FROM schema_version",
+                                    -1, &prepared, NULL);
         if (rc == SQLITE_ERROR) {
             // this is the error that is returned when the table does not
             // exist
@@ -297,7 +228,7 @@
             isc_throw(SQLite3Error, "Unable to prepare version query: "
                         << rc << " " << sqlite3_errmsg(db));
         }
-        do_sleep();
+        doSleep();
     }
     if (sqlite3_step(prepared) != SQLITE_ROW) {
         isc_throw(SQLite3Error,
@@ -325,9 +256,9 @@
             isc_throw(SQLite3Error, "Unable to acquire exclusive lock "
                         "for database creation: " << sqlite3_errmsg(db));
         }
-        do_sleep();
-    }
-    int schema_version = check_schema_version(db);
+        doSleep();
+    }
+    int schema_version = checkSchemaVersion(db);
     if (schema_version == -1) {
         for (int i = 0; SCHEMA_LIST[i] != NULL; ++i) {
             if (sqlite3_exec(db, SCHEMA_LIST[i], NULL, NULL, NULL) !=
@@ -347,28 +278,15 @@
 checkAndSetupSchema(Initializer* initializer) {
     sqlite3* const db = initializer->params_.db_;
 
-    int schema_version = check_schema_version(db);
+    int schema_version = checkSchemaVersion(db);
     if (schema_version != SQLITE_SCHEMA_VERSION) {
         schema_version = create_database(db);
     }
     initializer->params_.version_ = schema_version;
 
-<<<<<<< HEAD
-    initializer->params_.q_zone_ = prepare(db, q_zone_str);
-    /* TODO: Yet unneeded statements
-    initializer->params_.q_record_ = prepare(db, q_record_str);
-    initializer->params_.q_addrs_ = prepare(db, q_addrs_str);
-    initializer->params_.q_referral_ = prepare(db, q_referral_str);
-    initializer->params_.q_count_ = prepare(db, q_count_str);
-    initializer->params_.q_previous_ = prepare(db, q_previous_str);
-    initializer->params_.q_nsec3_ = prepare(db, q_nsec3_str);
-    initializer->params_.q_prevnsec3_ = prepare(db, q_prevnsec3_str);
-    */
-=======
     for (int i = 0; i < NUM_STATEMENTS; ++i) {
         initializer->params_.statements_[i] = prepare(db, text_statements[i]);
     }
->>>>>>> 0953b3f5
 }
 
 }
@@ -407,67 +325,24 @@
     }
 
     // XXX: sqlite3_finalize() could fail.  What should we do in that case?
-<<<<<<< HEAD
-    sqlite3_finalize(dbparameters_->q_zone_);
-    dbparameters_->q_zone_ = NULL;
-
-    /* TODO: Once they are needed or not, uncomment or drop
-    sqlite3_finalize(dbparameters->q_record_);
-    dbparameters->q_record_ = NULL;
-
-    sqlite3_finalize(dbparameters->q_addrs_);
-    dbparameters->q_addrs_ = NULL;
-
-    sqlite3_finalize(dbparameters->q_referral_);
-    dbparameters->q_referral_ = NULL;
-
-    sqlite3_finalize(dbparameters->q_count_);
-    dbparameters->q_count_ = NULL;
-
-    sqlite3_finalize(dbparameters->q_previous_);
-    dbparameters->q_previous_ = NULL;
-
-    sqlite3_finalize(dbparameters->q_prevnsec3_);
-    dbparameters->q_prevnsec3_ = NULL;
-
-    sqlite3_finalize(dbparameters->q_nsec3_);
-    dbparameters->q_nsec3_ = NULL;
-    */
-=======
     for (int i = 0; i < NUM_STATEMENTS; ++i) {
         sqlite3_finalize(dbparameters_->statements_[i]);
         dbparameters_->statements_[i] = NULL;
     }
->>>>>>> 0953b3f5
 
     sqlite3_close(dbparameters_->db_);
     dbparameters_->db_ = NULL;
 }
 
 std::pair<bool, int>
-<<<<<<< HEAD
-SQLite3Database::getZone(const std::string& name) const {
-=======
-SQLite3Accessor::getZone(const isc::dns::Name& name) const {
-    return (getZone(name.toText()));
-}
-
-std::pair<bool, int>
-SQLite3Accessor::getZone(const string& name) const {
->>>>>>> 0953b3f5
+SQLite3Accessor::getZone(const std::string& name) const {
     int rc;
     sqlite3_stmt* const stmt = dbparameters_->statements_[ZONE];
 
     // Take the statement (simple SELECT id FROM zones WHERE...)
     // and prepare it (bind the parameters to it)
-<<<<<<< HEAD
-    sqlite3_reset(dbparameters_->q_zone_);
-    rc = sqlite3_bind_text(dbparameters_->q_zone_, 1, name.c_str(),
-                           -1, SQLITE_STATIC);
-=======
     sqlite3_reset(stmt);
     rc = sqlite3_bind_text(stmt, 1, name.c_str(), -1, SQLITE_STATIC);
->>>>>>> 0953b3f5
     if (rc != SQLITE_OK) {
         isc_throw(SQLite3Error, "Could not bind " << name <<
                   " to SQL statement (zone)");
@@ -497,53 +372,15 @@
     return (std::pair<bool, int>(false, 0));
 }
 
-<<<<<<< HEAD
-class SQLite3Database::Context : public DatabaseAccessor::IteratorContext {
-=======
-namespace {
-// This helper function converts from the unsigned char* type (used by
-// sqlite3) to char* (wanted by std::string). Technically these types
-// might not be directly convertable
-// In case sqlite3_column_text() returns NULL, we just make it an
-// empty string.
-// The sqlite3parameters value is only used to check the error code if
-// ucp == NULL
-const char*
-convertToPlainChar(const unsigned char* ucp,
-                   SQLite3Parameters* dbparameters) {
-    if (ucp == NULL) {
-        // The field can really be NULL, in which case we return an
-        // empty string, or sqlite may have run out of memory, in
-        // which case we raise an error
-        if (dbparameters != NULL &&
-            sqlite3_errcode(dbparameters->db_) == SQLITE_NOMEM) {
-            isc_throw(DataSourceError,
-                      "Sqlite3 backend encountered a memory allocation "
-                      "error in sqlite3_column_text()");
-        } else {
-            return ("");
-        }
-    }
-    const void* p = ucp;
-    return (static_cast<const char*>(p));
-}
-}
-
 class SQLite3Accessor::Context : public DatabaseAccessor::IteratorContext {
->>>>>>> 0953b3f5
 public:
     // Construct an iterator for all records. When constructed this
     // way, the getNext() call will copy all fields
     Context(const boost::shared_ptr<const SQLite3Accessor>& accessor, int id) :
         iterator_type_(ITT_ALL),
-<<<<<<< HEAD
-        database_(database),
+        accessor_(accessor),
         statement_(NULL),
         name_("")
-=======
-        accessor_(accessor),
-        statement_(NULL)
->>>>>>> 0953b3f5
     {
         // We create the statement now and then just keep getting data from it
         statement_ = prepare(accessor->dbparameters_->db_,
@@ -553,28 +390,18 @@
 
     // Construct an iterator for records with a specific name. When constructed
     // this way, the getNext() call will copy all fields except name
-<<<<<<< HEAD
-    Context(const boost::shared_ptr<const SQLite3Database>& database, int id,
+    Context(const boost::shared_ptr<const SQLite3Accessor>& accessor, int id,
             const std::string& name, bool subdomains) :
         iterator_type_(ITT_NAME),
-        database_(database),
+        accessor_(accessor),
         statement_(NULL),
         name_(name)
-    {
-        // We create the statement now and then just keep getting data from it
-        statement_ = prepare(database->dbparameters_->db_,
-                             subdomains ? q_any_sub_str : q_any_str);
-=======
-    Context(const boost::shared_ptr<const SQLite3Accessor>& accessor, int id,
-            const isc::dns::Name& name) :
-        iterator_type_(ITT_NAME),
-        accessor_(accessor),
-        statement_(NULL)
+
     {
         // We create the statement now and then just keep getting data from it
         statement_ = prepare(accessor->dbparameters_->db_,
+                             subdomains ? text_statements[ANY_SUB] :
                              text_statements[ANY]);
->>>>>>> 0953b3f5
         bindZoneId(id);
         bindName(name_);
     }
@@ -622,12 +449,7 @@
 
     void copyColumn(std::string (&data)[COLUMN_COUNT], int column) {
         data[column] = convertToPlainChar(sqlite3_column_text(statement_,
-<<<<<<< HEAD
                                                               column));
-=======
-                                                              column),
-                                          accessor_->dbparameters_.get());
->>>>>>> 0953b3f5
     }
 
     void bindZoneId(const int zone_id) {
@@ -639,19 +461,11 @@
         }
     }
 
-<<<<<<< HEAD
     void bindName(const std::string& name) {
         if (sqlite3_bind_text(statement_, 2, name.c_str(), -1,
-                              SQLITE_STATIC) != SQLITE_OK) {
-            const char* errmsg = sqlite3_errmsg(database_->dbparameters_->db_);
-            finalize();
-=======
-    void bindName(const isc::dns::Name& name) {
-        if (sqlite3_bind_text(statement_, 2, name.toText().c_str(), -1,
                               SQLITE_TRANSIENT) != SQLITE_OK) {
             const char* errmsg = sqlite3_errmsg(accessor_->dbparameters_->db_);
-            sqlite3_finalize(statement_);
->>>>>>> 0953b3f5
+            finalize();
             isc_throw(SQLite3Error, "Could not bind text '" << name <<
                       "' to SQL statement: " << errmsg);
         }
@@ -672,7 +486,7 @@
             // The field can really be NULL, in which case we return an
             // empty string, or sqlite may have run out of memory, in
             // which case we raise an error
-            if (sqlite3_errcode(database_->dbparameters_->db_)
+            if (sqlite3_errcode(accessor_->dbparameters_->db_)
                                 == SQLITE_NOMEM) {
                 isc_throw(DataSourceError,
                         "Sqlite3 backend encountered a memory allocation "
@@ -692,16 +506,11 @@
 };
 
 DatabaseAccessor::IteratorContextPtr
-<<<<<<< HEAD
-SQLite3Database::getRecords(const std::string& name, int id,
+SQLite3Accessor::getRecords(const std::string& name, int id,
                             bool subdomains) const
 {
     return (IteratorContextPtr(new Context(shared_from_this(), id, name,
                                            subdomains)));
-=======
-SQLite3Accessor::getRecords(const isc::dns::Name& name, int id) const {
-    return (IteratorContextPtr(new Context(shared_from_this(), id, name)));
->>>>>>> 0953b3f5
 }
 
 DatabaseAccessor::IteratorContextPtr
