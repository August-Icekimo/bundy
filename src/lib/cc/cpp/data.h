#ifndef _ISC_DATA_H
#define _ISC_DATA_H 1

#include <string>
#include <vector>
#include <map>
#include <boost/shared_ptr.hpp>

#include <iostream>

namespace ISC { namespace Data {

    // todo: include types and called function in the exception
    class TypeError : public std::exception {
    public:
        TypeError(std::string m = "Attempt to use function on wrong Element type") : msg(m) {}
        ~TypeError() throw() {}
        const char* what() const throw() { return msg.c_str(); }
    private:
        std::string msg;
    };

    class ParseError : public std::exception {
    public:
        ParseError(std::string m = "Parse error in element data", int l = 0, int p = 0) : msg(m), line(l), pos(p) {}
        ~ParseError() throw() {}
        const char* what() const throw();
    private:
        std::string msg;
        int line;
        int pos;
    };

    class DecodeError : public std::exception {
    public:
        DecodeError(std::string m = "Wire-format data is invalid") : msg(m) {}
        ~DecodeError() throw() {}
        const char* what() const throw() { return msg.c_str(); }
    private:
        std::string msg;
    };
    
    class Element;
    typedef boost::shared_ptr<Element> ElementPtr;

    class Element {
        
    private:
        // technically the type could be omitted; is it useful?
        // should we remove it or replace it with a pure virtual
        // function get_type?
        int type;

    protected:
        Element(int t) { type = t; }

    public:
        enum types { integer, real, boolean, string, list, map };
        // base class; make dtor virtual
        virtual ~Element() {};

        // returns the type of this element
        int get_type() { return type; };
        
        // pure virtuals, every derived class must implement these

        // returns a string representing the Element and all its
        // child elements; note that this is different from string_value(),
        // which only returns the single value of a StringElement
        // A MapElement will be represented as { "name1": <value1>, "name2", <value2>, .. }
        // A ListElement will be represented as [ <item1>, <item2>, .. ]
        // All other elements will be represented directly
        virtual std::string str() = 0;

        // returns an xml representation for the Element and all its
        // child elements
        virtual std::string str_xml(size_t prefix = 0) = 0;

        // returns the wireformat for the Element and all its child
        // elements
        virtual std::string to_wire(int omit_length = 1) = 0;

        // Specific getters for each type. These functions only
        // work on their corresponding Element type. For all other
        // types, a TypeError is thrown.
        // If you want an exception-safe getter method, use
        // get_value() below
        virtual int int_value() { throw TypeError(); };
        virtual double double_value() { throw TypeError(); };
        virtual bool bool_value() { throw TypeError(); };
        virtual std::string string_value() { throw TypeError(); };
        virtual const std::vector<boost::shared_ptr<Element> >& list_value() { throw TypeError(); }; // replace with real exception or empty vector?
        virtual const std::map<std::string, boost::shared_ptr<Element> >& map_value() { throw TypeError(); }; // replace with real exception or empty map?

        // Other functions for specific subtypes

        // for lists
        virtual ElementPtr get(const int i) { throw TypeError(); };
        virtual void set(const int i, ElementPtr element) { throw TypeError(); };
        virtual void add(ElementPtr element) { throw TypeError(); };
<<<<<<< HEAD
        virtual void remove(const int i) { throw TypeError(); };
=======
        virtual void remove(ElementPtr element) { throw TypeError(); };
        virtual size_t size() { throw TypeError(); };
>>>>>>> ec10fee3

        // for maps
        virtual ElementPtr get(const std::string& name) { throw TypeError(); } ;
        virtual void set(const std::string& name, ElementPtr element) { throw TypeError(); };
        virtual void remove(const std::string& name) { throw TypeError(); };
        virtual bool contains(const std::string& s) { throw TypeError(); }
        virtual ElementPtr find(const std::string& identifier) { throw TypeError(); };
        virtual bool find(const std::string& id, ElementPtr& t) { return false; };

        //
        // the _value() functions return false if the given reference
        // is of another type than the element contains
        // By default it always returns false; the derived classes
        // should override the function for their type, copying their
        // data to the given reference and returning true
        //
        virtual bool get_value(int& t) { return false; };
        virtual bool get_value(double& t) { return false; };
        virtual bool get_value(bool& t) { return false; };
        virtual bool get_value(std::string& t) { return false; };
        virtual bool get_value(std::vector<ElementPtr>& t) { return false; };
        virtual bool get_value(std::map<std::string, ElementPtr>& t) { return false; };

        //
        // Exception-safe setters. Return false if the Element is not
        // the right type. Set the value and return true if the Elements
        // is of the correct type
        //
        virtual bool set_value(const int v) { return false; };
        virtual bool set_value(const double v) { return false; };
        virtual bool set_value(const bool t) { return false; };
        virtual bool set_value(const std::string& v) { return false; };
        virtual bool set_value(const std::vector<ElementPtr>& v) { return false; };
        virtual bool set_value(const std::map<std::string, ElementPtr>& v) { return false; };

        // should we move all factory functions to a different class
        // so as not to burden the Element base with too many functions?
        // and/or perhaps even to a separate header?

        // direct factory functions; will simply wrap
        // the argument in a shared Element pointer object
        // these return a NULL shared pointer if no memory could be
        // allocated
        static ElementPtr create(const int i);
        static ElementPtr create(const double d);
        static ElementPtr create(const bool b);
        static ElementPtr create(const std::string& s);
        // need both std:string and char *, since c++ will match
        // bool before std::string when you pass it a char *
        static ElementPtr create(const char *s) { return create(std::string(s)); }; 
        static ElementPtr create(const std::vector<ElementPtr>& v);
        static ElementPtr create(const std::map<std::string, ElementPtr>& m);

        // compound factory functions
        // return a NULL ElementPtr if there is a parse error or
        // the memory could not be allocated
        // example:
        // ElementPtr my_element = Element::create_from_string("{\"foo\": [ 1, 2, false ] }");
        //static ElementPtr create_from_string(std::stringstream& in);
        static ElementPtr create_from_string(const std::string& in);
        static ElementPtr create_from_string(std::istream& in) throw(ParseError);
        // make this one private?
        static ElementPtr create_from_string(std::istream& in, int& line, int &pos) throw(ParseError);
        
        //static ElementPtr create_from_xml(std::stringstream& in);

        // factory functions for wireformat
        static ElementPtr from_wire(std::stringstream& in, int length);
        static ElementPtr from_wire(const std::string& s);
    };

    class IntElement : public Element {
        int i;

    public:
        IntElement(int v) : Element(integer), i(v) { };
        int int_value() { return i; }
        bool get_value(int& t) { t = i; return true; };
        bool set_value(const int v) { i = v; return true; };
        std::string str();
        std::string str_xml(size_t prefix = 0);
        std::string to_wire(int omit_length = 1);
    };

    class DoubleElement : public Element {
        double d;

    public:
        DoubleElement(double v) : Element(real), d(v) {};
        double double_value() { return d; }
        bool get_value(double& t) { t = d; return true; };
        bool set_value(const double v) { d = v; return true; };
        std::string str();
        std::string str_xml(size_t prefix = 0);
        std::string to_wire(int omit_length = 1);
    };

    class BoolElement : public Element {
        bool b;

    public:
        BoolElement(const bool v) : Element(boolean), b(v) {};
        bool bool_value() { return b; }
        bool get_value(bool& t) { t = b; return true; };
        bool set_value(const bool v) { b = v; return true; };
        std::string str();
        std::string str_xml(size_t prefix = 0);
        std::string to_wire(int omit_length = 1);
    };
    
    class StringElement : public Element {
        std::string s;

    public:
        StringElement(std::string v) : Element(string), s(v) {};
        std::string string_value() { return s; };
        bool get_value(std::string& t) { t = s; return true; };
        bool set_value(const std::string& v) { s = v; return true; };
        std::string str();
        std::string str_xml(size_t prefix = 0);
        std::string to_wire(int omit_length = 1);
    };

    class ListElement : public Element {
        std::vector<ElementPtr> l;

    public:
        ListElement(std::vector<ElementPtr> v) : Element(list), l(v) {};
        const std::vector<ElementPtr>& list_value() { return l; }
        bool get_value(std::vector<ElementPtr>& t) { t = l; return true; };
        bool set_value(const std::vector<ElementPtr>& v) { l = v; return true; };
        ElementPtr get(int i) { return l.at(i); };
        void set(int i, ElementPtr e) { l[i] = e; };
        void add(ElementPtr e) { l.push_back(e); };
        void remove(int i) { l.erase(l.begin() + i); };
        std::string str();
        std::string str_xml(size_t prefix = 0);
        std::string to_wire(int omit_length = 1);
        size_t size() { return l.size(); }
    };

    class MapElement : public Element {
        std::map<std::string, ElementPtr> m;

    public:
        MapElement(std::map<std::string, ElementPtr> v) : Element(map), m(v) {};
        const std::map<std::string, ElementPtr>& map_value() { return m; }
        bool get_value(std::map<std::string, ElementPtr>& t) { t = m; return true; };
        bool set_value(std::map<std::string, ElementPtr>& v) { m = v; return true; };
        ElementPtr get(const std::string& s) { return m[s]; };
        void set(const std::string& s, ElementPtr p) { m[s] = p; };
        void remove(const std::string& s) { m.erase(s); }
        bool contains(const std::string& s) { return m.find(s) != m.end(); }
        std::string str();
        std::string str_xml(size_t prefix = 0);
        std::string to_wire(int omit_length = 1);
        
        //
        // Encode into the CC wire format.
        //
        void to_wire(std::ostream& ss);

        // we should name the two finds better...
        // find the element at id; raises TypeError if one of the
        // elements at path except the one we're looking for is not a
        // mapelement.
        // returns an empty element if the item could not be found
        ElementPtr find(const std::string& id);

        // find the Element at 'id', and store the element pointer in t
        // returns true if found, or false if not found (either because
        // it doesnt exist or one of the elements in the path is not
        // a MapElement)
        bool find(const std::string& id, ElementPtr& t);
    };

    bool is_null(ElementPtr p);
} }

// add a << operator for output streams so we can do
// ElementPtr foo = ...
// cout << "Element: " << foo;
std::ostream& operator <<(std::ostream &out, const ISC::Data::ElementPtr& e);

#endif // _ISC_DATA_H<|MERGE_RESOLUTION|>--- conflicted
+++ resolved
@@ -98,12 +98,8 @@
         virtual ElementPtr get(const int i) { throw TypeError(); };
         virtual void set(const int i, ElementPtr element) { throw TypeError(); };
         virtual void add(ElementPtr element) { throw TypeError(); };
-<<<<<<< HEAD
         virtual void remove(const int i) { throw TypeError(); };
-=======
-        virtual void remove(ElementPtr element) { throw TypeError(); };
         virtual size_t size() { throw TypeError(); };
->>>>>>> ec10fee3
 
         // for maps
         virtual ElementPtr get(const std::string& name) { throw TypeError(); } ;
