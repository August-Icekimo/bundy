--- conflicted
+++ resolved
@@ -344,17 +344,6 @@
         if os.path.exists(TEST_SOCKET_FILE):
             os.remove(TEST_SOCKET_FILE)
         s1.bind(TEST_SOCKET_FILE)
-<<<<<<< HEAD
-        s1.listen(1)
-
-        s2 = socket.socket(socket.AF_UNIX, socket.SOCK_STREAM)
-        s2.connect(TEST_SOCKET_FILE)
-        sess = MySession(1, s2)
-        # set timeout to 100 msec, so test does not take too long
-        sess.set_timeout(100)
-        #self.assertRaises(SessionTimeout, sess.group_recvmsg, False)
-        
-=======
 
         try:
             s1.listen(1)
@@ -364,12 +353,9 @@
             sess = MySession(1, s2)
             # set timeout to 100 msec, so test does not take too long
             sess.set_timeout(100)
-            env, msg = sess.group_recvmsg(False)
-            self.assertEqual(None, env)
-            self.assertEqual(None, msg)
+            self.assertRaises(SessionTimeout, sess.group_recvmsg, False)
         finally:
             os.remove(TEST_SOCKET_FILE)
 
->>>>>>> aa400844
 if __name__ == "__main__":
     unittest.main()
