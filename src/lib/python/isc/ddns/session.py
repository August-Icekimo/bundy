--- conflicted
+++ resolved
@@ -852,13 +852,8 @@
             self.__diff.commit()
             return Rcode.NOERROR
         except isc.datasrc.Error as dse:
-<<<<<<< HEAD
             logger.info(LIBDDNS_UPDATE_DATASRC_COMMIT_FAILED, dse)
-            return Rcode.SERVFAIL()
-=======
-            logger.info(LIBDDNS_UPDATE_DATASRC_ERROR, dse)
             return Rcode.SERVFAIL
->>>>>>> 9b16b116
         except Exception as uce:
             logger.error(LIBDDNS_UPDATE_UNCAUGHT_EXCEPTION,
                          ClientFormatter(self.__client_addr),
