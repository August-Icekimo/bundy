namespace {

const char* const ZoneUpdater_doc = "\
The base class to make updates to a single zone.\n\
\n\
On construction, each derived class object will start a\n\
\"transaction\" for making updates to a specific zone (this means a\n\
constructor of a derived class would normally take parameters to\n\
identify the zone to be updated). The underlying realization of a\n\
\"transaction\" will differ for different derived classes; if it uses\n\
a general purpose database as a backend, it will involve performing\n\
some form of \"begin transaction\" statement for the database.\n\
\n\
Updates (adding or deleting RRs) are made via add_rrset() and\n\
delete_rrset() methods. Until the commit() method is called the\n\
changes are local to the updater object. For example, they won't be\n\
visible via a ZoneFinder object, but only by the updater's own find()\n\
method. The commit() completes the transaction and makes the changes\n\
visible to others.\n\
\n\
This class does not provide an explicit \"rollback\" interface. If\n\
something wrong or unexpected happens during the updates and the\n\
caller wants to cancel the intermediate updates, the caller should\n\
simply destroy the updater object without calling commit(). The\n\
destructor is supposed to perform the \"rollback\" operation,\n\
depending on the internal details of the derived class.\n\
\n\
This initial implementation provides a quite simple interface of\n\
adding and deleting RRs (see the description of the related methods).\n\
It may be revisited as we gain more experiences.\n\
\n\
";

const char* const ZoneUpdater_addRRset_doc = "\
add_rrset(rrset) -> No return value\n\
\n\
Add an RRset to a zone via the updater.\n\
It performs a few basic checks:\n\
- Whether the RR class is identical to that for the zone to be updated\n\
- Whether the RRset is not empty, i.e., it has at least one RDATA\n\
- Whether the RRset is not associated with an RRSIG, i.e., whether\n\
  get_rrsig() on the RRset returns a NULL pointer.\n\
\n\
and otherwise does not check any oddity. For example, it doesn't check\n\
whether the owner name of the specified RRset is a subdomain of the\n\
zone's origin; it doesn't care whether or not there is already an\n\
RRset of the same name and RR type in the zone, and if there is,\n\
whether any of the existing RRs have duplicate RDATA with the added\n\
ones. If these conditions matter the calling application must examine\n\
the existing data beforehand using the ZoneFinder returned by\n\
get_finder().\n\
\n\
The validation requirement on the associated RRSIG is temporary. If we\n\
find it more reasonable and useful to allow adding a pair of RRset and\n\
its RRSIG RRset as we gain experiences with the interface, we may\n\
remove this restriction. Until then we explicitly check it to prevent\n\
accidental misuse.\n\
\n\
Conceptually, on successful call to this method, the zone will have\n\
the specified RRset, and if there is already an RRset of the same name\n\
and RR type, these two sets will be \"merged\". \"Merged\" means that\n\
a subsequent call to ZoneFinder.find() for the name and type will\n\
result in success and the returned RRset will contain all previously\n\
existing and newly added RDATAs with the TTL being the minimum of the\n\
two RRsets. The underlying representation of the \"merged\" RRsets may\n\
vary depending on the characteristic of the underlying data source.\n\
For example, if it uses a general purpose database that stores each RR\n\
of the same RRset separately, it may simply be a larger sets of RRs\n\
based on both the existing and added RRsets; the TTLs of the RRs may\n\
be different within the database, and there may even be duplicate RRs\n\
in different database rows. As long as the RRset returned via\n\
ZoneFinder.find() conforms to the concept of \"merge\", the actual\n\
internal representation is up to the implementation.\n\
\n\
This method must not be called once commit() is performed. If it calls\n\
after commit() the implementation must throw a isc.datasrc.Error\n\
exception.\n\
\n\
Implementations of ZoneUpdater may not allow adding or deleting RRsets\n\
after get_rrset_collection() is called. In this case, implementations\n\
throw an InvalidOperation exception.\n\
\n\
Todo As noted above we may have to revisit the design details as we\n\
gain experiences:\n\
\n\
- we may want to check (and maybe reject) if there is already a\n\
  duplicate RR (that has the same RDATA).\n\
- we may want to check (and maybe reject) if there is already an RRset\n\
  of the same name and RR type with different TTL\n\
- we may even want to check if there is already any RRset of the same\n\
  name and RR type.\n\
- we may want to add an \"options\" parameter that can control the\n\
  above points\n\
- we may want to have this method return a value containing the\n\
  information on whether there's a duplicate, etc.\n\
\n\
Exceptions:\n\
  isc.datasrc.Error Called after commit(), RRset is invalid (see above),\n\
                    internal data source error, or wrapper error\n\
\n\
Parameters:\n\
  rrset      The RRset to be added\n\
\n\
";

const char* const ZoneUpdater_deleteRRset_doc = "\
delete_rrset(rrset) -> No return value\n\
\n\
Delete an RRset from a zone via the updater.\n\
\n\
Like add_rrset(), the detailed semantics and behavior of this method\n\
may have to be revisited in a future version. The following are based\n\
on the initial implementation decisions.\n\
\n\
- Existing RRs that don't match any of the specified RDATAs will\n\
  remain in the zone.\n\
- Any RRs of the specified RRset that doesn't exist in the zone will\n\
  simply be ignored; the implementation of this method is not supposed\n\
  to check that condition.\n\
- The TTL of the RRset is ignored; matching is only performed by the\n\
  owner name, RR type and RDATA\n\
\n\
Ignoring the TTL may not look sensible, but it's based on the\n\
observation that it will result in more intuitive result, especially\n\
when the underlying data source is a general purpose database. See\n\
also the c++ documentation of DatabaseAccessor::DeleteRecordInZone()\n\
on this point. It also matches the dynamic update protocol (RFC2136),\n\
where TTLs are ignored when deleting RRs.\n\
\n\
This method performs a limited level of validation on the specified\n\
RRset:\n\
- Whether the RR class is identical to that for the zone to be updated\n\
- Whether the RRset is not empty, i.e., it has at least one RDATA\n\
- Whether the RRset is not associated with an RRSIG\n\
\n\
This method must not be called once commit() is performed. If it calls\n\
after commit() the implementation must throw a isc.datasrc.Error\n\
exception.\n\
\n\
Implementations of ZoneUpdater may not allow adding or deleting RRsets\n\
after get_rrset_collection() is called. In this case, implementations\n\
throw an InvalidOperation exception.\n\
\n\
Todo: As noted above we may have to revisit the design details as we\n\
gain experiences:\n\
\n\
- we may want to check (and maybe reject) if some or all of the RRs\n\
  for the specified RRset don't exist in the zone\n\
- we may want to allow an option to \"delete everything\" for\n\
  specified name and/or specified name + RR type.\n\
- as mentioned above, we may want to include the TTL in matching the\n\
  deleted RRs\n\
- we may want to add an \"options\" parameter that can control the\n\
  above points\n\
- we may want to have this method return a value containing the\n\
  information on whether there's any RRs that are specified but don't\n\
  exit, the number of actually deleted RRs, etc.\n\
\n\
Exceptions:\n\
  isc.datasrc.Error Called after commit(), RRset is invalid (see above),\n\
             internal data source error\n\
  std.bad_alloc Resource allocation failure\n\
\n\
Parameters:\n\
  rrset      The RRset to be deleted\n\
\n\
";

const char* const ZoneUpdater_commit_doc = "\
commit() -> void\n\
\n\
Commit the updates made in the updater to the zone.\n\
\n\
This method completes the \"transaction\" started at the creation of\n\
the updater. After successful completion of this method, the updates\n\
will be visible outside the scope of the updater. The actual internal\n\
behavior will defer for different derived classes. For a derived class\n\
with a general purpose database as a backend, for example, this method\n\
would perform a \"commit\" statement for the database.\n\
\n\
This operation can only be performed at most once. A duplicate call\n\
must result in a isc.datasrc.Error exception.\n\
\n\
Exceptions:\n\
  isc.datasrc.Error Duplicate call of the method, internal data source\n\
             error, or wrapper error\n\\n\
\n\
";

<<<<<<< HEAD
// Modifications:
// -  remove reference to isc.datasrc.RRsetCollectionBase (hidden for Python
//    wrapper)
=======
// Modifications
// - isc.datasrc.RRsetCollectionBase => isc.dns.RRsetCollectionBase
//   (in the Python wrapper, the former is completely invisible)
// - remove other reference to isc.datasrc.RRsetCollectionBase
>>>>>>> 4c4e2711
const char* const ZoneUpdater_getRRsetCollection_doc = "\
get_rrset_collection() -> isc.dns.RRsetCollectionBase \n\
\n\
Return an RRsetCollection for the updater.\n\
\n\
This method returns an RRsetCollection for the updater, implementing\n\
the isc.dns.RRsetCollectionBase interface. Typically, the returned\n\
RRsetCollection is a singleton for its ZoneUpdater. The returned\n\
RRsetCollection object must not be used after its corresponding\n\
ZoneUpdater has been destroyed. The returned RRsetCollection object\n\
may be used to search RRsets from the ZoneUpdater. The actual\n\
RRsetCollection returned has a behavior dependent on the ZoneUpdater\n\
implementation.\n\
\n\
The behavior of the RRsetCollection is similar to the behavior of the\n\
<<<<<<< HEAD
Zonefinder returned by get_finder(). In fact, it's redundant in a\n\
sense because one can implement the dns.RRsetCollectionBase interface\n\
using an updater and get_finder() interface (unless it's expected to\n\
support zone iteration, and the initial implementation of the\n\
RRsetCollection returned by this method doesn't support it). We\n\
still provide it as an updater's method so it will be easier for an\n\
updater implementation to customize the RRsetCollection\n\
implementation, and also for making it easy to impose restrictions\n\
described below.\n\
\n\
Specific data sources may have special restrictions. That's especially\n\
the case for database-based data sources. Such restrictions may also\n\
result in limiting the usage of the RRsetCollection as described in\n\
the following paragraphs. A specific updater implementation may\n\
provide more flexible behavior, but applications using this interface\n\
must assume the most restricted case unless it knows it uses a\n\
particular specialized updater implementation that loosens specific\n\
restrictions.\n\
\n\
- An application must not add or delete RRsets after\n\
  get_rrset_collection() is called.\n\
- An application must not use the returned collection from\n\
  get_rrset_collection() once commit() is called on the updater that\n\
  generates the collection.\n\
\n\
Implementations of ZoneUpdater may not allow adding or deleting RRsets\n\
after get_rrset_collection() is called. This is because if an\n\
iterator of the collection is being used at that time the modification\n\
to the zone may break an internal assumption of the iterator and may\n\
result in unexpected behavior. Also, the iterator may conceptually\n\
hold a \"reader lock\" of the zone (in an implementation dependent\n\
manner), which would prevent the addition or deletion, surprising the\n\
caller (who would normally expect it to succeed).\n\
\n\
Implementations of ZoneUpdater may disable a previously returned\n\
RRsetCollection after commit() is called. This is because the returned\n\
RRsetCollection may internally rely on the conceptual transaction of\n\
the updater that generates the collection (which would be literally\n\
the case for database-based data sources), and once the transaction is\n\
committed anything that relies on it won't be valid. If an\n\
=======
Zonefinder returned by get_finder(). Implementations of ZoneUpdater\n\
may not allow adding or deleting RRsets after get_rrset_collection()\n\
is called. Implementations of ZoneUpdater may disable a previously\n\
returned RRsetCollection after commit() is called. If an\n\
>>>>>>> 4c4e2711
RRsetCollection is disabled, using methods such as find() and using\n\
its iterator would cause an exception to be thrown.\n\
\n\
";
} // unnamed namespace<|MERGE_RESOLUTION|>--- conflicted
+++ resolved
@@ -187,16 +187,9 @@
 \n\
 ";
 
-<<<<<<< HEAD
 // Modifications:
 // -  remove reference to isc.datasrc.RRsetCollectionBase (hidden for Python
 //    wrapper)
-=======
-// Modifications
-// - isc.datasrc.RRsetCollectionBase => isc.dns.RRsetCollectionBase
-//   (in the Python wrapper, the former is completely invisible)
-// - remove other reference to isc.datasrc.RRsetCollectionBase
->>>>>>> 4c4e2711
 const char* const ZoneUpdater_getRRsetCollection_doc = "\
 get_rrset_collection() -> isc.dns.RRsetCollectionBase \n\
 \n\
@@ -212,7 +205,6 @@
 implementation.\n\
 \n\
 The behavior of the RRsetCollection is similar to the behavior of the\n\
-<<<<<<< HEAD
 Zonefinder returned by get_finder(). In fact, it's redundant in a\n\
 sense because one can implement the dns.RRsetCollectionBase interface\n\
 using an updater and get_finder() interface (unless it's expected to\n\
@@ -253,12 +245,6 @@
 the updater that generates the collection (which would be literally\n\
 the case for database-based data sources), and once the transaction is\n\
 committed anything that relies on it won't be valid. If an\n\
-=======
-Zonefinder returned by get_finder(). Implementations of ZoneUpdater\n\
-may not allow adding or deleting RRsets after get_rrset_collection()\n\
-is called. Implementations of ZoneUpdater may disable a previously\n\
-returned RRsetCollection after commit() is called. If an\n\
->>>>>>> 4c4e2711
 RRsetCollection is disabled, using methods such as find() and using\n\
 its iterator would cause an exception to be thrown.\n\
 \n\
