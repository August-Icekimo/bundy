--- conflicted
+++ resolved
@@ -151,13 +151,8 @@
             {"_generation_id": 1,
              "classes":
                  {"IN": [{"type": "MasterFiles",
-<<<<<<< HEAD
                           "params": { "example.com":
                                       TESTDATA_PATH + "example.com.zone" },
-=======
-                          "params": { "example.com": TESTDATA_PATH +
-                                      "example.com.zone" },
->>>>>>> 82ed3e37
                           "cache-enable": True,
                           "cache-type": "mapped"}]
                   }
