--- conflicted
+++ resolved
@@ -462,11 +462,7 @@
             // data).
             data.push_back('\0');
             getLexerImpl(lexer)->token_ =
-<<<<<<< HEAD
-                MasterToken(&data.at(0), data.size());
-=======
                 MasterToken(&data.at(0), data.size() - 1);
->>>>>>> 816eacf4
             return;
         }
         escaped = (c == '\\' && !escaped);
@@ -493,14 +489,10 @@
                 escaped = false;
                 data.back() = '"';
             } else {
-<<<<<<< HEAD
-                token = MasterToken(&data.at(0), data.size(), true);
-=======
                 // make sure it nul-terminated as a c-str (excluded from token
                 // data).  This also simplifies the case of an empty string.
                 data.push_back('\0');
                 token = MasterToken(&data.at(0), data.size() - 1, true);
->>>>>>> 816eacf4
                 return;
             }
         } else if (c == '\n' && !escaped) {
@@ -530,16 +522,10 @@
             getLexerImpl(lexer)->source_->getChar(), escaped);
         if (getLexerImpl(lexer)->isTokenEnd(c, escaped)) {
             getLexerImpl(lexer)->source_->ungetChar();
-<<<<<<< HEAD
-            if (digits_only) {
-                // Close the string for lexical_cast
-                data.push_back('\0');
-=======
             // We need to close the string whether it's digits-only (for
             // lexical_cast) or not (see String::handle()).
             data.push_back('\0');
             if (digits_only) {
->>>>>>> 816eacf4
                 try {
                     const uint32_t number32 =
                         boost::lexical_cast<uint32_t, const char*>(&data[0]);
@@ -550,11 +536,7 @@
                     token = MasterToken(MasterToken::NUMBER_OUT_OF_RANGE);
                 }
             } else {
-<<<<<<< HEAD
-                token = MasterToken(&data.at(0), data.size());
-=======
                 token = MasterToken(&data.at(0), data.size() - 1);
->>>>>>> 816eacf4
             }
             return;
         }
