--- conflicted
+++ resolved
@@ -156,13 +156,8 @@
     }
     std::string secret_str = encodeBase64(secret_v);
 
-<<<<<<< HEAD
-    return getKeyName().toText() + ":" + secret_str + ":" +
-           getAlgorithmName().toText();
-=======
     return (getKeyName().toText() + ":" + secret_str + ":" +
             getAlgorithmName().toText());
->>>>>>> 4f1d8d0f
 }
 
 const
