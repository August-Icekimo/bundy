--- conflicted
+++ resolved
@@ -110,26 +110,15 @@
         content += line
         if re.match('// BEGIN_COMMON_DECLARATIONS', line):
             content += '''
-<<<<<<< HEAD
-class MessageRenderer;\n\n'''
-=======
-class InputBuffer;
-class OutputBuffer;
 class AbstractMessageRenderer;\n\n'''
->>>>>>> 29025aa5
         if re.match('\s+// BEGIN_COMMON_MEMBERS$', line):
             content += '''
     explicit ''' + type_utxt + '''(const std::string& type_str);
     ''' + type_utxt + '''(isc::util::InputBuffer& buffer, size_t rdata_len);
     ''' + type_utxt + '''(const ''' + type_utxt + '''& other);
     virtual std::string toText() const;
-<<<<<<< HEAD
     virtual void toWire(isc::util::OutputBuffer& buffer) const;
-    virtual void toWire(MessageRenderer& renderer) const;
-=======
-    virtual void toWire(OutputBuffer& buffer) const;
     virtual void toWire(AbstractMessageRenderer& renderer) const;
->>>>>>> 29025aa5
     virtual int compare(const Rdata& other) const;\n\n'''
     rdata_header.close()
     return content
