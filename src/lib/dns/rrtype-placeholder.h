--- conflicted
+++ resolved
@@ -31,13 +31,7 @@
 namespace dns {
 
 // forward declarations
-<<<<<<< HEAD
-class MessageRenderer;
-=======
-class InputBuffer;
-class OutputBuffer;
 class AbstractMessageRenderer;
->>>>>>> 29025aa5
 
 ///
 /// \brief A standard DNS module exception that is thrown if an RRType object
