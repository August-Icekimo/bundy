--- conflicted
+++ resolved
@@ -105,7 +105,6 @@
     EXPECT_THROW(subnet->addPool4(pool3), BadValue);
 }
 
-<<<<<<< HEAD
 TEST(Subnet4Test, addInvalidOption) {
     // Create the V4 subnet.
     Subnet4Ptr subnet(new Subnet4(IOAddress("192.0.2.0"), 8, 1, 2, 3));
@@ -122,7 +121,8 @@
     OptionPtr option2;
     ASSERT_FALSE(option2);
     EXPECT_THROW(subnet->addOption(option2), isc::BadValue);
-=======
+}
+
 // This test verifies that inRange() and inPool() methods work properly.
 TEST(Subnet4Test, inRangeinPool) {
     Subnet4Ptr subnet(new Subnet4(IOAddress("192.0.0.0"), 8, 1, 2, 3));
@@ -156,7 +156,6 @@
     // the first address that is in range, but out of pool
     EXPECT_TRUE(subnet->inRange(IOAddress("192.3.0.0")));
     EXPECT_FALSE(subnet->inPool(IOAddress("192.3.0.0")));
->>>>>>> 7e2dedc0
 }
 
 // Tests for Subnet6
@@ -241,7 +240,6 @@
     EXPECT_THROW(subnet->addPool6(pool4), BadValue);
 }
 
-<<<<<<< HEAD
 TEST(Subnet6Test, addOptions) {
     // Create as subnet to add options to it.
     Subnet6Ptr subnet(new Subnet6(IOAddress("2001:db8:1::"), 56, 1, 2, 3, 4));
@@ -384,7 +382,7 @@
     options = subnet->getOptions();
     EXPECT_EQ(0, options.size());
 }
-=======
+
 // This test verifies that inRange() and inPool() methods work properly.
 TEST(Subnet6Test, inRangeinPool) {
     Subnet6Ptr subnet(new Subnet6(IOAddress("2001:db8::"), 32, 1, 2, 3, 4));
@@ -420,6 +418,4 @@
     EXPECT_FALSE(subnet->inPool(IOAddress("2001:db8::21")));
 }
 
-
->>>>>>> 7e2dedc0
 };