// Copyright (C) 2011-2014 Internet Systems Consortium, Inc. ("ISC")
//
// Permission to use, copy, modify, and/or distribute this software for any
// purpose with or without fee is hereby granted, provided that the above
// copyright notice and this permission notice appear in all copies.
//
// THE SOFTWARE IS PROVIDED "AS IS" AND ISC DISCLAIMS ALL WARRANTIES WITH
// REGARD TO THIS SOFTWARE INCLUDING ALL IMPLIED WARRANTIES OF MERCHANTABILITY
// AND FITNESS.  IN NO EVENT SHALL ISC BE LIABLE FOR ANY SPECIAL, DIRECT,
// INDIRECT, OR CONSEQUENTIAL DAMAGES OR ANY DAMAGES WHATSOEVER RESULTING FROM
// LOSS OF USE, DATA OR PROFITS, WHETHER IN AN ACTION OF CONTRACT, NEGLIGENCE
// OR OTHER TORTIOUS ACTION, ARISING OUT OF OR IN CONNECTION WITH THE USE OR
// PERFORMANCE OF THIS SOFTWARE.

#include <config.h>

// This must be included before udp_endpoint.h
#include <asio.hpp>

#include <asiolink/io_error.h>
#include <asiolink/udp_endpoint.h>
#include <dhcp/dhcp4.h>
#include <dhcp/dhcp6.h>
#include <dhcp/iface_mgr.h>
#include <dhcp/iface_mgr_error_handler.h>
#include <dhcp/pkt_filter_inet.h>
#include <dhcp/pkt_filter_inet6.h>
#include <exceptions/exceptions.h>
#include <util/io/pktinfo_utilities.h>

#include <cstring>
#include <errno.h>
#include <fstream>
#include <sstream>

#include <arpa/inet.h>
#include <netinet/in.h>
#include <string.h>
#include <sys/select.h>

using namespace std;
using namespace isc::asiolink;
using namespace isc::util::io::internal;

namespace isc {
namespace dhcp {

IfaceMgr&
IfaceMgr::instance() {
    static IfaceMgr iface_mgr;
    return (iface_mgr);
}

Iface::Iface(const std::string& name, int ifindex)
    :name_(name), ifindex_(ifindex), mac_len_(0), hardware_type_(0),
     flag_loopback_(false), flag_up_(false), flag_running_(false),
     flag_multicast_(false), flag_broadcast_(false), flags_(0),
     inactive4_(false), inactive6_(false)
{
    memset(mac_, 0, sizeof(mac_));
}

void
Iface::closeSockets() {
    // Close IPv4 sockets.
    closeSockets(AF_INET);
    // Close IPv6 sockets.
    closeSockets(AF_INET6);
}

void
Iface::closeSockets(const uint16_t family) {
    // Check that the correect 'family' value has been specified.
    // The possible values are AF_INET or AF_INET6. Note that, in
    // the current code they are used to differentiate that the
    // socket is used to transmit IPv4 or IPv6 traffic. However,
    // the actual family types of the sockets may be different,
    // e.g. for LPF we are using raw sockets of AF_PACKET family.
    //
    // @todo Consider replacing the AF_INET and AF_INET6 with some
    // enum which will not be confused with the actual socket type.
    if ((family != AF_INET) && (family != AF_INET6)) {
        isc_throw(BadValue, "Invalid socket family " << family
                  << " specified when requested to close all sockets"
                  << " which belong to this family");
    }
    // Search for the socket of the specific type.
    SocketCollection::iterator sock = sockets_.begin();
    while (sock != sockets_.end()) {
        if (sock->family_ == family) {
            // Close and delete the socket and move to the
            // next one.
            close(sock->sockfd_);
            // Close fallback socket if open.
            if (sock->fallbackfd_ >= 0) {
                close(sock->fallbackfd_);
            }
            sockets_.erase(sock++);

        } else {
            // Different type of socket. Let's move
            // to the next one.
            ++sock;

        }
    }
}

std::string
Iface::getFullName() const {
    ostringstream tmp;
    tmp << name_ << "/" << ifindex_;
    return (tmp.str());
}

std::string
Iface::getPlainMac() const {
    ostringstream tmp;
    tmp.fill('0');
    tmp << hex;
    for (int i = 0; i < mac_len_; i++) {
        tmp.width(2);
        tmp <<  static_cast<int>(mac_[i]);
        if (i < mac_len_-1) {
            tmp << ":";
        }
    }
    return (tmp.str());
}

void Iface::setMac(const uint8_t* mac, size_t len) {
    if (len > MAX_MAC_LEN) {
        isc_throw(OutOfRange, "Interface " << getFullName()
                  << " was detected to have link address of length "
                  << len << ", but maximum supported length is "
                  << MAX_MAC_LEN);
    }
    mac_len_ = len;
    memcpy(mac_, mac, len);
}

bool Iface::delAddress(const isc::asiolink::IOAddress& addr) {
    for (AddressCollection::iterator a = addrs_.begin();
         a!=addrs_.end(); ++a) {
        if (*a==addr) {
            addrs_.erase(a);
            return (true);
        }
    }
    return (false);
}

bool Iface::delSocket(const uint16_t sockfd) {
    list<SocketInfo>::iterator sock = sockets_.begin();
    while (sock!=sockets_.end()) {
        if (sock->sockfd_ == sockfd) {
            close(sockfd);
            // Close fallback socket if open.
            if (sock->fallbackfd_ >= 0) {
                close(sock->fallbackfd_);
            }
            sockets_.erase(sock);
            return (true); //socket found
        }
        ++sock;
    }
    return (false); // socket not found
}

IfaceMgr::IfaceMgr()
    :control_buf_len_(CMSG_SPACE(sizeof(struct in6_pktinfo))),
     control_buf_(new char[control_buf_len_]),
     session_socket_(INVALID_SOCKET), session_callback_(NULL),
     packet_filter_(new PktFilterInet()),
     packet_filter6_(new PktFilterInet6())
{

    try {
        // required for sending/receiving packets
        // let's keep it in front, just in case someone
        // wants to send anything during initialization

        // control_buf_ = boost::scoped_array<char>();

        detectIfaces();

    } catch (const std::exception& ex) {
        isc_throw(IfaceDetectError, ex.what());
    }
}

void Iface::addUnicast(const isc::asiolink::IOAddress& addr) {
    for (Iface::AddressCollection::const_iterator i = unicasts_.begin();
         i != unicasts_.end(); ++i) {
        if (*i == addr) {
            isc_throw(BadValue, "Address " << addr
                      << " already defined on the " << name_ << " interface.");
        }
    }
    unicasts_.push_back(addr);
}

void IfaceMgr::closeSockets() {
    for (IfaceCollection::iterator iface = ifaces_.begin();
         iface != ifaces_.end(); ++iface) {
        iface->closeSockets();
    }
}

void
IfaceMgr::closeSockets(const uint16_t family) {
    for (IfaceCollection::iterator iface = ifaces_.begin();
         iface != ifaces_.end(); ++iface) {
        iface->closeSockets(family);
    }
}

IfaceMgr::~IfaceMgr() {
    // control_buf_ is deleted automatically (scoped_ptr)
    control_buf_len_ = 0;

    closeSockets();
}

bool
IfaceMgr::isDirectResponseSupported() const {
    return (packet_filter_->isDirectResponseSupported());
}

void
IfaceMgr::setPacketFilter(const PktFilterPtr& packet_filter) {
    // Do not allow NULL pointer.
    if (!packet_filter) {
        isc_throw(InvalidPacketFilter, "NULL packet filter object specified for"
                  " DHCPv4");
    }
    // Different packet filters use different socket types. It does not make
    // sense to allow the change of packet filter when there are IPv4 sockets
    // open because they can't be used by the receive/send functions of the
    // new packet filter. Below, we check that there are no open IPv4 sockets.
    // If we find at least one, we have to fail. However, caller still has a
    // chance to replace the packet filter if he closes sockets explicitly.
    if (hasOpenSocket(AF_INET)) {
        // There is at least one socket open, so we have to fail.
        isc_throw(PacketFilterChangeDenied,
                  "it is not allowed to set new packet"
                  << " filter when there are open IPv4 sockets - need"
                  << " to close them first");
    }
    // Everything is fine, so replace packet filter.
    packet_filter_ = packet_filter;
}

void
IfaceMgr::setPacketFilter(const PktFilter6Ptr& packet_filter) {
    if (!packet_filter) {
        isc_throw(InvalidPacketFilter, "NULL packet filter object specified for"
                  " DHCPv6");
    }

    if (hasOpenSocket(AF_INET6)) {
        // There is at least one socket open, so we have to fail.
        isc_throw(PacketFilterChangeDenied,
                  "it is not allowed to set new packet"
                  << " filter when there are open IPv6 sockets - need"
                  << " to close them first");
    }

    packet_filter6_ = packet_filter;
}

bool
IfaceMgr::hasOpenSocket(const uint16_t family) const {
    // Iterate over all interfaces and search for open sockets.
    for (IfaceCollection::const_iterator iface = ifaces_.begin();
         iface != ifaces_.end(); ++iface) {
        const Iface::SocketCollection& sockets = iface->getSockets();
        for (Iface::SocketCollection::const_iterator sock = sockets.begin();
             sock != sockets.end(); ++sock) {
            // Check if the socket matches specified family.
            if (sock->family_ == family) {
                // There is at least one socket open, so return.
                return (true);
            }
        }
    }
    // There are no open sockets found for the specified family.
    return (false);
}

bool
IfaceMgr::hasOpenSocket(const IOAddress& addr) const {
    // Iterate over all interfaces and search for open sockets.
    for (IfaceCollection::const_iterator iface = ifaces_.begin();
         iface != ifaces_.end(); ++iface) {
        const Iface::SocketCollection& sockets = iface->getSockets();
        for (Iface::SocketCollection::const_iterator sock = sockets.begin();
             sock != sockets.end(); ++sock) {
            // Check if the socket address matches the specified address.
            if (sock->addr_ == addr) {
                return (true);
            }
        }
    }
    // There are no open sockets found for the specified family.
    return (false);
}

void IfaceMgr::stubDetectIfaces() {
    string ifaceName;
    const string v4addr("127.0.0.1"), v6addr("::1");

    // This is a stub implementation for interface detection. Actual detection
    // is faked by detecting loopback interface (lo or lo0). It will eventually
    // be removed once we have actual implementations for all supported systems.

    if (if_nametoindex("lo") > 0) {
        ifaceName = "lo";
        // this is Linux-like OS
    } else if (if_nametoindex("lo0") > 0) {
        ifaceName = "lo0";
        // this is BSD-like OS
    } else {
        // we give up. What OS is this, anyway? Solaris? Hurd?
        isc_throw(NotImplemented,
                  "Interface detection on this OS is not supported.");
    }

    Iface iface(ifaceName, if_nametoindex(ifaceName.c_str()));
    iface.flag_up_ = true;
    iface.flag_running_ = true;

    // Note that we claim that this is not a loopback. iface_mgr tries to open a
    // socket on all interaces that are up, running and not loopback. As this is
    // the only interface we were able to detect, let's pretend this is a normal
    // interface.
    iface.flag_loopback_ = false;
    iface.flag_multicast_ = true;
    iface.flag_broadcast_ = true;
    iface.setHWType(HWTYPE_ETHERNET);

    iface.addAddress(IOAddress(v4addr));
    iface.addAddress(IOAddress(v6addr));
    addInterface(iface);
}



bool
IfaceMgr::openSockets4(const uint16_t port, const bool use_bcast,
                       IfaceMgrErrorMsgCallback error_handler) {
    int count = 0;

// This option is used to bind sockets to particular interfaces.
// This is currently the only way to discover on which interface
// the broadcast packet has been received. If this option is
// not supported then only one interface should be confugured
// to listen for broadcast traffic.
#ifdef SO_BINDTODEVICE
    const bool bind_to_device = true;
#else
    const bool bind_to_device = false;
#endif

    int bcast_num = 0;

    for (IfaceCollection::iterator iface = ifaces_.begin();
         iface != ifaces_.end();
         ++iface) {

        if (iface->flag_loopback_ ||
            !iface->flag_up_ ||
            !iface->flag_running_ ||
            iface->inactive4_) {
            continue;
        }

        Iface::AddressCollection addrs = iface->getAddresses();
        for (Iface::AddressCollection::iterator addr = addrs.begin();
             addr != addrs.end();
             ++addr) {

            // Skip all but V4 addresses.
            if (!addr->isV4()) {
                continue;
            }

            // If selected interface is broadcast capable set appropriate
            // options on the socket so as it can receive and send broadcast
            // messages.
            if (iface->flag_broadcast_ && use_bcast) {
                // If our OS supports binding socket to a device we can listen
                // for broadcast messages on multiple interfaces. Otherwise we
                // bind to INADDR_ANY address but we can do it only once. Thus,
                // if one socket has been bound we can't do it any further.
                if (!bind_to_device && bcast_num > 0) {
                    IFACEMGR_ERROR(SocketConfigError, error_handler,
                                   "SO_BINDTODEVICE socket option is"
                                   " not supported on this OS;"
                                   " therefore, DHCP server can only"
                                   " listen broadcast traffic on a"
                                   " single interface");
                    continue;

                } else {
                    try {
                        // We haven't open any broadcast sockets yet, so we can
                        // open at least one more.
                        openSocket(iface->getName(), *addr, port, true, true);
                    } catch (const Exception& ex) {
                        IFACEMGR_ERROR(SocketConfigError, error_handler,
                                       "failed to open socket on interface "
                                       << iface->getName() << ", reason: "
                                       << ex.what());
                        continue;

                    }
                    // Binding socket to an interface is not supported so we
                    // can't open any more broadcast sockets. Increase the
                    // number of open broadcast sockets.
                    if (!bind_to_device) {
                        ++bcast_num;
                    }
                }

            } else {
                try {
                    // Not broadcast capable, do not set broadcast flags.
                    openSocket(iface->getName(), *addr, port, false, false);
                } catch (const Exception& ex) {
                    IFACEMGR_ERROR(SocketConfigError, error_handler,
                                   "failed to open socket on interface "
                                   << iface->getName() << ", reason: "
                                   << ex.what());
                    continue;
                }

            }
            ++count;

        }
    }
    return (count > 0);
}

bool
IfaceMgr::openSockets6(const uint16_t port,
                       IfaceMgrErrorMsgCallback error_handler) {
    int count = 0;

    for (IfaceCollection::iterator iface = ifaces_.begin();
         iface != ifaces_.end();
         ++iface) {

        if (iface->flag_loopback_ ||
            !iface->flag_up_ ||
            !iface->flag_running_ ||
            iface->inactive6_) {
            continue;
        }

        // Open unicast sockets if there are any unicast addresses defined
        Iface::AddressCollection unicasts = iface->getUnicasts();
        for (Iface::AddressCollection::iterator addr = unicasts.begin();
             addr != unicasts.end(); ++addr) {

            try {
                openSocket(iface->getName(), *addr, port);
            } catch (const Exception& ex) {
                IFACEMGR_ERROR(SocketConfigError, error_handler,
                               "Failed to open unicast socket on  interface "
                               << iface->getName() << ", reason: "
                               << ex.what());
                continue;
            }

            count++;

        }

        Iface::AddressCollection addrs = iface->getAddresses();
        for (Iface::AddressCollection::iterator addr = addrs.begin();
             addr != addrs.end();
             ++addr) {

            // Skip all but V6 addresses.
            if (!addr->isV6()) {
                continue;
            }

            // Bind link-local addresses only. Otherwise we bind several sockets
            // on interfaces that have several global addresses. For examples
            // with interface with 2 global addresses, we would bind 3 sockets
            // (one for link-local and two for global). That would result in
            // getting each message 3 times.
            if (!addr->getAddress().to_v6().is_link_local()){
                continue;
            }

<<<<<<< HEAD
            // Open socket and join multicast group only if the interface
            // is multicast-capable.
            // @todo The DHCPv6 requires multicast so we may want to think
            // whether we want to open the socket on a multicast-incapable
            // interface or not. For now, we prefer to be liberal and allow
            // it for some odd use cases which may utilize non-multicast
            // interfaces. Perhaps a warning should be emitted if the
            // interface is not a multicast one.

            // The sock variable will hold a socket descriptor. It may be
            // used to close a socket if the function fails to bind to
            // multicast address on Linux systems. Because we only bind
            // a socket to multicast address on Linux, on other systems
            // the sock variable will be initialized but unused. We have
            // to suppress the cppcheck warning which shows up on non-Linux
            // systems.
            // cppcheck-suppress variableScope
            int sock;
            try {
                // cppcheck-suppress unreadVariable
                sock = openSocket(iface->getName(), *addr, port,
                                  iface->flag_multicast_);

            } catch (const Exception& ex) {
                IFACEMGR_ERROR(SocketConfigError, error_handler,
                               "Failed to open link-local socket on "
                               " interface " << iface->getName() << ": "
                               << ex.what());
                continue;
=======
            // Run OS-specific function to open a socket on link-local address
            // and join multicast group (non-Linux OSes), or open two sockets and
            // bind one to link-local, another one to multicast address.
            if (openMulticastSocket(*iface, *addr, port, error_handler)) {
                ++count;
>>>>>>> 9f52928a
            }

        }
    }
    return (count > 0);
}

void
IfaceMgr::printIfaces(std::ostream& out /*= std::cout*/) {
    for (IfaceCollection::const_iterator iface=ifaces_.begin();
         iface!=ifaces_.end();
         ++iface) {

        const Iface::AddressCollection& addrs = iface->getAddresses();

        out << "Detected interface " << iface->getFullName()
            << ", hwtype=" << iface->getHWType()
            << ", mac=" << iface->getPlainMac();
        out << ", flags=" << hex << iface->flags_ << dec << "("
            << (iface->flag_loopback_?"LOOPBACK ":"")
            << (iface->flag_up_?"UP ":"")
            << (iface->flag_running_?"RUNNING ":"")
            << (iface->flag_multicast_?"MULTICAST ":"")
            << (iface->flag_broadcast_?"BROADCAST ":"")
            << ")" << endl;
        out << "  " << addrs.size() << " addr(s):";

        for (Iface::AddressCollection::const_iterator addr = addrs.begin();
             addr != addrs.end(); ++addr) {
            out << "  " << addr->toText();
        }
        out << endl;
    }
}

Iface*
IfaceMgr::getIface(int ifindex) {
    for (IfaceCollection::iterator iface=ifaces_.begin();
         iface!=ifaces_.end();
         ++iface) {
        if (iface->getIndex() == ifindex)
            return (&(*iface));
    }

    return (NULL); // not found
}

Iface*
IfaceMgr::getIface(const std::string& ifname) {
    for (IfaceCollection::iterator iface=ifaces_.begin();
         iface!=ifaces_.end();
         ++iface) {
        if (iface->getName() == ifname)
            return (&(*iface));
    }

    return (NULL); // not found
}

void
IfaceMgr::clearIfaces() {
    ifaces_.clear();
}

int IfaceMgr::openSocket(const std::string& ifname, const IOAddress& addr,
                         const uint16_t port, const bool receive_bcast,
                         const bool send_bcast) {
    Iface* iface = getIface(ifname);
    if (!iface) {
        isc_throw(BadValue, "There is no " << ifname << " interface present.");
    }
    if (addr.isV4()) {
        return openSocket4(*iface, addr, port, receive_bcast, send_bcast);

    } else if (addr.isV6()) {
        return openSocket6(*iface, addr, port, receive_bcast);

    } else {
        isc_throw(BadValue, "Failed to detect family of address: "
                  << addr);
    }
}

int IfaceMgr::openSocketFromIface(const std::string& ifname,
                                  const uint16_t port,
                                  const uint8_t family) {
    // Search for specified interface among detected interfaces.
    for (IfaceCollection::iterator iface = ifaces_.begin();
         iface != ifaces_.end();
         ++iface) {

        if ((iface->getFullName() != ifname) &&
            (iface->getName() != ifname)) {
            continue;
        }

        // Interface is now detected. Search for address on interface
        // that matches address family (v6 or v4).
        Iface::AddressCollection addrs = iface->getAddresses();
        Iface::AddressCollection::iterator addr_it = addrs.begin();
        while (addr_it != addrs.end()) {
            if (addr_it->getFamily() == family) {
                // We have interface and address so let's open socket.
                // This may cause isc::Unexpected exception.
                return (openSocket(iface->getName(), *addr_it, port, false));
            }
            ++addr_it;
        }
        // If we are at the end of address collection it means that we found
        // interface but there is no address for family specified.
        if (addr_it == addrs.end()) {
            // Stringify the family value to append it to exception string.
            std::string family_name("AF_INET");
            if (family == AF_INET6) {
                family_name = "AF_INET6";
            }
            // We did not find address on the interface.
            isc_throw(SocketConfigError, "There is no address for interface: "
                      << ifname << ", port: " << port << ", address "
                      " family: " << family_name);
        }
    }
    // If we got here it means that we had not found the specified interface.
    // Otherwise we would have returned from previous exist points.
    isc_throw(BadValue, "There is no " << ifname << " interface present.");
}

int IfaceMgr::openSocketFromAddress(const IOAddress& addr,
                                    const uint16_t port) {
    // Search through detected interfaces and addresses to match
    // local address we got.
    for (IfaceCollection::iterator iface = ifaces_.begin();
         iface != ifaces_.end();
         ++iface) {

        Iface::AddressCollection addrs = iface->getAddresses();

        for (Iface::AddressCollection::iterator addr_it = addrs.begin();
             addr_it != addrs.end();
             ++addr_it) {

            // Local address must match one of the addresses
            // on detected interfaces. If it does, we have
            // address and interface detected so we can open
            // socket.
            if (*addr_it == addr) {
                // Open socket using local interface, address and port.
                // This may cause isc::Unexpected exception.
                return (openSocket(iface->getName(), *addr_it, port, false));
            }
        }
    }
    // If we got here it means that we did not find specified address
    // on any available interface.
    isc_throw(BadValue, "There is no such address " << addr);
}

int IfaceMgr::openSocketFromRemoteAddress(const IOAddress& remote_addr,
                                          const uint16_t port) {
    try {
        // Get local address to be used to connect to remote location.
        IOAddress local_address(getLocalAddress(remote_addr, port).getAddress());
        return openSocketFromAddress(local_address, port);
    } catch (const Exception& e) {
        isc_throw(SocketConfigError, e.what());
    }
}

isc::asiolink::IOAddress
IfaceMgr::getLocalAddress(const IOAddress& remote_addr, const uint16_t port) {
    // Create remote endpoint, we will be connecting to it.
    boost::scoped_ptr<const UDPEndpoint>
        remote_endpoint(static_cast<const UDPEndpoint*>
                        (UDPEndpoint::create(IPPROTO_UDP, remote_addr, port)));
    if (!remote_endpoint) {
        isc_throw(Unexpected, "Unable to create remote endpoint");
    }

    // Create socket that will be used to connect to remote endpoint.
    asio::io_service io_service;
    asio::ip::udp::socket sock(io_service);

    asio::error_code err_code;
    // If remote address is broadcast address we have to
    // allow this on the socket.
    if (remote_addr.isV4() &&
        (remote_addr == IOAddress(DHCP_IPV4_BROADCAST_ADDRESS))) {
        // Socket has to be open prior to setting the broadcast
        // option. Otherwise set_option will complain about
        // bad file descriptor.

        // @todo: We don't specify interface in any way here. 255.255.255.255
        // We can very easily end up with a socket working on a different
        // interface.
        sock.open(asio::ip::udp::v4(), err_code);
        if (err_code) {
            const char* errstr = strerror(errno);
            isc_throw(Unexpected, "failed to open UDPv4 socket, reason:"
                      << errstr);
        }
        sock.set_option(asio::socket_base::broadcast(true), err_code);
        if (err_code) {
            sock.close();
            isc_throw(Unexpected, "failed to enable broadcast on the socket");
        }
    }

    // Try to connect to remote endpoint and check if attempt is successful.
    sock.connect(remote_endpoint->getASIOEndpoint(), err_code);
    if (err_code) {
        sock.close();
        isc_throw(Unexpected, "failed to connect to remote endpoint.");
    }

    // Once we are connected socket object holds local endpoint.
    asio::ip::udp::socket::endpoint_type local_endpoint =
        sock.local_endpoint();
    asio::ip::address local_address(local_endpoint.address());

    // Close the socket.
    sock.close();

    // Return address of local endpoint.
    return IOAddress(local_address);
}

int
IfaceMgr::openSocket6(Iface& iface, const IOAddress& addr, uint16_t port,
                      const bool join_multicast) {
    // Assuming that packet filter is not NULL, because its modifier checks it.
    SocketInfo info = packet_filter6_->openSocket(iface, addr, port,
                                                  join_multicast);
    iface.addSocket(info);

    return (info.sockfd_);
}

int
IfaceMgr::openSocket4(Iface& iface, const IOAddress& addr,
                          const uint16_t port, const bool receive_bcast,
                          const bool send_bcast) {

    // Assuming that packet filter is not NULL, because its modifier checks it.
    SocketInfo info = packet_filter_->openSocket(iface, addr, port,
                                                 receive_bcast, send_bcast);
    iface.addSocket(info);

    return (info.sockfd_);
}

bool
IfaceMgr::send(const Pkt6Ptr& pkt) {
    Iface* iface = getIface(pkt->getIface());
    if (!iface) {
        isc_throw(BadValue, "Unable to send DHCPv6 message. Invalid interface ("
                  << pkt->getIface() << ") specified.");
    }

    // Assuming that packet filter is not NULL, because its modifier checks it.
    return (packet_filter6_->send(*iface, getSocket(*pkt), pkt));
}

bool
IfaceMgr::send(const Pkt4Ptr& pkt) {

    Iface* iface = getIface(pkt->getIface());
    if (!iface) {
        isc_throw(BadValue, "Unable to send DHCPv4 message. Invalid interface ("
                  << pkt->getIface() << ") specified.");
    }

    // Assuming that packet filter is not NULL, because its modifier checks it.
    return (packet_filter_->send(*iface, getSocket(*pkt).sockfd_, pkt));
}


boost::shared_ptr<Pkt4>
IfaceMgr::receive4(uint32_t timeout_sec, uint32_t timeout_usec /* = 0 */) {
    // Sanity check for microsecond timeout.
    if (timeout_usec >= 1000000) {
        isc_throw(BadValue, "fractional timeout must be shorter than"
                  " one million microseconds");
    }
    const SocketInfo* candidate = 0;
    IfaceCollection::const_iterator iface;
    fd_set sockets;
    int maxfd = 0;
    stringstream names;

    FD_ZERO(&sockets);

    /// @todo: marginal performance optimization. We could create the set once
    /// and then use its copy for select(). Please note that select() modifies
    /// provided set to indicated which sockets have something to read.
    for (iface = ifaces_.begin(); iface != ifaces_.end(); ++iface) {

        const Iface::SocketCollection& socket_collection = iface->getSockets();
        for (Iface::SocketCollection::const_iterator s = socket_collection.begin();
             s != socket_collection.end(); ++s) {

            // Only deal with IPv4 addresses.
            if (s->addr_.isV4()) {
                names << s->sockfd_ << "(" << iface->getName() << ") ";

                // Add this socket to listening set
                FD_SET(s->sockfd_, &sockets);
                if (maxfd < s->sockfd_) {
                    maxfd = s->sockfd_;
                }
            }
        }
    }

    // if there is session socket registered...
    if (session_socket_ != INVALID_SOCKET) {
        // at it to the set as well
        FD_SET(session_socket_, &sockets);
        if (maxfd < session_socket_)
            maxfd = session_socket_;
        names << session_socket_ << "(session)";
    }

    struct timeval select_timeout;
    select_timeout.tv_sec = timeout_sec;
    select_timeout.tv_usec = timeout_usec;

    int result = select(maxfd + 1, &sockets, NULL, NULL, &select_timeout);

    if (result == 0) {
        // nothing received and timeout has been reached
        return (Pkt4Ptr()); // NULL
    } else if (result < 0) {
        isc_throw(SocketReadError, strerror(errno));
    }

    // Let's find out which socket has the data
    if ((session_socket_ != INVALID_SOCKET) && (FD_ISSET(session_socket_, &sockets))) {
        // something received over session socket
        if (session_callback_) {
            // in theory we could call io_service.run_one() here, instead of
            // implementing callback mechanism, but that would introduce
            // asiolink dependency to libdhcp++ and that is something we want
            // to avoid (see CPE market and out long term plans for minimalistic
            // implementations.
            session_callback_();
        }

        return (Pkt4Ptr()); // NULL
    }

    // Let's find out which interface/socket has the data
    for (iface = ifaces_.begin(); iface != ifaces_.end(); ++iface) {
        const Iface::SocketCollection& socket_collection = iface->getSockets();
        for (Iface::SocketCollection::const_iterator s = socket_collection.begin();
             s != socket_collection.end(); ++s) {
            if (FD_ISSET(s->sockfd_, &sockets)) {
                candidate = &(*s);
                break;
            }
        }
        if (candidate) {
            break;
        }
    }

    if (!candidate) {
        isc_throw(SocketReadError, "received data over unknown socket");
    }

    // Now we have a socket, let's get some data from it!
    // Assuming that packet filter is not NULL, because its modifier checks it.
    return (packet_filter_->receive(*iface, *candidate));
}

Pkt6Ptr IfaceMgr::receive6(uint32_t timeout_sec, uint32_t timeout_usec /* = 0 */ ) {
    // Sanity check for microsecond timeout.
    if (timeout_usec >= 1000000) {
        isc_throw(BadValue, "fractional timeout must be shorter than"
                  " one million microseconds");
    }

    const SocketInfo* candidate = 0;
    fd_set sockets;
    int maxfd = 0;
    stringstream names;

    FD_ZERO(&sockets);

    /// @todo: marginal performance optimization. We could create the set once
    /// and then use its copy for select(). Please note that select() modifies
    /// provided set to indicated which sockets have something to read.
    IfaceCollection::const_iterator iface;
    for (iface = ifaces_.begin(); iface != ifaces_.end(); ++iface) {
        const Iface::SocketCollection& socket_collection = iface->getSockets();
        for (Iface::SocketCollection::const_iterator s = socket_collection.begin();
             s != socket_collection.end(); ++s) {

            // Only deal with IPv6 addresses.
            if (s->addr_.isV6()) {
                names << s->sockfd_ << "(" << iface->getName() << ") ";

                // Add this socket to listening set
                FD_SET(s->sockfd_, &sockets);
                if (maxfd < s->sockfd_) {
                    maxfd = s->sockfd_;
                }
            }
        }
    }

    // if there is session socket registered...
    if (session_socket_ != INVALID_SOCKET) {
        // at it to the set as well
        FD_SET(session_socket_, &sockets);
        if (maxfd < session_socket_)
            maxfd = session_socket_;
        names << session_socket_ << "(session)";
    }

    struct timeval select_timeout;
    select_timeout.tv_sec = timeout_sec;
    select_timeout.tv_usec = timeout_usec;

    int result = select(maxfd + 1, &sockets, NULL, NULL, &select_timeout);

    if (result == 0) {
        // nothing received and timeout has been reached
        return (Pkt6Ptr()); // NULL
    } else if (result < 0) {
        isc_throw(SocketReadError, strerror(errno));
    }

    // Let's find out which socket has the data
    if ((session_socket_ != INVALID_SOCKET) && (FD_ISSET(session_socket_, &sockets))) {
        // something received over session socket
        if (session_callback_) {
            // in theory we could call io_service.run_one() here, instead of
            // implementing callback mechanism, but that would introduce
            // asiolink dependency to libdhcp++ and that is something we want
            // to avoid (see CPE market and out long term plans for minimalistic
            // implementations.
            session_callback_();
        }

        return (Pkt6Ptr()); // NULL
    }

    // Let's find out which interface/socket has the data
    for (iface = ifaces_.begin(); iface != ifaces_.end(); ++iface) {
        const Iface::SocketCollection& socket_collection = iface->getSockets();
        for (Iface::SocketCollection::const_iterator s = socket_collection.begin();
             s != socket_collection.end(); ++s) {
            if (FD_ISSET(s->sockfd_, &sockets)) {
                candidate = &(*s);
                break;
            }
        }
        if (candidate) {
            break;
        }
    }

    if (!candidate) {
        isc_throw(SocketReadError, "received data over unknown socket");
    }
    // Assuming that packet filter is not NULL, because its modifier checks it.
    return (packet_filter6_->receive(*candidate));
}

uint16_t IfaceMgr::getSocket(const isc::dhcp::Pkt6& pkt) {
    Iface* iface = getIface(pkt.getIface());
    if (iface == NULL) {
        isc_throw(BadValue, "Tried to find socket for non-existent interface");
    }


    const Iface::SocketCollection& socket_collection = iface->getSockets();

    Iface::SocketCollection::const_iterator candidate = socket_collection.end();

    Iface::SocketCollection::const_iterator s;
    for (s = socket_collection.begin(); s != socket_collection.end(); ++s) {

        // We should not merge those conditions for debugging reasons.

        // V4 sockets are useless for sending v6 packets.
        if (s->family_ != AF_INET6) {
            continue;
        }

        // Sockets bound to multicast address are useless for sending anything.
        if (s->addr_.getAddress().to_v6().is_multicast()) {
            continue;
        }

        if (s->addr_ == pkt.getLocalAddr()) {
            // This socket is bound to the source address. This is perfect
            // match, no need to look any further.
            return (s->sockfd_);
        }

        // If we don't have any other candidate, this one will do
        if (candidate == socket_collection.end()) {
            candidate = s;
        } else {
            // If we want to send something to link-local and the socket is
            // bound to link-local or we want to send to global and the socket
            // is bound to global, then use it as candidate
            if ( (pkt.getRemoteAddr().getAddress().to_v6().is_link_local() &&
                s->addr_.getAddress().to_v6().is_link_local()) ||
                 (!pkt.getRemoteAddr().getAddress().to_v6().is_link_local() &&
                  !s->addr_.getAddress().to_v6().is_link_local()) ) {
                candidate = s;
            }
        }
    }

    if (candidate != socket_collection.end()) {
        return (candidate->sockfd_);
    }

    isc_throw(Unexpected, "Interface " << iface->getFullName()
              << " does not have any suitable IPv6 sockets open.");
}

SocketInfo
IfaceMgr::getSocket(isc::dhcp::Pkt4 const& pkt) {
    Iface* iface = getIface(pkt.getIface());
    if (iface == NULL) {
        isc_throw(BadValue, "Tried to find socket for non-existent interface");
    }

    const Iface::SocketCollection& socket_collection = iface->getSockets();
    Iface::SocketCollection::const_iterator s;
    for (s = socket_collection.begin(); s != socket_collection.end(); ++s) {
        if (s->family_ == AF_INET) {
            return (*s);
        }
        /// TODO: Add more checks here later. If remote address is
        /// not link-local, we can't use link local bound socket
        /// to send data.
    }

    isc_throw(Unexpected, "Interface " << iface->getFullName()
              << " does not have any suitable IPv4 sockets open.");
}

} // end of namespace isc::dhcp
} // end of namespace isc<|MERGE_RESOLUTION|>--- conflicted
+++ resolved
@@ -497,43 +497,11 @@
                 continue;
             }
 
-<<<<<<< HEAD
-            // Open socket and join multicast group only if the interface
-            // is multicast-capable.
-            // @todo The DHCPv6 requires multicast so we may want to think
-            // whether we want to open the socket on a multicast-incapable
-            // interface or not. For now, we prefer to be liberal and allow
-            // it for some odd use cases which may utilize non-multicast
-            // interfaces. Perhaps a warning should be emitted if the
-            // interface is not a multicast one.
-
-            // The sock variable will hold a socket descriptor. It may be
-            // used to close a socket if the function fails to bind to
-            // multicast address on Linux systems. Because we only bind
-            // a socket to multicast address on Linux, on other systems
-            // the sock variable will be initialized but unused. We have
-            // to suppress the cppcheck warning which shows up on non-Linux
-            // systems.
-            // cppcheck-suppress variableScope
-            int sock;
-            try {
-                // cppcheck-suppress unreadVariable
-                sock = openSocket(iface->getName(), *addr, port,
-                                  iface->flag_multicast_);
-
-            } catch (const Exception& ex) {
-                IFACEMGR_ERROR(SocketConfigError, error_handler,
-                               "Failed to open link-local socket on "
-                               " interface " << iface->getName() << ": "
-                               << ex.what());
-                continue;
-=======
             // Run OS-specific function to open a socket on link-local address
             // and join multicast group (non-Linux OSes), or open two sockets and
             // bind one to link-local, another one to multicast address.
             if (openMulticastSocket(*iface, *addr, port, error_handler)) {
                 ++count;
->>>>>>> 9f52928a
             }
 
         }
