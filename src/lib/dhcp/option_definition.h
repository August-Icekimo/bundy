--- conflicted
+++ resolved
@@ -275,7 +275,12 @@
     /// @return true if specified format is IAADDR option format.
     bool haveIAAddr6Format() const;
 
-<<<<<<< HEAD
+    /// @brief Check if specified format is OPTION_CLIENT_FQDN option format.
+    ///
+    /// @return true of specified format is OPTION_CLIENT_FQDN option format,
+    /// false otherwise.
+    bool haveClientFqdnFormat() const;
+
     /// @brief Check if option has format of the DHCPv4 Client FQDN
     /// %Option.
     ///
@@ -290,13 +295,6 @@
     /// @return true if option has the format of DHCPv4 Client FQDN
     /// %Option.
     bool haveFqdn4Format() const;
-=======
-    /// @brief Check if specified format is OPTION_CLIENT_FQDN option format.
-    ///
-    /// @return true of specified format is OPTION_CLIENT_FQDN option format,
-    /// false otherwise.
-    bool haveClientFqdnFormat() const;
->>>>>>> aad0b789
 
     /// @brief Option factory.
     ///
