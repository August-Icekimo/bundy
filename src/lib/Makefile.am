--- conflicted
+++ resolved
@@ -1,7 +1,3 @@
-<<<<<<< HEAD
-SUBDIRS = exceptions util dns cc config python xfr bench log asiolink \
-          asiodns nsas cache resolve testutils datasrc server_common
-=======
-SUBDIRS = exceptions dns cryptolink cc config python xfr bench log \
-          asiolink nsas cache resolve testutils datasrc server_common
->>>>>>> 05c6223c
+SUBDIRS = exceptions util cryptolink dns cc config python xfr bench \
+          log asiolink asiodns nsas cache resolve testutils datasrc \
+          server_common