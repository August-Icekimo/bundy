if WANT_DHCP

want_dhcp = dhcp
want_dhcp_ddns = dhcp_ddns
want_dhcpsrv = dhcpsrv
want_hooks = hooks

endif # WANT_DHCP

if WANT_DNS

want_acl = acl
want_auth = auth
want_bench = bench
want_datasrc = datasrc
want_nsas = nsas
want_server_common = server_common
want_statistics = statistics

if WANT_EXPERIMENTAL_RESOLVER
want_cache = cache
want_resolve = resolve
endif

endif # WANT_DNS

# The following build order must be maintained. So we create the
# variables above and add directories in that order to SUBDIRS.
SUBDIRS = exceptions util log $(want_hooks) cryptolink dns cc config \
<<<<<<< HEAD
          $(want_acl) $(want_bench) asiolink asiodns \
          $(want_nsas) $(want_cache) $(want_resolve) testutils \
=======
          $(want_acl) $(want_xfr) $(want_bench) asiolink asiodns \
          $(want_auth) $(want_nsas) $(want_cache) $(want_resolve) testutils \
>>>>>>> 5aa03614
          $(want_datasrc) $(want_server_common) python $(want_dhcp) \
          $(want_dhcp_ddns) $(want_dhcpsrv) $(want_statistics)<|MERGE_RESOLUTION|>--- conflicted
+++ resolved
@@ -27,12 +27,7 @@
 # The following build order must be maintained. So we create the
 # variables above and add directories in that order to SUBDIRS.
 SUBDIRS = exceptions util log $(want_hooks) cryptolink dns cc config \
-<<<<<<< HEAD
           $(want_acl) $(want_bench) asiolink asiodns \
-          $(want_nsas) $(want_cache) $(want_resolve) testutils \
-=======
-          $(want_acl) $(want_xfr) $(want_bench) asiolink asiodns \
           $(want_auth) $(want_nsas) $(want_cache) $(want_resolve) testutils \
->>>>>>> 5aa03614
           $(want_datasrc) $(want_server_common) python $(want_dhcp) \
           $(want_dhcp_ddns) $(want_dhcpsrv) $(want_statistics)