// Copyright (C) 2012 Internet Systems Consortium, Inc. ("ISC")
//
// Permission to use, copy, modify, and/or distribute this software for any
// purpose with or without fee is hereby granted, provided that the above
// copyright notice and this permission notice appear in all copies.
//
// THE SOFTWARE IS PROVIDED "AS IS" AND ISC DISCLAIMS ALL WARRANTIES WITH
// REGARD TO THIS SOFTWARE INCLUDING ALL IMPLIED WARRANTIES OF MERCHANTABILITY
// AND FITNESS.  IN NO EVENT SHALL ISC BE LIABLE FOR ANY SPECIAL, DIRECT,
// INDIRECT, OR CONSEQUENTIAL DAMAGES OR ANY DAMAGES WHATSOEVER RESULTING FROM
// LOSS OF USE, DATA OR PROFITS, WHETHER IN AN ACTION OF CONTRACT, NEGLIGENCE
// OR OTHER TORTIOUS ACTION, ARISING OUT OF OR IN CONNECTION WITH THE USE OR
// PERFORMANCE OF THIS SOFTWARE.

#include <config.h>

#include <dhcpsrv/cfgmgr.h>
#include <exceptions/exceptions.h>

#include <gtest/gtest.h>

#include <iostream>
#include <sstream>

#include <arpa/inet.h>

using namespace std;
using namespace isc::asiolink;
using namespace isc::dhcp;
using namespace isc::util;
using namespace isc;

// don't import the entire boost namespace.  It will unexpectedly hide uint8_t
// for some systems.
using boost::scoped_ptr;

namespace {

class CfgMgrTest : public ::testing::Test {
public:
    CfgMgrTest() {
        // make sure we start with a clean configuration
        CfgMgr::instance().deleteSubnets4();
        CfgMgr::instance().deleteSubnets6();
    }

    ~CfgMgrTest() {
<<<<<<< HEAD
=======
        // clean up after the test
>>>>>>> 60606cab
        CfgMgr::instance().deleteSubnets4();
        CfgMgr::instance().deleteSubnets6();
        CfgMgr::instance().deleteOptionDefs();
    }
};

// This test verifies that multiple option definitions can be added
// under different option spaces.
TEST_F(CfgMgrTest, getOptionDefs) {
    CfgMgr& cfg_mgr = CfgMgr::instance();
    // Create a set of option definitions with codes between 100 and 109.
    for (uint16_t code = 100; code < 110; ++code) {
        std::ostringstream option_name;
        // Option name is unique, e.g. option-100, option-101 etc.
        option_name << "option-" << code;
        OptionDefinitionPtr def(new OptionDefinition(option_name.str(), code,
                                                     "uint16"));
        // Add option definition to "isc" option space.
        // Option codes are not duplicated so expect no error
        // when adding them.
        ASSERT_NO_THROW(cfg_mgr.addOptionDef(def, "isc"));
    }

    // Create a set of option definitions with codes between 105 and 114 and
    // add them to the different option space.
    for (uint16_t code = 105; code < 115; ++code) {
        std::ostringstream option_name;
        option_name << "option-" << code;
        OptionDefinitionPtr def(new OptionDefinition(option_name.str(), code,
                                                     "uint16"));
        ASSERT_NO_THROW(cfg_mgr.addOptionDef(def, "abcde"));
    }

    // Sanity check that all 10 option definitions are there.
    OptionDefContainerPtr option_defs1 = cfg_mgr.getOptionDefs("isc");
    ASSERT_TRUE(option_defs1);
    ASSERT_EQ(10, option_defs1->size());

    // Iterate over all option definitions and check that they have
    // valid codes. Also, their order should be the same as they
    // were added (codes 100-109).
    uint16_t code = 100;
    for (OptionDefContainer::const_iterator it = option_defs1->begin();
         it != option_defs1->end(); ++it, ++code) {
        OptionDefinitionPtr def(*it);
        ASSERT_TRUE(def);
        EXPECT_EQ(code, def->getCode());
    }

    // Sanity check that all 10 option definitions are there.
    OptionDefContainerPtr option_defs2 = cfg_mgr.getOptionDefs("abcde");
    ASSERT_TRUE(option_defs2);
    ASSERT_EQ(10, option_defs2->size());

    // Check that the option codes are valid.
    code = 105;
    for (OptionDefContainer::const_iterator it = option_defs2->begin();
         it != option_defs2->end(); ++it, ++code) {
        OptionDefinitionPtr def(*it);
        ASSERT_TRUE(def);
        EXPECT_EQ(code, def->getCode());
    }

    // Let's make one more check that the empty set is returned when
    // invalid option space is used.
    OptionDefContainerPtr option_defs3 = cfg_mgr.getOptionDefs("non-existing");
    ASSERT_TRUE(option_defs3);
    EXPECT_TRUE(option_defs3->empty());
}

// This test verifies that single option definition is correctly
// returned with getOptionDef function.
TEST_F(CfgMgrTest, getOptionDef) {
    CfgMgr& cfg_mgr = CfgMgr::instance();
    // Create a set of option definitions with codes between 100 and 109.
    for (uint16_t code = 100; code < 110; ++code) {
        std::ostringstream option_name;
        // Option name is unique, e.g. option-100, option-101 etc.
        option_name << "option-" << code;
        OptionDefinitionPtr def(new OptionDefinition(option_name.str(), code,
                                                     "uint16"));
        // Add option definition to "isc" option space.
        // Option codes are not duplicated so expect no error
        // when adding them.
        ASSERT_NO_THROW(cfg_mgr.addOptionDef(def, "isc"));
    }

    // Create a set of option definitions with codes between 105 and 114 and
    // add them to the different option space.
    for (uint16_t code = 105; code < 115; ++code) {
        std::ostringstream option_name;
        option_name << "option-other-" << code;
        OptionDefinitionPtr def(new OptionDefinition(option_name.str(), code,
                                                     "uint16"));
        ASSERT_NO_THROW(cfg_mgr.addOptionDef(def, "abcde"));
    }

    // Try to get option definitions one by one using all codes
    // that we expect to be there.
    for (uint16_t code = 100; code < 110; ++code) {
        OptionDefinitionPtr def = cfg_mgr.getOptionDef("isc", code);
        ASSERT_TRUE(def);
        // Check that the option name is in the format of 'option-[code]'.
        // That way we make sure that the options that have the same codes
        // within different option spaces are different.
        std::ostringstream option_name;
        option_name << "option-" << code;
        EXPECT_EQ(option_name.str(), def->getName());
        EXPECT_EQ(code, def->getCode());
    }

    // Check that the option codes are valid.
    for (uint16_t code = 105; code < 115; ++code) {
        OptionDefinitionPtr def = cfg_mgr.getOptionDef("abcde", code);
        ASSERT_TRUE(def);
        // Check that the option name is in the format of 'option-other-[code]'.
        // That way we make sure that the options that have the same codes
        // within different option spaces are different.
        std::ostringstream option_name;
        option_name << "option-other-" << code;
        EXPECT_EQ(option_name.str(), def->getName());

        EXPECT_EQ(code, def->getCode());
    }

    // Check that an option definition can be added to the standard
    // (dhcp4 and dhcp6) option spaces when the option code is not
    // reserved by the standard option.
    OptionDefinitionPtr def6(new OptionDefinition("option-foo", 79, "uint16"));
    EXPECT_NO_THROW(cfg_mgr.addOptionDef(def6, "dhcp6"));

    OptionDefinitionPtr def4(new OptionDefinition("option-foo", 222, "uint16"));
    EXPECT_NO_THROW(cfg_mgr.addOptionDef(def4, "dhcp4"));

    // Try to query the option definition from an non-existing
    // option space and expect NULL pointer.
    OptionDefinitionPtr def = cfg_mgr.getOptionDef("non-existing", 56);
    EXPECT_FALSE(def);

    // Try to get the non-existing option definition from an
    // existing option space.
    EXPECT_FALSE(cfg_mgr.getOptionDef("isc", 56));

}

// This test verifies that the function that adds new option definition
// throws exceptions when arguments are invalid.
TEST_F(CfgMgrTest, addOptionDefNegative) {
    CfgMgr& cfg_mgr = CfgMgr::instance();
    // The option code 65 is reserved for standard options either in
    // DHCPv4 or DHCPv6. Thus we expect that adding an option to this
    // option space fails.
    OptionDefinitionPtr def(new OptionDefinition("option-foo", 65, "uint16"));

    // Try reserved option space names.
    ASSERT_THROW(cfg_mgr.addOptionDef(def, "dhcp4"), isc::BadValue);
    ASSERT_THROW(cfg_mgr.addOptionDef(def, "dhcp6"), isc::BadValue);
    // Try empty option space name.
    ASSERT_THROW(cfg_mgr.addOptionDef(def, ""), isc::BadValue);
    // Try NULL option definition.
    ASSERT_THROW(cfg_mgr.addOptionDef(OptionDefinitionPtr(), "isc"),
                 isc::dhcp::MalformedOptionDefinition);
    // Try adding option definition twice and make sure that it
    // fails on the second attempt.
    ASSERT_NO_THROW(cfg_mgr.addOptionDef(def, "isc"));
    EXPECT_THROW(cfg_mgr.addOptionDef(def, "isc"), DuplicateOptionDefinition);
}

// This test verifies if the configuration manager is able to hold and return
// valid leases
TEST_F(CfgMgrTest, subnet4) {
    CfgMgr& cfg_mgr = CfgMgr::instance();

    Subnet4Ptr subnet1(new Subnet4(IOAddress("192.0.2.0"), 26, 1, 2, 3));
    Subnet4Ptr subnet2(new Subnet4(IOAddress("192.0.2.64"), 26, 1, 2, 3));
    Subnet4Ptr subnet3(new Subnet4(IOAddress("192.0.2.128"), 26, 1, 2, 3));

    // There shouldn't be any subnet configured at this stage
    EXPECT_FALSE(cfg_mgr.getSubnet4(IOAddress("192.0.2.0")));

    cfg_mgr.addSubnet4(subnet1);

    // Now we have only one subnet, any request will be served from it
    EXPECT_EQ(subnet1, cfg_mgr.getSubnet4(IOAddress("192.0.2.63")));

    // Now we add more subnets and check that both old and new subnets
    // are accessible.
    cfg_mgr.addSubnet4(subnet2);
    cfg_mgr.addSubnet4(subnet3);

    EXPECT_EQ(subnet3, cfg_mgr.getSubnet4(IOAddress("192.0.2.191")));
    EXPECT_EQ(subnet1, cfg_mgr.getSubnet4(IOAddress("192.0.2.15")));
    EXPECT_EQ(subnet2, cfg_mgr.getSubnet4(IOAddress("192.0.2.85")));

    // Try to find an address that does not belong to any subnet
    EXPECT_FALSE(cfg_mgr.getSubnet4(IOAddress("192.0.2.192")));

    // Check that deletion of the subnets works.
    cfg_mgr.deleteSubnets4();
    EXPECT_FALSE(cfg_mgr.getSubnet4(IOAddress("192.0.2.191")));
    EXPECT_FALSE(cfg_mgr.getSubnet4(IOAddress("192.0.2.15")));
    EXPECT_FALSE(cfg_mgr.getSubnet4(IOAddress("192.0.2.85")));
}

// This test verifies if the configuration manager is able to hold and return
// valid leases
TEST_F(CfgMgrTest, subnet6) {
    CfgMgr& cfg_mgr = CfgMgr::instance();

    Subnet6Ptr subnet1(new Subnet6(IOAddress("2000::"), 48, 1, 2, 3, 4));
    Subnet6Ptr subnet2(new Subnet6(IOAddress("3000::"), 48, 1, 2, 3, 4));
    Subnet6Ptr subnet3(new Subnet6(IOAddress("4000::"), 48, 1, 2, 3, 4));

    // There shouldn't be any subnet configured at this stage
    EXPECT_FALSE(cfg_mgr.getSubnet6(IOAddress("2000::1")));

    cfg_mgr.addSubnet6(subnet1);

    // Now we have only one subnet, any request will be served from it
    EXPECT_EQ(subnet1, cfg_mgr.getSubnet6(IOAddress("2000::1")));

    // If we have only a single subnet and the request came from a local
    // address, let's use that subnet
    EXPECT_EQ(subnet1, cfg_mgr.getSubnet6(IOAddress("fe80::dead:beef")));

    cfg_mgr.addSubnet6(subnet2);
    cfg_mgr.addSubnet6(subnet3);

    EXPECT_EQ(subnet3, cfg_mgr.getSubnet6(IOAddress("4000::123")));
    EXPECT_EQ(subnet2, cfg_mgr.getSubnet6(IOAddress("3000::dead:beef")));
    EXPECT_FALSE(cfg_mgr.getSubnet6(IOAddress("5000::1")));

    // Check that deletion of the subnets works.
    cfg_mgr.deleteSubnets6();
    EXPECT_FALSE(cfg_mgr.getSubnet6(IOAddress("200::123")));
    EXPECT_FALSE(cfg_mgr.getSubnet6(IOAddress("3000::123")));
    EXPECT_FALSE(cfg_mgr.getSubnet6(IOAddress("4000::123")));
}

// This test verifies that new DHCPv4 option spaces can be added to
// the configuration manager and that duplicated option space is
// rejected.
TEST_F(CfgMgrTest, optionSpace4) {
    CfgMgr& cfg_mgr = CfgMgr::instance();

    // Create some option spaces.
    OptionSpacePtr space1(new OptionSpace("isc", false));
    OptionSpacePtr space2(new OptionSpace("xyz", true));

    // Add option spaces with different names and expect they
    // are accepted.
    ASSERT_NO_THROW(cfg_mgr.addOptionSpace4(space1));
    ASSERT_NO_THROW(cfg_mgr.addOptionSpace4(space2));

    // Validate that the option spaces have been added correctly.
    const OptionSpaceCollection& spaces = cfg_mgr.getOptionSpaces4();

    ASSERT_EQ(2, spaces.size());
    EXPECT_FALSE(spaces.find("isc") == spaces.end());
    EXPECT_FALSE(spaces.find("xyz") == spaces.end());

    // Create another option space with the name that duplicates
    // the existing option space.
    OptionSpacePtr space3(new OptionSpace("isc", true));
    // Expect that the duplicate option space is rejected.
    ASSERT_THROW(
        cfg_mgr.addOptionSpace4(space3), isc::dhcp::InvalidOptionSpace
    );

    // @todo decode if a duplicate vendor space is allowed.
}

// This test verifies that new DHCPv6 option spaces can be added to
// the configuration manager and that duplicated option space is
// rejected.
TEST_F(CfgMgrTest, optionSpace6) {
    CfgMgr& cfg_mgr = CfgMgr::instance();

    // Create some option spaces.
    OptionSpacePtr space1(new OptionSpace("isc", false));
    OptionSpacePtr space2(new OptionSpace("xyz", true));

    // Add option spaces with different names and expect they
    // are accepted.
    ASSERT_NO_THROW(cfg_mgr.addOptionSpace6(space1));
    ASSERT_NO_THROW(cfg_mgr.addOptionSpace6(space2));

    // Validate that the option spaces have been added correctly.
    const OptionSpaceCollection& spaces = cfg_mgr.getOptionSpaces6();

    ASSERT_EQ(2, spaces.size());
    EXPECT_FALSE(spaces.find("isc") == spaces.end());
    EXPECT_FALSE(spaces.find("xyz") == spaces.end());

    // Create another option space with the name that duplicates
    // the existing option space.
    OptionSpacePtr space3(new OptionSpace("isc", true));
    // Expect that the duplicate option space is rejected.
    ASSERT_THROW(
        cfg_mgr.addOptionSpace6(space3), isc::dhcp::InvalidOptionSpace
    );

    // @todo decide if a duplicate vendor space is allowed.
}

} // end of anonymous namespace<|MERGE_RESOLUTION|>--- conflicted
+++ resolved
@@ -1,4 +1,4 @@
-// Copyright (C) 2012 Internet Systems Consortium, Inc. ("ISC")
+// Copyright (C) 2012-2013 Internet Systems Consortium, Inc. ("ISC")
 //
 // Permission to use, copy, modify, and/or distribute this software for any
 // purpose with or without fee is hereby granted, provided that the above
@@ -45,10 +45,7 @@
     }
 
     ~CfgMgrTest() {
-<<<<<<< HEAD
-=======
         // clean up after the test
->>>>>>> 60606cab
         CfgMgr::instance().deleteSubnets4();
         CfgMgr::instance().deleteSubnets6();
         CfgMgr::instance().deleteOptionDefs();
