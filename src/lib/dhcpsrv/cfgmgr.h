--- conflicted
+++ resolved
@@ -266,8 +266,8 @@
     /// @param classes classes the client belongs to
     ///
     /// @return a subnet object
-<<<<<<< HEAD
-    Subnet4Ptr getSubnet4(const isc::asiolink::IOAddress& hint) const;
+    Subnet4Ptr getSubnet4(const isc::asiolink::IOAddress& hint,
+                          const isc::dhcp::ClientClasses& classes) const;
 
     /// @brief Returns a subnet for the specified local interface.
     ///
@@ -275,15 +275,15 @@
     /// interface belongs to any IPv4 subnet configured, and returns this
     /// subnet.
     ///
+    /// @todo Implement classes support here.
+    ///
     /// @param iface Short name of the interface which is being checked.
+    /// @param classes classes the client belongs to
     ///
     /// @return Pointer to the subnet matching interface specified or NULL
     /// pointer if IPv4 address on the interface doesn't match any subnet.
-    Subnet4Ptr getSubnet4(const std::string& iface) const;
-=======
-    Subnet4Ptr getSubnet4(const isc::asiolink::IOAddress& hint,
-                          const isc::dhcp::ClientClasses& classes);
->>>>>>> 1791d198
+    Subnet4Ptr getSubnet4(const std::string& iface,
+                          const isc::dhcp::ClientClasses& classes) const;
 
     /// @brief adds a subnet4
     void addSubnet4(const Subnet4Ptr& subnet);
