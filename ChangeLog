<<<<<<< HEAD
764.	[bug]		tomek
	b10-dhcp4: Fixed a bug caused client classification to not work
	properly.
	(Trac #3343, git 1801400ac874380e7a565d373b4bae96a49e21f7)

763.	[func]		tmark
	b10-dhcp-ddns may now be configured to disable DNS updates in
	in a given direction by simply not defining any domains for that
	direction in its configuration.  This allows it to be configured to
	support either forward DNS or reverse DNS only.  Prior to this if
	a request was received that could not be matched to servers in a
	given direction it was failed immediately.
	(Trac #3341, git 01f26bce1d9faaddb8be59802f73891ea065b200)

762.	[func]		tmark
	If configured to do so, b10-dhcp6 will now create DHCP-DDNS update
	requests and send them to b10-dhcp-ddns for processing.
	(Trac# 3329, git 239956696465a13196a2b6bc0f3a61aed21a5de8)
=======
7xx.	[bug]		tomek
	b10-dhcp4: Fixed a minor bug in eRouter1.0 class processing. The server
	no longer sets giaddr field.
	(Trac #3353, git abcd)
>>>>>>> 23c22e9b

761.	[doc]		stephen, jreed
	Added "man" page for perfdhcp.
	(Trac #2307, git ff2f538912c205fbdb1408ee613c09b90de53514)

760.    [bug]		tmark
	When merging a map of configuration elements into another, elements that
	are themselves maps will be merged. In particular, this corrects a defect
	which caused a configuration commit error to occur when using bindctl to
	modify a single a parameter in dhcp-ddns portion of b10-dhcp4 configuration.
	(Trac# 3339, git 3ae0d93d89f3277a566eeb045191a43b2dd9d9b1)

759.	[func]		tomek
	b10-dhcp4, b10-dhcp6: IP address of the relay agent can now be specified
	for both IPv4 and IPv6 subnets. That information allows the server to
	properly handle a case where relay agent address does not match	subnet.
	This is mostly useful in shared subnets and cable networks.
	(Trac #3322, git 5de565baea42c9096dff78ed5fbd05982a174469)

758.    [bug]		tmark
	b10-dhcp4 now correctly handles DHO_HOST_OPTION.  This corrects a bug
	where the server would fail to recognize the option in the DHCP request
	and then skip generating the appropriate DHCP-DDNS update request.
	(Trac #2426, git 985d66cba7665a71e17ef70c5d22c767abaad1b6)

757.	[func]		tmark
	b10-dhcp6 now parses parameters which support DHCP-DDNS updates via
	the DHCP-DDNS module, b10-dhcp-ddns.  These parameters are part of new
	configuration element, dhcp-ddns, defined in dhcp4.spec. These parameters
	influence when and how DDNS updates requests are created but communicating
	them to b10-dhcp-ddns is not yet supported.  That will be provided under
	separate ticket, Trac #3222.
	(Trac# 3034, git 22c667a66536ff3e3741bc67025d824644ed4e7d)

756.	[bug]		marcin
	b10-dhcp6: server parses DHCPv6 Vendor Class option. Previously
	the server failed to parse Vendor Class option having empty opaque
	data field because of the invalid definition in libdhcp++. The
	DHCPv6 Vendor Class option and DHCPv4 V-I Vendor Class option is
	now represented by the new OptionVendorClass. The b10-dhcp4 is
	affected by this change such that it uses new class to parse the
	DHCPv4 V-I Vendor Class option.
	(Trac #3316, git 1e61d7db5b8dc76682aa568cd62bfae0eeff46e3)

755.	[func]		muks
	Add support for the CAA RR type (RFC 6844).
	(Trac #2512, git 39162608985e5c904448f308951c73bb9c32da8f)

754.	[func]		muks
	Add support for the TLSA RR type (RFC 6698).
	(Trac #2185, git a168170430f6927f28597b2a6debebe31cf39b13)

753.	[func]		muks
	libdns++: the unknown/generic (RFC 3597) RDATA class now uses the
	generic lexer in constructors from text.
	(Trac #2426, git 0770d2df84e5608371db3a47e0456eb2a340b5f4)

752.	[func]		tmark
	If configured to do so, b10-dhcp4 will now create DHCP-DDNS update
	requests and send them to b10-dhcp-ddns for processing.
	(Trac# 3329, git 4546dd186782eec5cfcb4ddb61b0a3aa5c700751)

751.	[func]		muks
	The BIND 10 zone loader now supports the $GENERATE directive (a
	BIND 9 extension).
	(Trac #2430, git b05064f681231fe7f8571253c5786f4ff0f2ca03)

750.	[func]		tomek
	b10-dhcp4, b10-dhcp6: Simple client classification has been
	implemented. Incoming packets can be assigned to zero or more
	client classes. It is possible to restrict subnet usage to a given
	client class. User's Guide and Developer's Guide has been updated.
	(Trac #3274, git 1791d19899b92a6ee411199f664bdfc690ec08b2)

749.	[bug]		tmark
	b10-dhcp-ddns now sets the TTL value in RRs that add A, AAAA, or PTR DNS
	entries to the lease length provided in instigating NameChangeRequest.
	This corrected a bug in which the TTL was always set to 0.
	(Trac# 3299, git dbacf27ece77f3d857da793341c6bd31ef1ea239)

748.	[bug]		marcin
	b10-dhcp4 server picks a subnet, to assign address for a directly
	connected client, using IP address of the interface on which the
	client's message has been received. If the message is received on
	the interface for which there is no suitable subnet, the message
	is discarded. Also, the subnet for renewing client which unicasts
	its request, is selected using ciaddr.
	(Trac #3242, git 9e571cc217d6b1a2fd6fdae1565fcc6fde6d08b1)

747.	[bug]		marcin
	libdhcpsrv: server configuration mechanism allows creating definitions
	for standard options for which Kea doesn't provide a definition yet.
	Without this, the server administrator couldn't configure options for
	which a definition didn't exist.
	(Trac# 3309, git 16a6ed6e48a6a950670c4874a2e81b1faf287d99)

746.	[func]		tomek
	IOAddress no longer exposes underlying asio objects. The getAddress()
	method has been removed and replaced with several convenience methods.
	(Trac #1485, git ecdb62db16b3f3d447db4a9d2a4079d5260431f0)

745.	[bug]		muks
	b10-auth now returns rcode=REFUSED for all questions with
	qtype=RRSIG (i.e., where RRSIGs are queried directly). This is
	because RRSIGs are meaningless without being bundled alongside the
	RRs they cover.
	(Trac #2226, git 68d24e65c9c3dfee38adfbe1c93367b0083f9a58)

744.	[func]		marcin
	b10-dhcp6: Refactored the code which is processing Client FQDN option.
	The major user-visible change is that server generates DDNS
	NameChangeRequest for the first IPv6 address (instead of all)
	acquired by a client. Also, the server generates fully qualified domain
	name from acquired IPv6 address, if the client sends an empty name in
	Client FQDN option.
	(Trac# 3295, git aa1c94a54114e848c64771fde308fc9ac0c00fd0)

743.	[func]		tmark
	b10-dhcp4 now responds with changes in DDNS behavior based upon
	configuration parameters specified through its dhcp-ddns configuration
	element. The parameters now supported are override-no-update,
	override-client-update, replace-client-name, generated-prefix, and
	qualifying-suffix.
	(Trac# 3282, git 42b1f1e4c4f5aa48b7588233402876f5012c043c)

742.	[func]		muks
	The authoritative server now includes the datasource configuration
	when logging some errors with the
	AUTH_DATASRC_CLIENTS_BUILDER_RECONFIGURE_ERROR message ID.
	(Trac #2756, git 31872754f36c840b4ec0b412a86afe9f38be86e0)

741.	[bug]		shane
	Remove hard-coded (and unnecessary) TSIG key from error message.
	This also prevents a crash if the TSIG name is missing.
	(Trac #3099, git 0ba8bbabe09756a4627e80aacdbb5050407faaac)

740.	[func]		muks
	When displaying messages about mismatched configuration data types
	in entered values (between the supplied value type and expected
	schema type), bindctl now includes both the supplied and expected
	configuration data types in the returned error. The user has more
	information on what caused the error now.
	(Trac #3239, git 84d5eda2a6ae0d737aef68d56023fc33fef623e6)

739.	[bug]		muks
	Various minor updates were made to the SSHFP RDATA parser. Mainly,
	the SSHFP constructor no longer throws an isc::BadValue exception.
	generic::SSHFP::getFingerprintLen() was also renamed to
	getFingerprintLength().
	(Trac #3287, git 2f26d781704618c6007ba896ad3d9e0c107d04b0)

738.	[bug]		muks
	b10-auth now correctly processes NXDOMAIN results in the root zone
	when using a SQLite3 data source.
	(Trac #2951, git 13685cc4580660eaf5b041b683a2d2f31fd24de3)

737.	[func]		muks
	b10-auth now additionally logs the source address and port when
	DNS messages with unsupported opcodes are received.
	(Trac #1516, git 71611831f6d1aaaea09143d4837eddbd1d67fbf4)

736.    [bug]           wlodek
	b10-dhcp6 is now capable to determine if a received
	message is addressed to it, using server identifier option.
	The messages with non-matching server identifier are dropped.
	(Trac #2892, git 3bd69e9b4ab9be231f7c966fd62b95a4e1595901)

735.	[doc]		stephen
	Expanded Developer's Guide to include chapter on logging.
	(Trac #2566, git a08d702839d9df6cddefeccab1e7e657377145de)

734.	[bug]		marcin
	libdhcp++: fixed a bug which caused an error when setting boolean
	values for an option. Also, bind10-guide has been updated with the
	examples how to set the boolean values for an option.
	(Trac# 3292, git 7c4c0514ede3cffc52d8c2874cdbdb74ced5f4ac)

733.	[bug]		marcin
	libdhcp++: a function which opens IPv6/UDPv6 sockets for the
	DHCPv6 server, gracefully handles errors to bind socket to
	a multicast address.
	(Trac #3288, git 76ace0c46a5fe0e53a29dad093b817ad6c891f1b)

732.	[func]		tomek
	b10-dhcp4, b10-dhcp6: Support for simplified client classification
        added. Incoming packets are now assigned to a client class based on
	the content of the packet's user class option (DHCPv4) or vendor class
	option (DHCPv6). Two classes (docsis3.0 and eRouter1.0) have class
	specific behavior in b10-dhcp4. See DHCPv4 Client Classification and
	DHCPv6 Client Classification in BIND10 Developer's Guide for details.
	This is a first ticket in a series of planned at least three tickets.
	(Trac #3203, git afea612c23143f81a4201e39ba793bc837c5c9f1)

731.	[func]		tmark
	b10-dhcp4 now parses parameters which support DHCP-DDNS updates via
	the DHCP-DDNS module, b10-dhcp-ddns.  These parameters are part of new
	configuration element, dhcp-ddns, defined in dhcp4.spec. The parameters
	parse, store and retrieve but do not yet govern behavior.  That will be
	provided under separate ticket.
	(Trac# 3033, git 0ba859834503f2b9b908cd7bc572e0286ca9201f)

730.	[bug]		tomek
	b10-dhcp4, b10-dhcp6: Both servers used to unnecessarily increase
	subnet-id values after reconfiguration. The subnet-ids are now reset
	to 1 every time a server is reconfigured.
	(Trac #3234, git 31e416087685a6dadc3047fdbb0927bbf60095aa)

729.	[bug]		marcin
	b10-dhcp4 discards DHCPv4 messages carrying server identifiers
	which don't match server identifiers used by the server.
	(Trac #3279, git 805d2b269c6bf3e7be68c13f1da1709d8150a666)

728.	[func]		marcin
	b10-dhcp6: If server fails to open a socket on one interface it
	will log a warning and continue to open sockets on other interfaces.
	The warning message is communicated from the libdhcp++ via the
	error handler function supplied by the DHCPv6 server.
	(Trac #3252, git af5eada1bba906697ee92df3fcc25cc0e3979221)

727.	[func]		muks
	RRset::setName() has now been removed.
	(Trac #2335, git c918027a387da8514acf7e125fd52c8378113662)

726.	[bug]		muks
	Don't print trailing newlines in Question::toText() output by
	default.  This fixes some logging that were split with a line
	feed.  It is possible to get the old behavior by passing
	toText(true).  Message::toText() output is unchanged.
	(Trac #571, git 7286499d5206c6d2aa8a59a5247c3841a772a43e)

725.	[func]		tmark
	b10-dhcp-ddns D2UpdateMgr now uses the newly implemented
	NameAddTransaction and NameRemoveTransaction classes.  This allows
	it to conduct actual DNS update exchanges based upon queued
	NameChangeRequests.
	(Trac# 3089, git 9ff948a169e1c1f3ad9e1bad1568375590a3ef42)

724.	[bug]		marcin
	b10-dhcp4: Different server identifiers are used for the packets
	being sent through different interfaces. The server uses IPv4 address
	assigned to the particular interface as a server identifier. This
	guarantees that the unicast packet sent by a relay or a client, to
	the address being a server identifier, will reach the server.
	(Trac #3231, git c7a229f15089670d2bfde6e9f0530c30ce6f8cf8)

723.	[bug]		marcin
	libdhcp++: Implemented unit tests for the IfaceMgr's routine
	which opens IPv6 sockets on detected interfaces. The IfaceMgr
	logic performing low level operations on sockets has been
	moved to a separate class. By providing a custom implementation
	of this class, the unit tests may use fake interfaces with
	custom configuration and thus cover wide range of test
	scenarios for the function.
	(Trac #3251, git 21d2f7ec425f8461b545687104cd76a42da61b2e)

722.	[bug]		muks
	b10-cmdctl now prints a more operator-friendly message when the
	address+port that b10-cmdctl listens on is already in use.
	(Trac #3227, git 5ec35e37dbb46f66ff0f6a9d9a6a87a393b37934)

721.	[func]		tmark
	Updates the user_chk example hooks shared library with callouts
	for packet receive and packet send.  Decision outcome now includes
	the lease or prefix assigned.  The user registry now supports a
	default user entry.
	(Trac #3207, git 34fddf2e75b80d9e517a8f9c3321aa4878cda795)

720.	[func]		tmark
	Added the initial implementation of the class, NameAddTransaction,
	to b10-dhcp-ddns.  This class provides a state machine which
	implements the logic required to remove forward and reverse DNS
	entries as described in RFC 4703, section 5.5. This includes the
	ability to construct the necessary DNS requests.
	(Trac# 3088, git ca58ac00fce4cb5f46e534d7ffadb2db4e4ffaf3)

719.	[func]		tomek
	b10-dhcp4: Support for sending back client-id (RFC6842) has been
	added now. Also a configuration parameter (echo-client-id) has
	been added, so it is possible to enable backward compatibility
	("echo-client-id false").
	(Trac #3210, git 88a4858db206dfcd53a227562198f308f7779a72)

718.	[func]		dclink, tomek
	libdhcp++: Interface detection implemented for FreeBSD, NetBSD,
	OpenBSD, Mac OS X and Solaris 11. Thanks to David Carlier for
	contributing a patch.
	(Trac #2246, git d8045b5e1580a1d0b89a232fd61c10d25a95e769)

717.	[bug]		marcin
	Fixed the bug which incorrectly treated DHCPv4 option codes 224-254 as
	standard options, barring them from being used as custom options.
	(Trac #2772, git c6158690c389d75686545459618ae0bf16f2cdb8)

716.	[func]		marcin
	perfdhcp: added support for sending DHCPv6 Release messages
	at the specified rate and measure performance. The orphan
	messages counters are not displayed for individual exchanges
	anymore. The following ticket: #3261 has been submitted to
	implement global orphan counting for all exchange types.
	(Trac #3181, git 684524bc130080e4fa31b65edfd14d58eec37e50)

715.	[bug]		marcin
	libdhcp++: Used the CMSG_SPACE instead of CMSG_LEN macro to calculate
	msg_controllen field of the DHCPv6 message. Use of CMSG_LEN causes
	sendmsg failures on OpenBSD due to the bug kernel/6080 on OpenBSD.
	(Trac #1824, git 39c9499d001a98c8d2f5792563c28a5eb2cc5fcb)

714.	[doc]		tomek
	BIND10 Contributor's Guide added.
	(Trac #3109, git 016bfae00460b4f88adbfd07ed26759eb294ef10)

713.	[func]		tmark
	Added DNS update request construction to d2::NameAddTransaction
	in b10-dhcp-ddns.  The class now generates all DNS update
	request variations needed to fulfill it's state machine in
	compliance with RFC 4703, sections 5.3 and 5.4.
	(Trac# 3241, git dceca9554cb9410dd8d12371b68198b797cb6cfb)

712.	[func]		marcin, dclink
	b10-dhcp4: If server fails to open a socket on one interface it
	will log a warning and continue to open sockets on other interfaces.
	The warning message is communicated from the libdhcp++ via the
	error handler function supplied by the DHCPv4 server. Thanks to
	David Carlier for providing a patch.
	(Trac #2765, git f49c4b8942cdbafb85414a1925ff6ca1d381f498)

711.	[func]		tmark
	Added the initial implementation of the class, NameAddTransaction,
	to b10-dhcp-ddns.  This class provides the state model logic
	described in the DHCP_DDNS design to add or replace forward and
	reverse DNS entries for a given FQDN.  It does not yet construct
	the actual DNS update requests, this will be added under Trac#
	3241.
	(Trac# 3087, git 8f99da735a9f39d514c40d0a295f751dc8edfbcd)

710.	[build]		jinmei
	Fixed various build time issues for MacOS X 10.9.  Those include
	some general fixes and improvements:
	- (libdns++) masterLoad() functions now use the generic MasterLoader
	  class as backend, eliminating the restrictions of the previous
	  versions.
	- (libcc) fixed a minor portability bug in the JSON parser.  Although
	  the only known affected system is OS X 10.9 at the moment, that
	  could potentially cause disruption on other existing and future
	  systems.
	Other notes:
	- if built with googletest, gtest 1.7 (and possibly higher) is
	  required.
	- many older versions of Boost don't work.  A known workable version
	  is 1.54.
	(Trac #3213, git d4e570f097fe0eb9009b177a4af285cde0c636cc)

709.	[bug]		marcin
	b10-dhcp6: Server crashed when the client sent FQDN option and did
	not request FQDN option to be returned.
	(Trac #3220, git 0f1ed4205a46eb42ef728ba6b0955c9af384e0be)

708.	[bug]		dclink, marcin
	libdhcpsrv: Fixed a bug in Memfile lease database backend which
	caused DHCPv4 server crashes when leases with NULL client id
	were present. Thanks to David Carlier for submitting the patch.
	(Trac #2940, git a232f3d7d92ebcfb7793dc6b67914299c45c715b)

707.	[bug]		muks
	Using very large numbers (out of bounds) in config values caused
	BIND 10 to throw an exception. This has been fixed in a patch
	contributed by David Carlier.
	(Trac #3114, git 9bd776e36b7f53a6ee2e4d5a2ea79722ba5fe13b)

706.	[func]		marcin
	b10-dhcp4: Server processes the DHCPv4 Client FQDN and Host Name
	options sent by a client and generates the response. As a result
	of processing, the server generates NameChangeRequests which
	represent changes to DNS mappings for a particular lease (addition
	or removal of DNS mappings).
	Currently all generated NameChangeRequests are dropped. Sending
	them to b10-dhcp-ddns will be implemented with the future tickets.
	(Trac #3035, git f617e6af8cdf068320d14626ecbe14a73a6da22)

705.	[bug]		kean
	When commands are piped into bindctl, no longer attempt to query the
	user name and password if no default user name and password file is
	present, or it contains no valid entries.
	(Trac #264, git 4921d7de6b5623c7e85d2baf8bc978686877345b)

704.	[func]		naokikambe
	New statistics items related to IP sockets added into b10-xfrin:
	open, openfail, close, connfail, conn, senderr, and recverr.
	Their values can be obtained by invoking "Stats show Xfrin" via
	bindctl while b10-xfrin is running.
	(Trac #2300, git 4655c110afa0ec6f5669bf53245bffe6b30ece4b)

703.	[bug]		kean
	A bug in b10-msgq was fixed where it would remove the socket file if
	there was an existing copy of b10-msgq running. It now correctly
	detects and reports this without removing the socket file.
	(Trac #433, git c18a49b0435c656669e6f87ef65d44dc98e0e726)

702.	[func]		marcin
	perfdhcp: support for sending DHCPv6 Renew messages at the specified
	rate and measure performance.
	(Trac #3183, git 66f2939830926f4337623b159210103b5a8e2434)

701.	[bug]		tomek
	libdhcp++: Incoming DHCPv6 IAPREFIX option is now parsed properly.
	(Trac #3211, git ed43618a2c7b2387d76f99a5a4b1a3e05ac70f5e)

700.	[func]		tomek, marcin
	b10-dhcp4, b10-dhcp6: Support for vendor options has been added. It
	is now possible to configure vendor options. Server is able to
	parse some CableLabs vendor options and send configured	vendor
	options	in response. The support is not complete.
	(Trac #3194, git 243ded15bbed0d35e230d00f4e3ee42c3609616c)

699.	[bug]		marcin
	libdhcp++: Options with defined suboptions are now handled properly.
	In particular, Relay Agent Info options is now echoed back properly.
	(Trac #3102, git 6f6251bbd761809634aa470f36480d046b4d2a20)

698.	[bug]		muks
	A bug was fixed in the interaction between b10-init and b10-msgq
	that caused BIND 10 failures after repeated start/stop of
	components.
	(Trac #3094, git ed672a898d28d6249ff0c96df12384b0aee403c8

697.	[func]		tmark
	Implements "user_check" hooks shared library which supports subnet
	selection based upon the contents of a list of known DHCP lease users
	(i.e. clients).  Adds the following subdirectories to the bind10 src
	directory for maintaining hooks shared libraries:
	bind10/src/hooks - base directory for hooks shared libraries;
	bind10/src/hooks/dhcp - base directory for all hooks libs
	pertaining to DHCP (Kea);
	bind10/src/hooks/dhcp/user_check - directory containing the
	user_check hooks library.
	(Trac #3186, git f36aab92c85498f8511fbbe19fad5e3f787aef68)

696.	[func]		tomek
	b10-dhcp4: It is now possible to specify value of siaddr field
	in DHCPv4 responses. It is used to point out to the next
	server in the boot process (that typically is TFTP server).
	(Trac #3191, git 541922b5300904a5de2eaeddc3666fc4b654ffba)

695.	[func]		tomek
	b10-dhcp6 is now able to listen on global IPv6 unicast addresses.
	(Trac #3195, git 72e601f2a57ab70b25d50877c8e49242739d1c9f)

694.	[bug]		tomek
	b10-dhcp6 now handles exceptions better when processing initial
	configuration. In particular, errors with socket binding do not
	prevent b10-dhcp6 from establishing configuration session anymore.
	(Trac #3195, git 72e601f2a57ab70b25d50877c8e49242739d1c9f)

693.	[bug]		tomek
	b10-dhcp6 now handles IPv6 interface enabling correctly.
	(Trac #3195, git 72e601f2a57ab70b25d50877c8e49242739d1c9f)

692.	[bug]		marcin
	b10-dhcp4: Fix a bug whereby the Parameter Request List was not parsed
	by the server and requested DHCPv4 options were not returned to the
	client. Options are not sent back to the client if server failed to
	assign a lease.
	(Trac #3200, git 50d91e4c069c6de13680bfaaee3c56b68d6e4ab1)

691.	[bug]		marcin
	libdhcp++: Created definitions for standard DHCPv4 options:
	tftp-server-name (66) and boot-file-name (67). Also, fixed definition
	of DHCPv4 option time-offset (2).
	(Trac #3199, git 6e171110c4dd9ae3b1be828b9516efc65c33460b)

690.	[bug]		tomek
	b10-dhcp4: Relay Agent Info option is now echoed back in
	DHCPv4 responses.
	(Trac #3184, git 287389c049518bff66bdf6a5a49bb8768be02d8e)

689.	[func]*		marcin
	b10-dhcp4 and b10-dhcp6 install callback functions which parse options
	in the received DHCP packets.
	(Trac #3180, git f73fba3cde9421acbeb9486c615900b0af58fa25)

688.	[func]		tomek
	b10-dhcp6: Prefix Delegation support is now extended to
	Renew and Release messages.
	(Trac #3153, #3154, git 3207932815f58045acea84ae092e0a5aa7c4bfd7)

687.	[func]		tomek
	b10-dhcp6: Prefix Delegation (IA_PD and IAPREFIX options) is now
	supported in Solicit and Request messages.
	(Trac #3152, git a0e73dd74658f2deb22fad2c7a1f56d122aa9021)

686.	[bug]		tomek
	b10-dhcp6 now sends back relayed traffic to proper port.
	(Trac #3177, git 6b33de4bea92eecb64b6c673bf1b8ae51f8edcf1)

685.	[func]		tomek
	libdhcpsrv: Allocation Engine is now able to handle IPv6 prefixes.
	This will be used in Prefix Delegation.
	(Trac #3171, git 7d1431b4c887f0c7ee1b26b9b82d3d3b8464b34f)

684.	[func]		muks, vorner
	API support to delete zone data has been added. With this,
	DomainTree and RdataSet which form the central zone data
	structures of b10-auth allow deletion of names and RR data
	respectively.
	(Trac #2750, git d3dbe8e1643358d4f88cdbb7a16a32fd384b85b1)
	(Trac #2751, git 7430591b4ae4c7052cab86ed17d0221db3b524a8)

683.	[bug]		stephen
	Modifications to fix problems running unit tests if they
	are statically linked.  This includes provision of an
	initialization function that must be called by user-written
	hooks libraries if they are loaded by a statically-linked
	image.
	(Trac #3113, git 3d19eee4dbfabc7cf7ae528351ee9e3a334cae92)

682.	[func]		naokikambe
	New statistics items added into b10-xfrin : ixfr_running,
	axfr_running, and soa_in_progress.  Their values can be
	obtained by invoking "Stats show Xfrin" via bindctl when
	b10-xfrin is running.
	(Trac #2274, git ca691626a2be16f08754177bb27983a9f4984702)

681.	[func]		tmark
	Added support for prefix delegation configuration to b10-dhcp6
	subnets.
	(Trac# 3151, git 79a22be33825bafa1a0cdfa24d5cb751ab1ae2d3)

680.	[func]		marcin
	perfdhcp: Added support for requesting IPv6 prefixes using IA_PD
	option being sent to the server.
	(Trac #3173, git 4cc844f7cc82c8bd749296a2709ef67af8d9ba87)

679.	[func]		tmark
	b10-dhcp-ddns: Finite state machine logic was refactored
	into its own class, StateModel.
	(Trac# 3156, git 6e9227b1b15448e834d1f60dd655e5633ff9745c)

678.	[func]		tmark
	MySQL backend used by b10-dhcp6 now uses lease type as a
	filtering parameter in all IPv6 lease queries.
	(Trac# 3147, git 65b6372b783cb1361fd56efe2b3247bfdbdc47ea)

677.	[func]		tomek
	libdhcpsrv: CfgMgr is now able to store IA, TA and PD pools in
	Subnet6 structures.
	(Trac #3150, git e6f0e89162bac0adae3ce3141437a282d5183162)

676.	[bug]		muks
	We now also allow the short name ("hmac-md5"), along with the long
	name ("hmac-md5.sig-alg.reg.int") that was allowed before for
	HMAC-MD5, so that it is more convenient to configure TSIG keys
	using it.
	(Trac #2762, git c543008573eba65567e9c189824322954c6dd43b)

675.	[func]		vorner
	If there's an exception not handled in a Python BIND10 component,
	it is now stored in a temporary file and properly logged, instead
	of dumping to stderr.
	(Trac #3095, git 18cf54ed89dee1dd1847053c5210f0ca220590c2)

674.	[func]		tomek
	Preparatory work for prefix delegation in LeaseMgr. getLease6()
	renamed to getLeases6(). It now can return more than one lease.
	(Trac #3146, git 05a05d810be754e7a4d8ca181550867febf6dcc6)

673.	[func]		tomek
	libdhcp: Added support for IA_PD and IAPREFIX options. New class
	for IAPREFIX (Option6_IAPrefix) has been added.
	(Trac #3145, git 3a844e85ecc3067ccd1c01841f4a61366cb278f4)

672.	[func]		tmark
	Added b10-dhcp-ddnsupdate transaction base class,
	NameChangeTransaction.  This class provides the common
	structure and methods to implement the state models described
	in the DHCP_DDNS design, plus integration with DNSClient
	and its callback mechanism for asynchronous IO with the
	DNS servers.
	(Trac #3086, git 079b862c9eb21056fdf957e560b8fe7b218441b6)

671.	[func]		dclink, tomek
	The memfile backend now supports getLease4(hwaddr) and
	getLease4(client-id) methods. Thanks to David Carlier for
	contributing a patch.
	(Trac #2592, git a11683be53db2f9f8f9b71c1d1c163511e0319b3)

670.	[func]		marcin
	libdhcpsrv: Added support to MySQL lease database backend to
	store FQDN data for the lease.
	(Trac #3084, git 79b7d8ee017b57a81cec5099bc028e1494d7e2e9)

669.	[func]		tmark
	Added main process event loop to D2Process which is the primary
	application object in b10-dhcp-ddns. This allows DHCP-DDNS
	to queue requests received from clients for processing while
	listening for command control events.
	(Trac #3075 git e2f9d2e4c1b36f01eb5bfa2c4f8d55cf139c7e02)

668.	[func]		marcin
	libdhcpsrv: Implemented changes to lease allocation engine to
	propagate information about client's FQDN.
	(Trac #3083, git 37af28303d1cd61f675faea969cd1159df65bf9d)

667.	[func]		tomek
	Additional hooks (buffer4_receive, lease4_renew,
	lease4_release, buffer4_send) added to the DHCPv4 server.
	(Trac #2983, git fd47f18f898695b98623a63a0a1c68d2e4b37568)

666.	[func]		vorner
	The CmdCtl's command "print_settings" was removed. It served no real
	purpose and was just experimental leftover from early development.
	(Trac #3028, git 0d22246092ad4822d48f5a52af5f644f5ae2f5e2)

665.	[doc]		stephen
	Added the "Hook's Maintenance Guide" to the BIND 10 developer
	documentation.
	(Trac #3063, git 5d1ee7b7470fc644b798ac47db1811c829f5ac24)

664.	[bug]		tmark
	Corrects a bug in Hooks processing that was improperly
	creating a new callout handle on every call, rather
	than maintaining it throughout the context of the
	packet being processed.
	(Trac #3062, git 28684bcfe5e54ad0421d75d4445a04b75358ce77)

663.	[func]		marcin
	b10-dhcp6: Server processes the DHCPv6 Client FQDN Option
	sent by a client and generates the response. The DHCPv6 Client
	FQDN Option is represented by the new class in the libdhcp++.
	As a result of FQDN Option processing, the server generates
	NameChangeRequests which represent changes to DNS mappings for
	a particular lease (addition or removal of DNS mappings).
	Currently all generated NameChangeRequests are dropped. Sending
	them to b10-dhcp-ddns will be implemented with the future tickets.
	(Trac #3036, git 209f3964b9f12afbf36f3fa6b62964e03049ec6e)

662.	[func]		marcin
	libdhcp++: Implemented an Option4ClientFqdn class which represents
	DHCPv4 Client FQDN Option (code 81) defined in RFC4702. This class
	supports the domain name encoding in canonical FQDN format as well
	as in deprecated ASCII format.
	(Trac# 3082, git 1b434debfbf4a43070eb480fa0975a6eff6429d4)

661.	[func]		stephen
	Copy additional header files to the BIND 10 installation directory
	to allow the building of DHCP hooks libraries against an installed
	version of BIND 10.
	(Trac #3092, git e9beef0b435ba108af9e5979476bd2928808b342)

660.	[func]		fujiwara
	src/lib/cc: Integer size of C++ CC library is changed to int64_t.
	b10-auth: The size of statistics counters is changed to uint64_t.
	b10-auth sends lower 63 bit of counter values to b10-stats.
	(Trac #3015,  git e5b3471d579937f19e446f8a380464e0fc059567
	 and Trac #3016, git ffbcf9833ebd2f1952664cc0498608b988628d53)

659.	[func]		stephen
	Added capability to configure the hooks libraries for the
	b10-dhcp4 and b10-dhcp6 servers through the BIND 10
	configuration mechanism.
	(Trac #2981, git aff6b06b2490fe4fa6568e7575a9a9105cfd7fae)

658.	[func]*		vorner
	The resolver, being experimental, is no longer installed by default.
	If you really want to use it, even when it is known to be buggy, use
	the ./configure --enable-experimental-resolver option.
	(Trac #3064, git f5f07c976d2d42bdf80fea4433202ecf1f260648)

657.	[bug]		vorner
	Due to various problems with older versions of boost and
	shared memory, the server rejects to compile with combination
	of boost < 1.48 and shared memory enabled. Most users don't
	need shared memory, admins of large servers are asked to
	upgrade boost.
	(Trac #3025, git 598e458c7af7d5bb81131112396e4c5845060ecd)

656.	[func]		tomek
	Additional hooks (buffer6_receive, lease6_renew,
	lease6_release, buffer6_send) added to the DHCPv6 server.
	(Trac #2984, git 540dd0449121094a56f294c500c2ed811f6016b6)

655.	[func]		tmark
	Added D2UpdateMgr class to b10-dhcp-ddns. This class is
	the b10-dhcp-ddns task master, instantiating and supervising
	transactions that carry out the DNS updates needed to
	fulfill the requests (NameChangeRequests) received from
	b10-dhcp-ddns clients (e.g. DHCP servers).
	(Trac #3059 git d72675617d6b60e3eb6160305738771f015849ba)

654.	[bug]		stephen
	Always clear "skip" flag before calling any callouts on a hook.
	(Trac# 3050, git ff0b9b45869b1d9a4b99e785fbce421e184c2e93)

653.	[func]		tmark
	Added initial implementation of D2QueueMgr to
	b10-dhcp-ddns.  This class manages the receipt and
	queueing of requests received by b10-dhcp-ddns from
	its clients (e.g. DHCP servers)
	(Trac# 3052, git a970f6c5255e000c053a2dc47926cea7cec2761c)

652.	[doc]		stephen
	Added the "Hook Developer's Guide" to the BIND 10 developer
	documentation.
	(Trac# 2982, git 26a805c7e49a9ec85ee825f179cda41a2358f4c6)

651.	[bug]		muks
	A race condition when creating cmdctl certificates caused corruption
	of these certificates in rare cases. This has now been fixed.
	(Trac# 2962, git 09f557d871faef090ed444ebeee7f13e142184a0)

650.	[func]		muks
	The DomainTree rebalancing code has been updated to be more
	understandable. This ChangeLog entry is made just to make a note
	of this change. The change should not cause any observable
	difference whatsoever.
	(Trac# 2811, git 7c0bad1643af13dedf9356e9fb3a51264b7481de)

649.	[func]		muks
	The default b10-xfrout also_notify port has been changed from
	0 to 53.
	(Trac# 2925, git 8acbf043daf590a9f2ad003e715cd4ffb0b3f979)

648.	[func]		tmark
	Moved classes pertaining to sending and receiving
	NameChangeRequests from src/bin/d2 into their own library,
	libdhcp_ddns, in src/lib/dhcp_ddns.  This allows the
	classes to be shared between DHDCP-DDNS and its clients,
	such as the DHCP servers.
	(Trac# 3065, git 3d39bccaf3f0565152ef73ec3e2cd03e77572c56)

647.	[func]		tmark
	Added initial implementation of classes for sending
	and receiving NameChangeRequests between DHCP-DDNS
	and its clients such as DHCP. This includes both
	abstract classes and a derivation which traffics
	requests across UDP sockets.
	(Trac #3008, git b54530b4539cec4476986442e72c047dddba7b48)

646.	[func]		stephen
	Extended the hooks framework to add a "validate libraries" function.
	This will be used to check libraries specified during BIND 10
	configuration.
	(Trac #3054, git 0f845ed94f462dee85b67f056656b2a197878b04)

645.	[func]		tomek
	Added initial set of hooks (pkt4_receive, subnet4_select,
	lease4_select, pkt4_send) to the DHCPv6 server.
	(Trac #2994, git be65cfba939a6a7abd3c93931ce35c33d3e8247b)

644.	[func]		marcin
	b10-dhcp4, b10-dhcp6: Implemented selection of the interfaces
	that server listens on, using Configuration Manager. It is
	possible to specify interface names explicitly or use asterisk
	to specify that server should listen on all available interfaces.
	Sockets are reopened according to the new configuration as
	soon as it is committed.
	(Trac #1555, git f48a3bff3fbbd15584d788a264d5966154394f04)

643.	[bug]		muks
	When running some unittests as root that depended on insufficient
	file permissions, the tests used to fail because the root user
	could still access such files. Such tests are now skipped when
	they are run as the root user.
	(Trac #3056, git 92ebabdbcf6168666b03d7f7fbb31f899be39322)

642.	[func]		tomek
	Added initial set of hooks (pkt6_receive, subnet6_select,
	lease6_select, pkt6_send) to the DHCPv6 server.
	(Trac #2995, git d6de376f97313ba40fef989e4a437d184fdf70cc)

641.	[func]		stephen
	Added the hooks framework. This allows shared libraries of
	user-written functions to be loaded at run-time and the
	functions called during packet processing.
	(Trac #2980, git 82c997a72890a12af135ace5b9ee100e41c5534e)

640.	[func]		marcin
	b10-dhcp-ddns: Implemented DNSClient class which implements
	asynchronous DNS updates using UDP. The TCP and TSIG support
	will be	implemented at later time. Nevertheless, class API
	accommodates the use of TCP and TSIG.
	(Trac #2977, git 5a67a8982baa1fd6b796c063eeb13850c633702c)

639.	[bug]		muks
	Added workaround for build failure on Fedora 19 between GCC 4.8.x
	and boost versions less than 1.54. Fedora 19 currently ships
	boost-1.53.
	(Trac #3039, git 4ef6830ed357ceb859ebb3e5e821a064bd8797bb)

638.	[bug]*		naokikambe
	Per-zone statistics counters are distinguished by zone class,
	e.g. IN, CH, and HS. A class name is added onto a zone name in
	structure of per-zone statistics.
	(Trac #2884, git c0153581c3533ef045a92e68e0464aab00947cbb)

637.	[func]		tmark
	Added initial implementation of NameChangeRequest,
	which embodies DNS update requests sent to DHCP-DDNS
	by its clients.
	(trac3007 git f33bdd59c6a8c8ea883f11578b463277d01c2b70)

636.	[func]		tmark
	Added the initial implementation of configuration parsing for
	DHCP-DDNS.
	(Trac #2957, git c04fb71fa44c2a458aac57ae54eeb1711c017a49)

635.	[func]		marcin
	b10-dhcp-ddns: Implemented DNS Update message construction.
	(Trac #2796, git eac5e751473e238dee1ebf16491634a1fbea25e2)

634.	[bug]		muks
	When processing DDNS updates, we now check the zone more
	thoroughly with the received zone data updates to check if it is
	valid.  If the zone fails validation, we reply with SERVFAIL
	rcode. So, while previously we may have allowed more zone data
	cases without checking which resulted in invalid zones, such
	update requests are now rejected.
	(Trac #2759, git d8991bf8ed720a316f7506c1dd9db7de5c57ad4d)

633.	[func]		jinmei
	b10-memmgr: a new BIND 10 module that manages shared memory
	segments for DNS zone data.  At this point it's runnable but does
	nothing really meaningful for end users; it was added to the
	master branch for further development.
	(Trac #2854, git d05d7aa36d0f8f87b94dba114134b50ca37eabff)

632.	[bug]		marcin
	perfdhcp: Fixed a bug in whereby the application was sporadically
	crashing when timed out packets were garbage collected.
	(Trac #2979, git 6d42b333f446eccc9d0204bcc04df38fed0c31db)

631.	[bug]		muks
	Applied a patch by Tomas Hozza to fix a couple of compile errors
	on Fedora 19 development release.
	(Trac #3001, git 6e42b90971b377261c72d51c38bf4a8dc336664a)

630.	[bug]		muks
	If there is a problem loading the backend module for a type of
	data source, b10-auth would not serve any zones. This behaviour
	has been changed now so that it serves zones from all other usable
	data sources that were configured.
	(Trac #2947, git 9a3ddf1e2bfa2546bfcc7df6d9b11bfbdb5cf35f)

629.	[func]		stephen
	Added first part of the hooks framework.
	(Trac #2794, git d2b107586db7c2deaecba212c891d231d7e54a07)

628.	[func]		y-aharen
	b10-auth: A new statistics item 'qryrecursion' has been introduced.
	The counter is for the number of queries (OpCode=Query) with Recursion
	Desired (RD) bit on.
	(Trac #2796, git 3d291f42cdb186682983aa833a1a67cb9e6a8434)

627.	[func]		tmark
	Logger name for DHCP-DDNS has been changed from "d2_logger" to
	"dhcpddns".  In addition, its log messages now use two suffixes,
	DCTL_ for logs the emanate from the underlying base classes, and
	DHCP_DDNS_ for logs which emanate from DHCP-DDNS specific code
	(Trac #2978, git 5aec5fb20b0486574226f89bd877267cb9116921)

626.	[func]		tmark
	Created the initial implementation of DHCP-DDNS service
	controller class, D2Controller, and the abstract class from
	which it derives, DControllerBase. D2Controller manages the
	lifecycle and BIND10 integration of the DHCP-DDNS application
	process, D2Process. Also note, module name is now
	b10-dhcp-ddns.
	(Trac #2956, git a41cac582e46213c120b19928e4162535ba5fe76)

625.	[bug]*		jinmei
	b10-xfrin/b10-loadzone: b10-xfrin now refers to the unified
	"data_sources" module configuration instead of almost-deprecated
	the Auth/database_file configuration (Note: zonemgr still uses the
	latter, so a secondary server would still need it for the moment).
	Due to this change, b10-xfrin does not auto-generate an initial
	zone for the very first transfer anymore; b10-loadzone has been
	extended with a new -e option for the initial setup.
	(Trac #2946, git 8191aec04c5279c199909f00f0a0b2b8f7bede94)

624.	[bug]		jinmei
	logging: prevented multiple BIND 10 processes from generating
	multiple small log files when they dumped logs to files and try
	to roll over them simultaneously.  This fix relies on a feature of
	underling logging library (log4cplus) version 1.1.0 or higher,
	so the problem can still happen if BIND 10 is built with an older
	version of log4cplus. (But this is expected to happen rarely in
	any case unless a verbose debug level is specified).
	(Trac #1622, git 5da8f8131b1224c99603852e1574b2a1adace236)

623.	[func]		tmark
	Created the initial, bare-bones implementation of DHCP-DDNS
	service process class, D2Process, and the abstract class
	from which it derives, DProcessBase. D2Process will provide
	the DHCP-DDNS specific event loop and business logic.
	(Trac #2955, git dbe4772246039a1257b6492936fda2a8600cd245)

622.	[func]*		jinmei
	b10-xfrin now has tighter control on the choice of IXFR or AXFR
	through zones/request_ixfr configuration item.  It includes
	the new "IXFR only" behavior for some special cases.  b10-xfrin
	now also uses AXFR whenever necessary, so it is now safe to try
	IXFR by default and it's made the default.  The previous
	use_ixfr configuration item was deprecated and triggers startup
	failure if specified; configuration using use_ixfr should be
	updated.
	(Trac #2911, git 8118f8e4e9c0ad3e7b690bbce265a163e4f8767a)

621.	[func]		team
	libdns++: All Rdata classes now use the generic lexer in
	constructors from text. This means that the name fields in such
	RRs in a zone file can now be non-absolute (the origin name in that
	context will be used), e.g., when loaded by b10-loadzone. Note
	that the existing string constructors for these Rdata classes also
	use the generic lexer, and they now expect an absolute name (with
	the trailing '.') in the name fields.
	(Trac #2522, git ea97070cf6b41299351fc29af66fa39c6465d56a)
	(Trac #2521, git c6603decaadcd33ccf9aee4a7b22447acec4b7f6)
	(See also ChangeLog 594, 564, 545)

620.	[bug]		jinmei
	b10-auth now returns SERVFAIL to queries for a zone that is
	configured to be loaded in-memory but isn't due to load time
	errors (missing zone file or errors in the zone file, etc).
	Such zones were previously treated as non existent and would
	result in REFUSED or unintentional match against less specific
	zones.  The revised behavior is also compatible with BIND 9.
	(Trac #2905, git 56ee9810fdfb5f86bd6948e6bf26545ac714edd8)

619.	[bug]		jinmei
	b10-xfrout now uses blocking send for xfr response messages
	to prevent abrupt termination of the stream due to a slower
	client or narrower network bandwidth.
	(Trac #2934, git bde0e94518469557c8b455ccbecc079a38382afd)

618.	[func]*		marcin
	b10-dhcp4: Added the ability for the server to respond to a
	directly connected client which does not yet have an IP address.
	On Linux, the server will unicast the response to the client's
	hardware address and the 'yiaddr' (the client's new IP
	address). Sending a response to the unicast address prevents other
	(not interested) hosts from receiving the server response. This
	capability is not yet implemented on non-Linux Operating Systems
	where, in all cases, the server responds to the broadcast
	address. The logic conforms to section 4.1 of RFC 2131.
	(Trac #2902, git c2d40e3d425f1e51647be6a717c4a97d7ca3c29c)

617.	[bug]		marcin
	b10-dhcp4: Fixed a bug whereby the domain-name option was encoded
	as FQDN (using technique described in RFC1035) instead of a string.
	Also, created new class which represents an option carrying a single
	string value. This class is now used for all standard options of
	this kind.
	(Trac #2786, git 96b1a7eb31b16bf9b270ad3d82873c0bd86a3530)

616.	[doc]		stephen
	Added description to the DHCP "Database Back-Ends" section of the
	BIND 10 Developer's Guide about how to set up a MySQL database for
	testing the DHCP MySQL backend.
	(Trac #2653, git da3579feea036aa2b7d094b1c260a80a69d2f9aa)

615.	[bug]		jinmei
	b10-auth: Avoid referencing to a freed object when authoritative
	server addresses are reconfigured.  It caused a crash on a busy
	server during initial startup time, and the same crash could also
	happen if listen_on parameters are reconfigured at run time.
	(Trac #2946, git d5f2a0d0954acd8bc33aabb220fab31652394fcd)

614.	[func]		tmark
	b10-d2: Initial DHCP-DDNS (a.k.a. D2) module implemented.
	Currently it does nothing useful, except for providing the
	skeleton implementation to be expanded in the future.
	(Trac #2954, git 392c5ec5d15cd8c809bc9c6096b9f2bfe7b8c66a)

613.	[func]		jinmei
	datasrc: Error handling in loading zones into memory is now more
	consistent and convenient: data source configuration does not fail
	due to zones configured to be loaded into memory but not available
	in the data source, just like the case of missing zone file for
	the MasterFiles type of data source.  Also, zones that aren't
	loaded into memory due to errors can now be reloaded for b10-auth
	using the bindctl Auth loadzone command after fixing the error,
	without reconfiguring the entire data source.
	(Trac #2851, git a3d4fe8a32003534150ed076ea0bbf80e1fcc43c)

612.	[func]		tomek
	b10-dhcp6: Support for relayed DHCPv6 traffic has been added.
	(Trac #2898, git c3f6b67fa16a07f7f7ede24dd85feaa7c157e1cb)

611.	[func]		naokikambe
	Added Xfrin statistics items such as the number of successful
	transfers.  These are per-zone type counters.  Their values can be
	obtained with zone names by invoking "Stats show Xfrin" via bindctl
	while Xfrin is running.
	(Trac #2252, git e1a0ea8ef5c51b9b25afa111fbfe9347afbe5413)

bind10-1.1.0beta2 released on May 10, 2013

610.	[bug]		muks
	When the sqlite3 program is not available on the system (in
	PATH), we no longer attempt to run some tests which depend
	on it.
	(Trac #1909, git f85b274b85b57a094d33ca06dfbe12ae67bb47df)

609.	[bug]		jinmei
	Handled some rare error cases in DNS server classes correctly.
	This fix specifically solves occasional crash of b10-auth due to
	errors caused by TCP DNS clients.  Also, as a result of cleanups
	with the fix, b10-auth should now be a little bit faster in
	handling UDP queries: in some local experiments it ran about 5%
	faster.
	(Trac #2903, git 6d3e0f4b36a754248f8a03a29e2c36aef644cdcc)

608.	[bug]		jinmei
	b10-cmdctl: fixed a hangup problem on receiving the shutdown
	command from bindctl.  Note, however, that cmdctl is defined as
	a "needed" module by default, so shutting down cmdctl would cause
	shutdown of the entire BIND 10 system anyway, and is therefore
	still not very useful in practice.
	(Trac #2712, git fa392e8eb391a17d30550d4b290c975710651d98)

607.	[bug]		jinmei
	Worked around some unit test regressions on FreeBSD 9.1 due to
	a binary compatibility issue between standard and system
	libraries (http://www.freebsd.org/cgi/query-pr.cgi?pr=175453).
	While not all tests still pass, main BIND 10 programs should
	generally work correctly.  Still, there can be odd run time
	behavior such as abrupt crash instead of graceful shutdown
	when some fatal event happens, so it's generally discouraged to
	use BIND 10 on FreeBSD 9.1 RELEASE.  According to the above
	bug report for FreeBSD, it seems upgrading or downgrading the
	FreeBSD version will solve this problem.
	(Trac #2887, git 69dfb4544d9ded3c10cffbbfd573ae05fdeb771f)

606.	[bug]		jinmei
	b10-xfrout now correctly stops sending notify requests once it
	receives a valid response.  It previously handled it as if the
	requests are timed out and resent it a few times in a short
	period.
	(Trac #2879, git 4c45f29f28ae766a9f7dc3142859f1d0000284e1)

605.	[bug]		tmark
	Modified perfdhcp to calculate the times displayed for packet sent
	and received as time elapsed since perfdhcp process start time.
	Previously these were times since the start of the epoch.
	However the large numbers involved caused loss of precision
	in the calculation of the test statistics.
	(Trac #2785, git e9556924dcd1cf285dc358c47d65ed7c413e02cf)

604.	[func]		marcin
	libdhcp++: abstracted methods which open sockets and send/receive
	DHCP4 packets to a separate class. Other classes will be derived
	from it to implement OS-specific methods of DHCPv4 packets filtering.
	The primary purpose for this change is to add support for Direct
	DHCPv4 response to a client which doesn't have an address yet on
	different OSes.
	(Trac #991, git 33ffc9a750cd3fb34158ef676aab6b05df0302e2)

603.	[func]		tmark
	The directory in which the b10-dhcp4 and b10-dhcp6 server id files has
	been changed from the local state directory (set by the "configure"
	--localstatedir switch) to the "bind10" subdirectory of it. After an
	upgrade, server id files in the former location will be orphaned and
	should be manually removed.
	(Trac #2770, git a622140d411b3f07a68a1451e19df36118a80650)

602.	[bug]		tmark
	Perfdhcp will now exit gracefully if the command line argument for
	IP version (-4 or -6) does not match the command line argument
	given for the server. Prior to this perfdhcp would core when given
	an IP version of -6 but a valid IPv4 address for server.
	(Trac #2784, git 96b66c0c79dccf9a0206a45916b9b23fe9b94f74)

601.	[bug]*		jinmei, vorner
	The "delete record" interface of the database based data source
	was extended so that the parameter includes reversed name in
	addition to the actual name.  This may help the underlying
	accessor implementation if reversed names are more convenient
	for the delete operation.  This was the case for the SQLite3
	accessor implementation, and it now performs delete operations
	much faster.  At a higher level, this means IXFR and DDNS Updates
	to the sqlite3 database are no longer so slow on large zones as
	they were before.
	(Trac #2877, git 33bd949ac7288c61ed0a664b7329b50b36d180e5)

600.	[bug]		tmark
	Changed mysql_lease_mgr to set the SQL mode option to STRICT. This
	causes mysql it to treat invalid input data as an error. Rather than
	"successfully" inserting a too large value by truncating it, the
	insert will fail, and the lease manager will throw an exception.
	Also, attempts to create a HWAddr (hardware address) object with
	too long an array of data now throw an exception.
	(Trac #2387, git cac02e9290600407bd6f3071c6654c1216278616)

599.	[func]		tomek
	libdhcp++: Pkt6 class is now able to parse and build relayed DHCPv6
	messages.
	(Trac #2827, git 29c3f7f4e82d7e85f0f5fb692345fd55092796b4)

bind10-1.1.0beta1 released on April 4, 2013

598.	[func]*		jinmei
	The separate "static" data source is now deprecated as it can be
	served in the more generic "MasterFiles" type of data source.
	This means existing configuration may not work after an update.
	If "config show data_sources/classes/CH[0]" on bindctl contains a
	"static" type of data source, you'll need to update it as follows:
	> config set data_sources/classes/CH[0]/type MasterFiles
	> config set data_sources/classes/CH[0]/params {"BIND": =>
	  "<the value of current data_sources/classes/CH[0]/params>"}
	> config set data_sources/classes/CH[0]/cache-enable true
	> config commit
	(Same for CH[1], CH[2], IN[0], etc, if applicable, although it
	should be very unlikely in practice.  Also note: '=>' above
	indicates the next line is actually part of the command.  Do
	not type in this "arrow").
	(Part of Trac #2833, git 0363b4187fe3c1a148ad424af39e12846610d2d7)

597.	[func]		tmark
	b10-dhcp6: Added unit tests for handling requests when no
	IPv6 subnets are configured/defined. Testing these conditions
	was overlooked during implementation of Trac #2719.
	(Trac #2721, git ce7f53b2de60e2411483b4aa31c714763a36da64)

596.	[bug]		jinmei
	Added special handling for the case where b10-auth receives a
	NOTIFY message, but zonemgr isn't running. Previously this was
	logged as a communications problem at the ERROR level, resulting
	in increasing noise when zonemgr is intentionally stopped. Other
	than the log level there is no change in externally visible
	behavior.
	(Trac #2562, git 119eed9938b17cbad3a74c823aa9eddb7cd337c2)

595.	[bug]		tomek
	All DHCP components now gracefully refuse to handle too short
	DUIDs and client-id.
	(Trac #2723, git a043d8ecda6aff57922fe98a33c7c3f6155d5d64)

594.	[func]		muks, pselkirk
	libdns++: the NSEC, DS, DLV, and AFSDB Rdata classes now use the
	generic lexer in constructors from text.  This means that the name
	fields in such RRs in a zone file can now be non-absolute (the
	origin name in that context will be used), e.g., when loaded by
	b10-loadzone.
	(Trac #2386, git dc0f34afb1eccc574421a802557198e6cd2363fa)
	(Trac #2391, git 1450d8d486cba3bee8be46e8001d66898edd370c)

593.	[func]		jelte
	Address + port output and logs is now consistent according to our
	coding guidelines, e.g. <address>:<port> in the case of IPv4, and
	[<address>]:<port> in the case of IPv6, instead of <address>#<port>
	(Trac #1086, git bcefe1e95cdd61ee4a09b20522c3c56b315a1acc)

592.	[bug]		jinmei
	b10-auth and zonemgr now handle some uncommon NOTIFY messages more
	gracefully: auth immediately returns a NOTAUTH response if the
	server does not have authority for the zone (the behavior
	compatible with BIND 9) without bothering zonemgr; zonemgr now
	simply skips retransfer if the specified zone is not in its
	secondary zone list, instead of producing noisy error logs.
	(Trac #1938, git 89d7de8e2f809aef2184b450e7dee1bfec98ad14)

591.	[func]		vorner
	Ported the remaining tests from the old shell/perl based system to
	lettuce. Make target `systest' is now gone. Currently, the lettuce
	tests are in git only, not part of the release tarball.
	(Trac #2624, git df1c5d5232a2ab551cd98b77ae388ad568a683ad)

590.	[bug]		tmark
	Modified "include" statements in DHCP MySQL lease manager code to
	fix build problems if MySQL is installed in a non-standard location.
	(Trac #2825, git 4813e06cf4e0a9d9f453890557b639715e081eca)

589.	[bug]		jelte
	b10-cmdctl now automatically re-reads the user accounts file when
	it is updated.
	(Trac #2710, git 16e8be506f32de668699e6954f5de60ca9d14ddf)

588.	[bug]*		jreed
	b10-xfrout: Log message id XFROUT_QUERY_QUOTA_EXCCEEDED
	changed to XFROUT_QUERY_QUOTA_EXCEEDED.
	(git be41be890f1349ae4c870a887f7acd99ba1eaac5)

587.	[bug]		jelte
	When used from python, the dynamic datasource factory now
	explicitly loads the logging messages dictionary, so that correct
	logging messages does not depend on incidental earlier import
	statements. Also, the sqlite3-specific log messages have been moved
	from the general datasource library to the sqlite3 datasource
	(which also explicitly loads its messages).
	(Trac #2746, git 1c004d95a8b715500af448683e4a07e9b66ea926)

586.	[func]		marcin
	libdhcp++: Removed unnecessary calls to the function which
	validates option definitions used to create instances of options
	being decoded in the received packets. Eliminating these calls
	lowered the CPU utilization by the server by approximately 10%.
	Also, added the composite search indexes on the container used to
	store DHCP leases by Memfile backend. This resulted in the
	significant performance rise when using this backend to store
	leases.
	(Trac #2701, git b96a30b26a045cfaa8ad579b0a8bf84f5ed4e73f)

585.	[func]		jinmei, muks
	The zone data loader now accepts RRs in any order during load.
	Before it used to reject adding non-consecutive RRsets. It
	expected records for a single owner name and its type to be
	grouped together. These restrictions are now removed.  It now also
	suppresses any duplicate RRs in the zone file when loading them
	into memory.
	(Trac #2440, git 232307060189c47285121f696d4efb206f632432)
	(Trac #2441, git 0860ae366d73314446d4886a093f4e86e94863d4)

584.	[bug]		jinmei
	Fixed build failure with Boost 1.53 (and probably higher) in the
	internal utility library.  Note that with -Werror it may still
	fail, but it's due to a Boost bug that is reportedly fixed in their
	development trunk.  See https://svn.boost.org/trac/boost/ticket/8080
	Until the fix is available in a released Boost version you may need
	to specify the --without-werror configure option to build BIND 10.
	(Trac #2764, git ca1da8aa5de24358d7d4e7e9a4625347457118cf)

583.	[func]*		jelte
	b10-cmdctl-usermgr has been updated and its options and arguments
	have changed; it now defaults to the same accounts file as
	b10-cmdctl defaults to. It can now be used to remove users from the
	accounts file as well, and it now accepts command-line arguments to
	specify the username and password to add or remove, in which case
	it will not prompt for them.
	Note that using a password on the command line is not recommended,
	as this can be viewed by other users.
	(Trac #2713, git 9925af3b3f4daa47ba8c2eb66f556b01ed6f0502)

582.	[func]		naokikambe
	New statistics items related unixdomain sockets added into Xfrout :
	open, openfail, close, bindfail, acceptfail, accept, senderr, and
	recverr.  Their values can be obtained by invoking "Stats show Xfrout"
	via bindctl while Xfrout is running.
	(Trac #2225, git 6df60554683165adacc2d1c3d29aa42a0c9141a1)

581.	[func]*		y-aharen
	Added statistics items in b10-auth based on
	http://bind10.isc.org/wiki/StatisticsItems. Qtype counters are
	dropped as it requires further spec design discussion.
	(Trac #2154, Trac #2155,
	             git 61d7c3959eb991b22bc1c0ef8f4ecb96b65d9325)
	(Trac #2157, git e653adac032f871cbd66cd500c37407a56d14589)

bind10-1.0.0-rc released on February 14, 2013

580.	[func]*		muks
	There is no longer a default user account. The old default account
	with username 'root' has been removed. In a fresh installation of
	BIND 10, the administrator has to configure a user account using
	the b10-cmdctl-usermgr program.
	(Trac #2641, git 54e8f4061f92c2f9e5b8564240937515efa6d934)

579.	[bug]		jinmei
	libdatasrc/b10-auth: corrected some corner cases in query handling
	of in-memory data source that led to the following invalid/odd
	responses from b10-auth:
	- duplicate RRs in answer and additional for type ANY query
	- incorrect NSEC for no error, no data (NXRRSET) response that
	  matches a wildcard
	(Trac #2585, git abe78fae4ba3aca5eb01806dd4e05607b1241745)

578.	[bug]		jinmei
	b10-auth now returns closest encloser NSEC3 proof to queries for
	an empty non terminal derived from an Opt-Out NSEC3 RR, as clarified
	in errata 3441 for RFC5155.  Previously it regarded such case as
	broken zone and returned SERVFAIL.
	(Trac #2659, git 24c235cb1b379c6472772d340e21577c3460b742)

577.	[func]		muks
	Added an SQLite3 index on records(rname, rdtype). This decreases
	insert performance by ~28% and adds about ~20% to the file size,
	but increases zone iteration performance. As it introduces a new
	index, a database upgrade would be required.
	(Trac #1756, git 9b3c959af13111af1fa248c5010aa33ee7e307ee)

576.	[bug]		tmark, tomek
	b10-dhcp6: Fixed bug when the server aborts operation when
	receiving renew and there are no IPv6 subnets configured.
	(Trac #2719, git 3132b8b19495470bbfd0f2ba0fe7da443926034b)

575.	[bug]		marcin
	b10-dhcp6: Fixed the bug whereby the subnet for the incoming
	packet was selected using only its source address. The subnet
	is now selected using either source address or the name of the
	server's interface on which the packet has been received.
	(Trac #2704, git 1cbacf19a28bdae50bb9bd3767bca0147fde37ed)

574.	[func]		tmark
	b10-dhcp4, b10-dhcp6: Composite key indexes were added to the lease
	tables to reduce lease search time. The lease4 table now has two
	additional indexes: a) hwaddr/subnet_id and b) client_id/subnet_id.
	The lease6 now has the one additional index: iaid/subnet_id/duid.
	Adding these indexes significantly improves lease acquisition
	performance.
	(Trac #2699, #2703, git 54bbed5fcbe237c5a49b515ae4c55148723406ce)

573.	[bug]		stephen
	Fixed problem whereby the DHCP server crashed if it ran out of
	addresses.  Such a condition now causes a packet to be returned
	to the client refusing the allocation of an address.
	(Trac #2681, git 87ce14cdb121b37afb5b1931af51bed7f6323dd6)

572.	[bug]		marcin
	perfdhcp: Fixed bug where the command line switches used to
	run the perfdhcp where printed as ASCII codes.
	(Trac #2700, git b8d6b949eb7f4705e32fbdfd7694ca2e6a6a5cdc)

571.	[build]		jinmei
	The ./configure script can now handle output from python-config
	--ldflags that contains a space after -L switches.  This fixes
	failure reported on some Solaris environments.
	(Trac #2661, git e6f86f2f5eec8e6003c13d36804a767a840d96d6)

570.	[bug]		tmark, marcin, tomek
	b10-dhcp4: Address renewal now works properly for DHCPv4 clients
	that do not send client ID.
	(Trac #2702, git daf2abe68ce9c111334a15c14e440730f3a085e2)

569.	[bug]		tomek
	b10-dhcp4: Fix bug whereby a DHCP packet without a client ID
	could crash the MySQL lease database backend.
	(Trac #2697, git b5e2be95d21ed750ad7cf5e15de2058aa8bc45f4)

568.	[func]		muks
	Various message IDs have been renamed to remove the word 'ERROR'
	from them when they are not logged at ERROR severity level.
	(Trac #2672, git 660a0d164feaf055677f375977f7ed327ead893e)

567.	[doc]		marcin, stephen, tomek
	Update DHCP sections of the BIND 10 guide.
	(Trac #2657, git 1d0c2004865d1bf322bf78d13630d992e39179fd)

566.	[func]*		jinmei
	libdns++/Python isc.dns: In Python isc.dns, function style
	constants for RRType, RRClass, Rcode and Opcode were deprecated
	and replaced with straightforward object constants, e.g., from
	RRType.AAAA() to RRType.AAAA.  This is a backward incompatible
	change (see the Trac ticket for a conversion script if needed).
	Also, these constants are now more consistent between C++
	and Python, and RRType constants for all currently standardized
	types are now supported (even if Rdata for these are not yet
	available).
	(Trac #1866 and #2409, git e5005185351cf73d4a611407c2cfcd163f80e428)

565.	[func]*		jelte
	The main initializer script (formerly known as either 'bind10',
	'boss', or 'bob'), has been renamed to b10-init (and Init in
	configuration). Configuring which components are run is henceforth
	done through '/Init/components', and the sbin/bind10 script is now
	simply a shellscript that runs b10-init. Existing configuration is
	automatically updated. NOTE: once configuration with this update
	has been saved (by committing any new change with bindctl), you
	cannot run older versions of BIND 10 anymore with this configuration.
	(Trac #1901, git bae3798603affdb276f370c1ac6b33b011a5ed4f)

564.	[func]		muks
	libdns++: the CNAME, DNAME, MX, NS, PTR and SRV Rdata classes now
	use the generic lexer in constructors from text.  This means that
	the name fields in such RRs in a zone file can now be non-absolute
	(the origin name in that context will be used), e.g., when loaded
	by b10-loadzone. One additional change to the libdns++ API is that
	the existing string constructors for these Rdata classes also use
	the generic lexer, and they now expect an absolute name (with the
	trailing '.') in the name fields.
	(Trac #2390, git a01569277cda3f78b1171bbf79f15ecf502e81e2)
	(Trac #2656, git 5a0d055137287f81e23fbeedd35236fee274596d)

563.	[build]		jinmei
	Added --disable-rpath configure option to avoid embedding library
	paths to binaries.  Patch from Adam Tkac.
	(Trac #2667, git 1c50c5a6ee7e9675e3ab154f2c7f975ef519fca2)

562.	[func]*		vorner
	The b10-xfrin now performs basic sanity check on just received
	zone. It'll reject severely broken zones (such as missing NS
	records).
	(Trac #2439, git 44699b4b18162581cd1dd39be5fb76ca536012e6)

561.	[bug]		kambe, jelte
	b10-stats-httpd no longer dumps request information to the console,
	but uses the bind10 logging system. Additionally, the logging
	identifiers have been changed from STATHTTPD_* to STATSHTTPD_*
	(Trac #1897, git 93716b025a4755a8a2cbf250a9e4187741dbc9bb)

560.	[bug]		jinmei
	b10-auth now sets the TTL of SOA RR for negative responses to
	the minimum of the RR TTL and the minimum TTL of the SOA RDATA
	as specified in RFC2308; previously the RR TTL was always used.
	The ZoneFinder class was extended partly for implementing this
	and partly for allowing further optimization.
	(Trac #2309 and #2635, git ee17e979fcde48b59d91c74ac368244169065f3b)

559.	[bug]		jelte
	b10-cmdctl no longer aborts on basic file issues with its https
	certificate or private key file. It performs additional checks, and
	provides better error logs if these fail. Additionally, bindctl
	provides a better error report if it is unable to connect over
	https connection. This issue could occur if BIND 10 was installed
	with root privileges but then started as a normal user.
	(Trac #2595, git 09b1a2f927483b407d70e98f5982f424cc872149)

558.	[func]		marcin
	b10-dhcp4: server now adds configured options to its
	responses to a client when client requests them.
	A few basic options: Routers, Domain Name, Domain
	Name Servers and Subnet Mask are added regardless
	if client requested them or not.
	(Trac #2591, git aeec2dc1b9c511d17971ac63138576c37e7c5164)

557.	[doc]		stephen
	Update DHCP sections of the BIND 10 guide.
	(Trac #2642, git e5faeb5fa84b7218fde486347359504cf692510e)

556.	[bug]		marcin
	Fixed DHCP servers configuration whereby the servers did not
	receive a configuration stored in the database on their startup.
	Also, the configuration handler function now uses full configuration
	instead of partial to configure the server. This guarantees that
	dependencies between various configuration parameters are
	fulfilled.
	(Trac #2637, git 91aa998226f1f91a232f2be59a53c9568c4ece77)

555.	[func]		marcin
	The encapsulated option space name can be specified for
	a DHCP option. It comprises sub-options being sent within
	an option that encapsulates this option space.
	(Trac #2314, git 27e6119093723a1e46a239ec245a8b4b10677635)

554.	[func]		jinmei
	b10-loadzone: improved completion log message and intermediate
	reports: It now logs the precise number of loaded RRs on
	completion, and intermediate reports show additional information
	such as the estimated progress in percentage and estimated time
	to complete.
	(Trac #2574, git 5b8a824054313bdecb8988b46e55cb2e94cb2d6c)

553.	[func]		stephen
	Values of the parameters to access the DHCP server lease database
	can now be set through the BIND 10 configuration mechanism.
	(Trac #2559, git 6c6f405188cc02d2358e114c33daff58edabd52a)

552.	[bug]		shane
	Build on Raspberry PI.
	The main issue was use of char for reading from input streams,
	which is incorrect, as EOF is returned as an int -1, which would
	then get cast into a char -1.
	A number of other minor issues were also fixed.
	(Trac #2571, git 525333e187cc4bbbbde288105c9582c1024caa4a)

551.	[bug]		shane
	Kill msgq if we cannot connect to it on startup.
	When the boss process was unable to connect to the msgq, it would
	exit. However, it would leave the msgq process running. This has
	been fixed, and the msgq is now stopped in this case.
	(Trac #2608, git 016925ef2437e0396127e135c937d3a55539d224)

550.	[func]		tomek
	b10-dhcp4: The DHCPv4 server now generates a server identifier
	the first time it is run. The identifier is preserved in a file
	across server restarts.
	b10-dhcp6: The server identifier is now preserved in a file across
	server restarts.
	(Trac #2597, git fa342a994de5dbefe32996be7eebe58f6304cff7)

549.	[func]		tomek
	b10-dhcp6: It is now possible to specify that a configured subnet
	is reachable locally over specified interface (see "interface"
	parameter in Subnet6 configuration).
	(Trac #2596, git a70f6172194a976b514cd7d67ce097bbca3c2798)

548.	[func]		vorner
	The message queue daemon now appears on the bus. This has two
	effects, one is it obeys logging configuration and logs to the
	correct place like the rest of the modules. The other is it
	appears in bindctl as module (but it doesn't have any commands or
	configuration yet).
	(Trac #2582, git ced31d8c5a0f2ca930b976d3caecfc24fc04634e)

547.	[func]*		vorner
	The b10-loadzone now performs more thorough sanity check on the
	loaded data.  Some of the checks are now fatal and zone failing
	them will be rejected.
	(Trac #2436, git 48d999f1cb59f308f9f30ba2639521d2a5a85baa)

546.	[func]		marcin
	DHCP option definitions can be now created using the
	Configuration Manager. The option definition specifies
	the option code, name and the types of the data being
	carried by the option.  The Configuration Manager
	reports an error on attempt to override standard DHCP
	option definition.
	(Trac #2317, git 71e25eb81e58a695cf3bad465c4254b13a50696e)

545.	[func]		jinmei
	libdns++: the SOA Rdata class now uses the generic lexer in
	constructors from text.  This means that the MNAME and RNAME of an
	SOA RR in a zone file can now be non absolute (the origin name
	in that context will be used), e.g., when loaded by b10-loadzone.
	(Trac #2500, git 019ca218027a218921519f205139b96025df2bb5)

544.	[func]		tomek
	b10-dhcp4: Allocation engine support for IPv4 added. Currently
	supported operations are server selection (Discover/Offer),
	address assignment (Request/Ack), address renewal (Request/Ack),
	and address release (Release). Expired leases can be reused.
	Some options (e.g. Router Option) are still hardcoded, so the
	DHCPv4 server is not yet usable, although its address allocation
	is operational.
	(Trac #2320, git 60606cabb1c9584700b1f642bf2af21a35c64573)

543.	[func]*		jelte
	When calling getFullConfig() as a module, , the configuration is now
	returned as properly-structured JSON.  Previously, the structure had
	been flattened, with all data being labelled by fully-qualified
	element names.
	(Trac #2619, git bed3c88c25ea8f7e951317775e99ebce3340ca22)

542.	[func]		marcin
	Created OptionSpace and OptionSpace6 classes to represent DHCP
	option spaces. The option spaces are used to group instances
	and definitions of options having unique codes. A special type
	of option space is the so-called "vendor specific option space"
	which groups sub-options sent within Vendor Encapsulated Options.
	The new classes are not used yet but they will be used once
	the creation of option spaces by configuration manager is
	implemented.
	(Trac #2313, git 37a27e19be874725ea3d560065e5591a845daa89)

541.	[func]		marcin
	Added routines to search for configured DHCP options and their
	definitions using name of the option space they belong to.
	New routines are called internally from the DHCPv4 and DHCPv6
	servers code.
	(Trac #2315, git 741fe7bc96c70df35d9a79016b0aa1488e9b3ac8)

540.	[func]		marcin
	DHCP Option values can be now specified using a string of
	tokens separated with comma sign. Subsequent tokens are used
	to set values for corresponding data fields in a particular
	DHCP option. The format of the token matches the data type
	of the corresponding option field: e.g. "192.168.2.1" for IPv4
	address, "5" for integer value etc.
	(Trac #2545, git 792c129a0785c73dd28fd96a8f1439fe6534a3f1)

539.	[func]		stephen
	Add logging to the DHCP server library.
	(Trac #2524, git b55b8b6686cc80eed41793c53d1779f4de3e9e3c)

538.	[bug]		muks
	Added escaping of special characters (double-quotes, semicolon,
	backslash, etc.) in text-like RRType's toText() implementation.
	Without this change, some TXT and SPF RDATA were incorrectly
	stored in SQLite3 datasource as they were not escaped.
	(Trac #2535, git f516fc484544b7e08475947d6945bc87636d4115)

537.	[func]		tomek
	b10-dhcp6: Support for RELEASE message has been added. Clients
	are now able to release their non-temporary IPv6 addresses.
	(Trac #2326, git 0974318566abe08d0702ddd185156842c6642424)

536.	[build]		jinmei
	Detect a build issue on FreeBSD with g++ 4.2 and Boost installed via
	FreeBSD ports at ./configure time.  This seems to be a bug of
	FreeBSD	ports setup and has been reported to the maintainer:
	http://www.freebsd.org/cgi/query-pr.cgi?pr=174753
	Until it's fixed, you need to build BIND 10 for FreeBSD that has
	this problem with specifying --without-werror, with clang++
	(development version), or with manually extracted Boost header
	files (no compiled Boost library is necessary).
	(Trac #1991, git 6b045bcd1f9613e3835551cdebd2616ea8319a36)

535.	[bug]		jelte
	The log4cplus internal logging mechanism has been disabled, and no
	output from the log4cplus library itself should be printed to
	stderr anymore. This output can be enabled by using the
	compile-time option --enable-debug.
	(Trac #1081, git db55f102b30e76b72b134cbd77bd183cd01f95c0)

534.	[func]*		vorner
	The b10-msgq now uses the same logging format as the rest
	of the system. However, it still doesn't obey the common
	configuration, as due to technical issues it is not able
	to read it yet.
	(git 9e6e821c0a33aab0cd0e70e51059d9a2761f76bb)

bind10-1.0.0-beta released on December 20, 2012

533.	[build]*		jreed
	Changed the package name in configure.ac from bind10-devel
	to bind10. This means the default sub-directories for
	etc, include, libexec, share, share/doc, and var are changed.
	If upgrading from a previous version, you may need to move
	and update your configurations or change references for the
	old locations.
	(git bf53fbd4e92ae835280d49fbfdeeebd33e0ce3f2)

532.	[func]		marcin
	Implemented configuration of DHCPv4 option values using
	the configuration manager. In order to set values for the
	data fields carried by a particular option, the user
	specifies a string of hexadecimal digits that is converted
	to binary data and stored in the option buffer. A more
	user-friendly way of specifying option content is planned.
	(Trac #2544, git fed1aab5a0f813c41637807f8c0c5f8830d71942)

531.	[func]		tomek
	b10-dhcp6: Added support for expired leases. Leases for IPv6
	addresses that are past their valid lifetime may be recycled, i.e.
	relocated to other clients if needed.
	(Trac #2327, git 62a23854f619349d319d02c3a385d9bc55442d5e)

530.	[func]*		team
	b10-loadzone was fully overhauled.  It now uses C++-based zone
	parser and loader library, performing stricter checks, having
	more complete support for master file formats, producing more
	helpful logs, is more extendible for various types of data
	sources, and yet much faster than the old version.  In
	functionality the new version should be generally backwards
	compatible to the old version, but there are some
	incompatibilities: name fields of RDATA (in NS, SOA, etc) must
	be absolute for now; due to the stricter checks some input that was
	(incorrectly) accepted by the old version may now be rejected;
	command line options and arguments are not compatible.
	(Trac #2380, git 689b015753a9e219bc90af0a0b818ada26cc5968)

529.	[func]*		team
	The in-memory data source now uses a more complete master
	file parser to load textual zone files.  As of this change
	it supports multi-line RR representation and more complete
	support for escaped and quoted strings.  It also produces
	more helpful log messages when there is an error in the zone
	file.  It will be enhanced as more specific tasks in the
	#2368 meta ticket are completed.  The new parser is generally
	backward compatible to the previous one, but due to the
	tighter checks some input that has been accepted so far
	could now be rejected, so it's advisable to check if you
	use textual zone files directly loaded to memory.
	(Trac #2470, git c4cf36691115c15440b65cac16f1c7fcccc69521)

528.	[func]		marcin
	Implemented definitions for DHCPv4 option definitions identified
	by option codes: 1 to 63, 77, 81-82, 90-92, 118-119, 124-125.
	These definitions are now used by the DHCPv4 server to parse
	options received from a client.
	(Trac #2526, git 50a73567e8067fdbe4405b7ece5b08948ef87f98)

527.	[bug]		jelte
	Fixed a bug in the synchronous UDP server code where unexpected
	errors from ASIO or the system libraries could cause b10-auth to
	stop. In asynchronous mode these errors would be ignored
	completely. Both types have been updated to report the problem with
	an ERROR log message, drop the packet, and continue service.
	(Trac #2494, git db92f30af10e6688a7dc117b254cb821e54a6d95)

526.	[bug]		stephen
	Miscellaneous fixes to DHCP code including rationalisation of
	some methods in LeaseMgr and resolving some Doxygen/cppcheck
	issues.
	(Trac #2546, git 0140368ed066c722e5d11d7f9cf1c01462cf7e13)

525.	[func]		tomek
	b10-dhcp4: DHCPv4 server is now able to parse configuration. It
	is possible to specify IPv4 subnets with dynamic pools within
	them. Although configuration is accepted, it is not used yet. This
	will be implemented shortly.
	(Trac #2270, git de29c07129d41c96ee0d5eebdd30a1ea7fb9ac8a)

524.	[func]		tomek
	b10-dhcp6 is now able to handle RENEW messages. Leases are
	renewed and REPLY responses are sent back to clients.
	(Trac #2325, git 7f6c9d057cc0a7a10f41ce7da9c8565b9ee85246)

523.	[bug]		muks
	Fixed a problem in inmem NSEC3 lookup (for, instance when using a
	zone with no non-apex names) which caused exceptions when the zone
	origin was not added as an explicit NSEC3 record.
	(Trac #2503, git 6fe86386be0e7598633fe35999112c1a6e3b0370)

522.	[func]*		jelte
	Configuration of TSIG keys for b10-xfrin has changed; instead of
	specifying the full TSIG key (<name>:<base64>:<algo>) it now expects
	just the name, and uses the global TSIG Key Ring like all the other
	components (configuration list /tsig_keys/keys).
	Note: this is not automatically updated, so if you use TSIG in
	xfrin, you need to update your configuration.
	(Trac #1351, git e65b7b36f60f14b7abe083da411e6934cdfbae7a)

521.	[func]		marcin
	Implemented definitions for DHCPv6 standard options identified
	by codes up to 48. These definitions are now used by the DHCPv6
	server to create instances of options being sent to a client.
	(Trac #2491, git 0a4faa07777189ed9c25211987a1a9b574015a95)

520.	[func]		jelte
	The system no longer prints initial log messages to stdout
	regardless of what logging configuration is present, but it
	temporarily stores any log messages until the configuration is
	processed. If there is no specific configuration, or if the
	configuration cannot be accessed, it will still fall back to stdout.
	Note that there are still a few instances where output is printed,
	these shall be addressed separately.
	Note also that, currently, in case it falls back to stdout (such as
	when it cannot connect to b10-cfgmgr), all log messages are always
	printed (including debug messages), regardless of whether -v was
	used. This shall also be addressed in a future change.
	(Trac #2445, git 74a0abe5a6d10b28e4a3e360e87b129c232dea68)

519.	[bug]		muks
	Fixed a problem in inmem NSEC lookup which caused returning an
	incorrect NSEC record or (in rare cases) assert failures
	when a non-existent domain was queried, which was a sub-domain of
	a domain that existed.
	(Trac #2504, git 835553eb309d100b062051f7ef18422d2e8e3ae4)

518.	[func]		stephen
	Extend DHCP MySQL backend to handle IPv4 addresses.
	(Trac #2404, git ce7db48d3ff5d5aad12b1da5e67ae60073cb2607)

517.	[func]		stephen
	Added IOAddress::toBytes() to get byte representation of address.
	Also added convenience methods for V4/V6 address determination.
	(Trac #2396, git c23f87e8ac3ea781b38d688f8f7b58539f85e35a)

516.	[bug]		marcin
	Fixed 'make distcheck' failure when running perfdhcp unit tests.
	The unit tests used to read files from the folder specified
	with the path relative to current folder, thus when the test was
	run from a different folder the files could not be found.
	(Trac #2479, git 4e8325e1b309f1d388a3055ec1e1df98c377f383)

515.	[bug]		jinmei
	The in-memory data source now accepts an RRSIG provided without
	a covered RRset in loading.  A subsequent query for its owner name
	of the covered type would generally result in NXRRSET; if the
	covered RRset is of type NSEC3, the corresponding NSEC3 processing
	would result in SERVFAIL.
	(Trac #2420, git 6744c100953f6def5500bcb4bfc330b9ffba0f5f)

514.	[bug]		jelte
	b10-msgq now handles socket errors more gracefully when sending data
	to clients. It no longer exits with 'broken pipe' errors, and is
	also better at resending data on temporary error codes from send().
	(Trac #2398, git 9f6b45ee210a253dca608848a58c824ff5e0d234)

513.	[func]		marcin
	Implemented the OptionCustom class for DHCPv4 and DHCPv6.
	This class represents an option which has a defined
	structure: a set of data fields of specific types and order.
	It is used to represent those options that can't be
	represented by any other specialized class.
	(Trac #2312, git 28d885b457dda970d9aecc5de018ec1120143a10)

512.	[func]		jelte
	Added a new tool b10-certgen, to check and update the self-signed
	SSL certificate used by b10-cmdctl. The original certificate
	provided has been removed, and a fresh one is generated upon first
	build. See the b10-certgen manpage for information on how to update
	existing installed certificates.
	(Trac #1044, git 510773dd9057ccf6caa8241e74a7a0b34ca971ab)

511.	[bug]		stephen
	Fixed a race condition in the DHCP tests whereby the test program
	spawned a subprocess and attempted to read (without waiting) from
	the interconnecting pipe before the subprocess had written
	anything.  The lack of output was being interpreted as a test
	failure.
	(Trac #2410, git f53e65cdceeb8e6da4723730e4ed0a17e4646579)

510.	[func]		marcin
	DHCP option instances can be created using a collection of strings.
	Each string represents a value of a particular data field within
	an option. The data field values, given as strings, are validated
	against the actual types of option fields specified in the options
	definitions.
	(Trac #2490, git 56cfd6612fcaeae9acec4a94e1e5f1a88142c44d)

509.	[func]		muks
	Log messages now include the pid of the process that logged the
	message.
	(Trac #1745, git fc8bbf3d438e8154e7c2bdd322145a7f7854dc6a)

508.	[bug]		stephen
	Split the DHCP library into two directories, each with its own
	Makefile.  This properly solves the problem whereby a "make"
	operation with multiple threads could fail because of the
	dependencies between two libraries in the same directory.
	(Trac #2475, git 834fa9e8f5097c6fd06845620f68547a97da8ff8)

bind10-devel-20121115 released on November 15, 2012

507.	[doc]		jelte
	Added a chapter about the use of the bindctl command tool to
	to the BIND 10 guide.
	(Trac #2305, git c4b0294b5bf4a9d32fb18ab62ca572f492788d72)

506.	[security]		jinmei
	Fixed a use-after-free case in handling DNAME record with the
	in-memory data source.  This could lead to a crash of b10-auth
	if it serves a zone containing a DNAME RR from the in-memory
	data source.  This bug was introduced at bind10-devel-20120927.
	(Trac #2471, git 2b1793ac78f972ddb1ae2fd092a7f539902223ff)

505.	[bug]		jelte
	Fixed a bug in b10-xfrin where a wrong call was made during the
	final check of a TSIG-signed transfer, incorrectly rejecting the
	transfer.
	(Trac #2464, git eac81c0cbebee72f6478bdb5cda915f5470d08e1)

504.	[bug]*		naokikambe
	Fixed an XML format viewed from b10-stats-httpd. Regarding
	per-zone counters as zones of Xfrout, a part of the item
	values wasn't an exact XML format. A zone name can be
	specified in URI as
	/bind10/statistics/xml/Xfrout/zones/example.org/xfrreqdone.
	XSD and XSL formats are also changed to constant ones due
	to these changes.
	(Trac #2298, git 512d2d46f3cb431bcdbf8d90af27bff8874ba075)

503.	[func]		Stephen
	Add initial version of a MySQL backend for the DHCP code.  This
	implements the basic IPv6 lease access functions - add lease, delete
	lease and update lease.  The backend is enabled by specifying
	--with-dhcp-mysql on the "configure" command line: without this
	switch, the MySQL code is not compiled, so leaving BIND 10 able to
	be built on systems without MySQL installed.
	(Trac #2342, git c7defffb89bd0f3fdd7ad2437c78950bcb86ad37)

502.	[func]		vorner
	TTLs can be specified with units as well as number of seconds now.
	This allows specifications like "1D3H".
	(Trac #2384, git 44c321c37e17347f33ced9d0868af0c891ff422b)

501.	[func]		tomek
	Added DHCPv6 allocation engine, now used in the processing of DHCPv6
	messages.
	(Trac #2414, git b3526430f02aa3dc3273612524d23137b8f1fe87)

500.	[bug]		jinmei
	Corrected the autoconf example in the examples directory so it can
	use the configured path to Boost to check availability of the BIND 10
	library.  Previously the sample configure script could fail if
	Boost is installed in an uncommon place.  Also, it now provides a
	helper m4 function and example usage for embedding the library
	path to executable (using linker options like -Wl,-R) to help
	minimize post-build hassles.
	(Trac #2356, git 36514ddc884c02a063e166d44319467ce6fb1d8f)

499.	[func]		team
	The b10-auth 'loadzone' command now uses the internal thread
	introduced in 495 to (re)load a zone in the background, so that
	query processing isn't blocked while loading a zone.
	(Trac #2213, git 686594e391c645279cc4a95e0e0020d1c01fba7e)

498.	[func]		marcin
	Implemented DHCPv6 option values configuration using configuration
	manager. In order to set values for data fields carried by the
	particular option, user specifies the string of hexadecimal digits
	that is in turn converted to binary data and stored into option
	buffer. More user friendly way of option content specification is
	planned.
	(Trac #2318, git e75c686cd9c14f4d6c2a242a0a0853314704fee9)

497.	[bug]		jinmei
	Fixed several issues in isc-sysinfo:
	- make sure it doesn't report a negative value for free memory
	  size (this happened on FreeBSD, but can possibly occur on other
	  BSD variants)
	- correctly identifies the SMP support in kernel on FreeBSD
	- print more human readable uptime as well as the time in seconds
	(Trac #2297, git 59a449f506948e2371ffa87dcd19059388bd1657)

496.	[func]		tomek
	DHCPv6 Allocation Engine implemented. It allows address allocation
	from the configured subnets/pools. It currently features a single
	allocator: IterativeAllocator, which assigns addresses iteratively.
	Other allocators (hashed, random) are planned.
	(Trac #2324, git 8aa188a10298e3a55b725db36502a99d2a8d638a)

495.	[func]		team
	b10-auth now handles reconfiguration of data sources in
	background using a separate thread.  This means even if the new
	configuration includes a large amount of data to be loaded into
	memory (very large zones and/or a very large number of zones),
	the reconfiguration doesn't block query handling.
	(Multiple Trac tickets up to #2211)

494.	[bug]		jinmei
	Fixed a problem that shutting down BIND 10 kept some of the
	processes alive.  It was two-fold: when the main bind10 process
	started as a root, started b10-sockcreator with the privilege, and
	then dropped the privilege, the bind10 process cannot kill the
	sockcreator via signal any more (when it has to), but it kept
	sending the signal and didn't stop.  Also, when running on Python
	3.1 (or older), the sockcreator had some additional file
	descriptor open, which prevented it from exiting even after the
	bind10 process terminated.  Now the bind10 process simply gives up
	killing a subprocess if it fails due to lack of permission, and it
	makes sure the socket creator is spawned without any unnecessary
	FDs open.
	(Trac #1858, git 405d85c8a0042ba807a3a123611ff383c4081ee1)

493.	[build]		jinmei
	Fixed build failure with newer versions of clang++.  These
	versions are stricter regarding "unused variable" and "unused
	(driver) arguments" warnings, and cause fatal build error
	with -Werror.  The affected versions of clang++ include Apple's
	customized version 4.1 included in Xcode 4.5.1.  So this fix
	will solve build errors for Mac OS X that uses newer versions of
	Xcode.
	(Trac #2340, git 55be177fc4f7537143ab6ef5a728bd44bdf9d783,
	3e2a372012e633d017a97029d13894e743199741 and commits before it
	with [2340] in the commit log)

492.	[func]		tomek
	libdhcpsrv: The DHCP Configuration Manager is now able to store
	information about IPv4 subnets and pools. It is still not possible
	to configure that information. Such capability will be implemented
	in a near future.
	(Trac #2237, git a78e560343b41f0f692c7903c938b2b2b24bf56b)

491.	[func]		tomek
	b10-dhcp6: Configuration for DHCPv6 has been implemented.
	Currently it is possible to configure IPv6 subnets and pools
	within those subnets, global and per subnet values of renew,
	rebind, preferred and valid lifetimes. Configured parameters
	are accepted, but are not used yet by the allocation engine yet.
	(Trac #2269, git 028bed9014b15facf1a29d3d4a822c9d14fc6411)

490.	[func]		tomek
	libdhcpsrv: An abstract API for lease database has been
	implemented. It offers a common interface to all concrete
	database backends.
	(Trac #2140, git df196f7609757253c4f2f918cd91012bb3af1163)

489.	[func]		muks
	The isc::dns::RRsetList class has been removed. It was now unused
	inside the BIND 10 codebase, and the interface was considered
	prone to misuse.
	(Trac #2266, git 532ac3d0054f6a11b91ee369964f3a84dabc6040)

488.	[build]		jinmei
	On configure, changed the search order for Python executable.
	It first tries more specific file names such as "python3.2" before
	more generic "python3".  This will prevent configure failure on
	Mac OS X that installs Python3 via recent versions of Homebrew.
	(Trac #2339, git 88db890d8d1c64de49be87f03c24a2021bcf63da)

487.	[bug]		jinmei
	The bind10 process now terminates a component (subprocess) by the
	"config remove Boss/components" bindctl command even if the
	process crashes immediately before the command is sent to bind10.
	Previously this led to an inconsistent state between the
	configuration and an internal component list of bind10, and bind10
	kept trying to restart the component.  A known specific case of
	this problem is that b10-ddns could keep failing (due to lack of
	dependency modules) and the administrator couldn't stop the
	restart via bindctl.
	(Trac #2244, git 7565788d06f216ab254008ffdfae16678bcd00e5)

486.	[bug]*		jinmei
	All public header files for libb10-dns++ are now installed.
	Template configure.ac and utility AC macros for external projects
	using the library are provided under the "examples" directory.
	The src/bin/host was moved as part of the examples (and not
	installed with other BIND 10 programs any more).
	(Trac #1870, git 4973e638d354d8b56dcadf71123ef23c15662021)

485.	[bug]		jelte
	Several bugs have been fixed in bindctl; tab-completion now works
	within configuration lists, the problem where sometimes the
	completion added a part twice has been solved, and it no longer
	suggests the confusing value 'argument' as a completion-hint for
	configuration items. Additionally, bindctl no longer crashes upon
	input like 'config remove Boss'.
	(Trac #2254, git 9047de5e8f973e12e536f7180738e6b515439448)

484.	[func]		tomek
	A new library (libb10-dhcpsrv) has been created. At present, it
	only holds the code for the DHCP Configuration Manager. Currently
	this object only supports basic configuration storage for the DHCPv6
	server, but that capability will be expanded.
	(Trac #2238, git 6f29861b92742da34be9ae76968e82222b5bfd7d)

bind10-devel-20120927 released on September 27, 2012

483.	[func]		marcin
	libdhcp++: Added new parameter to define sub-second timeout
	for DHCP packet reception. The total timeout is now specified
	by two parameters:  first specifies integral number of
	seconds, second (which defaults to 0) specifies fractional
	seconds with microsecond resolution.
	(Trac #2231, git 15560cac16e4c52129322e3cb1787e0f47cf7850)

482.	[func]		team
	Memory footprint of the in-memory data source has been
	substantially improved.  For example, b10-auth now requires much
	less memory than BIND 9 named for loading and serving the same
	zone in-memory.  This is a transparent change in terms of user
	operation; there's no need to update or change the configuration
	to enable this feature.
	Notes: multiple instances of b10-auth still make separate copies
	of the memory image.  Also, loading zones in memory still suspends
	query processing, so manual reloading or reloading after incoming
	transfer may cause service disruption for huge zones.
	(Multiple Trac tickets, Summarized in Trac #2101)

481.	[bug]		vorner
	The abbreviated form of IP addresses in ACLs is accepted
	(eg. "from": ["127.0.0.1", "::1"] now works).
	(Trac #2191, git 48b6e91386b46eed383126ad98dddfafc9f7e75e)

480.	[doc]		vorner
	Added documentation about global TSIG key ring to the Guide.
	(Trac #2189, git 52177bb31f5fb8e134aecb9fd039c368684ad2df)

479.	[func]		marcin
	Refactored perfdhcp tool to C++, added missing unit tests and removed
	the old code. The new code uses libdhcp++ (src/lib/dhcp) for DHCP
	packet management, network interface management and packet
	transmission.
	(Trac #1954, git 8d56105742f3043ed4b561f26241f3e4331f51dc)
	(Trac #1955, git 6f914bb2c388eb4dd3e5c55297f8988ab9529b3f)
	(Trac #1956, git 6f914bb2c388eb4dd3e5c55297f8988ab9529b3f)
	(Trac #1957, git 7fca81716ad3a755bf5744e88c3adeef15b04450)
	(Trac #1958, git 94e17184270cda58f55e6da62e845695117fede3)
	(Trac #1959, git a8cf043db8f44604c7773e047a9dc2861e58462a)
	(Trac #1960, git 6c192e5c0903f349b4d80cf2bb6cd964040ae7da)

478.	[func]		naokikambe
	New statistics items added into b10-xfrout: ixfr_running and
	axfr_running.  Their values can be obtained by invoking "Stats show
	Xfrout" via bindctl while b10-xfrout is running.
	(Trac #2222, git 91311bdbfea95f65c5e8bd8294ba08fac12405f1)

477.	[bug]		jelte
	Fixed a problem with b10-msgq on OSX when using a custom Python
	installation, that offers an unreliable select.poll() interface.
	(Trac #2190, git e0ffa11d49ab949ee5a4ffe7682b0e6906667baa)

476.	[bug]		vorner
	The Xfrin now accepts transfers with some TSIG signatures omitted, as
	allowed per RFC2845, section 4.4. This solves a compatibility
	issues with Knot and NSD.
	(Trac #1357, git 7ca65cb9ec528118f370142d7e7b792fcc31c9cf)

475.	[func]		naokikambe
	Added Xfrout statistics counters: notifyoutv4, notifyoutv6,
	xfrrej, and xfrreqdone. These are per-zone type counters.
	The value of these counters can be seen with zone name by
	invoking "Stats show Xfrout" via bindctl.
	(Trac #2158, git e68c127fed52e6034ab5309ddd506da03c37a08a)

474.	[func]		stephen
	DHCP servers now use the BIND 10 logging system for messages.
	(Trac #1545, git de69a92613b36bd3944cb061e1b7c611c3c85506)

473.	[bug]		jelte
	TCP connections now time out in b10-auth if no (or not all) query
	data is sent by the client. The timeout value defaults to 5000
	milliseconds, but is configurable in Auth/tcp_recv_timeout.
	(Trac #357, git cdf3f04442f8f131542bd1d4a2228a9d0bed12ff)

472.	[build]		jreed
	All generated documentation is removed from the git repository.
	The ./configure --enable-man option is removed. A new option
	-enable-generate-docs is added; it checks for required
	documentation building dependencies. Dummy documentation is
	built and installed if not used. Distributed tarballs will
	contain the generated documentation.
	(Trac #1687, git 2d4063b1a354f5048ca9dfb195e8e169650f43d0)

471.	[bug]		vorner
	Fixed a problem when b10-loadzone tried to tread semicolon
	in string data as start of comment, which caused invalid
	data being loaded.
	(Trac #2188, git 12efec3477feb62d7cbe36bdcfbfc7aa28a36f57)

470.	[func]		naokikambe
	The stats module now supports partial statistics updates. Each
	module can return only statistics data which have been updated since
	the last time it sent them to the stats module. The purpose of partial
	updates is to reduce the amount of statistics data sent through the
	message queue.
	(Trac #2179, git d659abdd9f3f369a29830831297f64484ac7b051)

469.	[bug]		jelte
	libdatasrc: the data source client list class now ignores zone
	content problems (such as out-of-zone data) in MasterFiles type
	zones, instead of aborting the entire configuration.  It only logs
	an error, and all other zones and datasources are still loaded. The
	error log message has been improved to include the zone origin and
	source file name.  As a result of this change, b10-auth no longer
	exits upon encountering such errors during startup.
	(Trac #2178, git a75ed413e8a1c8e3702beea4811a46a1bf519bbd)

468.	[func]*		naokikambe, fujiwara
	b10-stats polls the bind10 and b10-auth with new 'getstats' command
	to retrieve statistics data.  The "poll-interval" parameter in
	b10-stats is for configuring the polling interval.  All statistics
	data collected once are preserved while b10-stats is running.
	The "sendstats" command was removed from bind10 and b10-auth. The
	"statistics-interval" configuration item was removed from b10-auth.
	(Trac #2136, git dcb5ce50b4b4e50d28247d5f8b5cb8d90bda942a)
	(Trac #2137, git d53bb65a43f6027b15a6edc08c137951e3ce5e0e)
	(Trac #2138, git b34e3313460eebc9c272ca8c1beb27297c195150)

bind10-devel-20120816 released on August 16, 2012

467.	[bug]		jelte
	For configurations, allow named sets to contain lists of items.
	(Trac #2114, git 712637513505f7afb8434292ca2a98c3517dffd3)

466.	[func]		jelte
	Allow bindctl to add and remove items to and from lists
	and dicts for items of type "any". This is for easier
	configurations.
	(Trac #2184, git ad2d728d1496a9ff59d622077850eed0638b54eb)

465.	[doc]		vorner
	Improved documentation about ACLs in the Guide.
	(Trac #2066, git 76f733925b3f3560cfc2ee96d2a19905b623bfc3)

464.	[func]		jelte, muks
	libdns++: The LabelSequence class has been extended with some new
	methods.  These are mainly intended for internal development, but
	the class is public, so interested users may want to look into the
	extensions.
	(Trac #2052, git 57c61f2^..dbef0e2)
	(Trac #2053, git 1fc2b06b57a008ec602daa2dac79939b3cc6b65d)
	(Trac #2086, git 3fac7d5579c5f51b8e952b50db510b45bfa986f3)
	(Trac #2087, git 49ad6346f574d00cfbd1d12905915fd0dd6a0bac)
	(Trac #2148, git 285c2845ca96e7ef89f9158f1dea8cda147b6566)

463.	[func]		jinmei
	Python isc.dns: the Name, RRType and RRClass classes are now
	hashable.  So, for example, objects of these classes can be used
	as a dictionary key.
	(Trac #1883, git 93ec40dd0a1df963c676037cc60c066c748b3030)

462.	[build]		jreed
	BIND 10 now compiles against googletest-1.6.0 versions that are
	installed on the system as source code. For such versions, use the
	--with-gtest-source configure switch.
	(Trac #1999, git 6a26d459a40d7eed8ebcff01835377b3394a78de)

461.	[bug]		muks
	We now set g+w and g+s permissions (mode 02770) during
	installation for the BIND 10 local state directory
	($prefix/var/bind10-devel/) so that permissions to files
	and sub-directories created in that directory are inherited.
	(Trac #2171, git ab4d20907abdb3ce972172463dcc73405b3dee79)

460.	[bug]		muks
	SSHFP's algorithm and fingerprint type checks have been relaxed
	such that they will accept any values in [0,255]. This is so that
	future algorithm and fingerprint types are accommodated.
	(Trac #2124, git 49e6644811a7ad09e1326f20dd73ab43116dfd21)

459.	[func]		tomek
	b10-dhcp6: DHCPv6 server component is now integrated into
	BIND 10 framework. It can be started from BIND 10 (using bindctl)
	and can receive commands. The only supported command for now
	is 'Dhcp6 shutdown'.
	b10-dhcp4: Command line-switch '-s' to disable msgq was added.
	b10-dhcp6: Command line-switch '-s' to disable msgq was added.
	(Trac #1708, git e0d7c52a71414f4de1361b09d3c70431c96daa3f)

458.	[build]*		jinmei
	BIND 10 now relies on Boost offset_ptr, which caused some new
	portability issues.  Such issues are detected at ./configure time.
	If ./configure stops due to this, try the following workaround:
	- If it's about the use of mutable for a reference with clang++,
	  upgrade Boost version to 1.44 or higher, or try a different
	  compiler (e.g. g++ generally seems to be free from this issue)
	- If it's about the use of "variadic templates", specify
	  --without-werror so the warning won't be promoted to an error.
	  Specifying BOOST_NO_USER_CONFIG in CXXFLAGS may also work
	  (which would be the case if Boost is installed via pkgsrc)
	(Trac #2147, git 30061d1139aad8716e97d6b620c259752fd0a3cd)

457.	[build]*		muks
	BIND 10 library names now have a "b10-" prefix. This is to avoid
	clashes with other similarly named libraries on the system.
	(Trac #2071, git ac20a00c28069804edc0a36050995df52f601efb)

456.	[build]		muks
	BIND 10 now compiles against log4cplus-1.1.0 (RC releases)
	also.  Note: some older versions of log4cplus don't work any more;
	known oldest workable version is 1.0.4.  Thanks to John Lumby for
	sending a patch.
	(Trac #2169, git 7d7e5269d57451191c0aef1b127d292d3615fe2c)

455.	[func]*		vorner
	The server now uses newer API for data sources. This would be an
	internal change, however, the data sources are now configured
	differently. Please, migrate your configuration to the top-level
	"data_sources" module.  Also the bind10 -n and --no-cache
	and b10-auth -n options are removed.
	(Trac #1976, git 0d4685b3e7603585afde1b587cbfefdfaf6a1bb3)

454.	[bug]		jelte
	b10-cfgmgr now loads its configuration check plugins directly from
	the plugin search path, as opposed to importing them from the
	general python system module path list; this prevents naming
	conflicts with real python modules.
	(Trac #2119, git 2f68d7ac5c3c7cc88a3663191113eece32d46a3d)

453.	[bug]		jelte
	b10-auth no longer tries to send DDNS UPDATE messages to b10-ddns if
	b10-ddns is not running. Sending an UPDATE to BIND 10 that is not
	configured to run DDNS will now result in a response with rcode
	NOTIMP instead of SERVFAIL.
	(Trac #1986, git bd6b0a5ed3481f78fb4e5cb0b18c7b6e5920f9f8)

452.	[func]		muks, jelte
	isc-sysinfo: An initial implementation of the isc-sysinfo
	tool is now available for Linux, OpenBSD, FreeBSD, and Mac
	OS X. It gathers and outputs system information which can
	be used by future tech support staff. This includes a
	generic Python "sysinfo" module.
	(Trac #2062, #2121, #2122, #2172,
	git 144e80212746f8d55e6a59edcf689fec9f32ae95)

451.	[bug]		muks, jinmei
	libdatasrc: the database-based data source now correctly returns
	glue records on (not under) a zone cut, such as in the case where
	the NS name of an NS record is identical to its owner name. (Note:
	libdatasrc itself doesn't judge what kind of record type can be a
	"glue"; it's the caller's responsibility.)
	(Trac #1771, git 483f1075942965f0340291e7ff7dae7806df22af)

450.	[func]		tomek
	b10-dhcp4: DHCPv4 server component is now integrated into
	BIND 10 framework. It can be started from BIND 10 (using bindctl)
	and can receive commands. The only supported command for now
	is 'Dhcp4 shutdown'.
	(Trac #1651, git 7e16a5a50d3311e63d10a224ec6ebcab5f25f62c)

bind10-devel-20120621 released on June 21, 2012

449.	[bug]		muks
	b10-xfin: fixed a bug where xfrin sent the wrong notification
	message to zonemgr on successful zone transfer. This also
	solves other reported problems such as too frequent attempts
	of zone refreshing (see Trac #1786 and #1834).
	(Trac #2023, git b5fbf8a408a047a2552e89ef435a609f5df58d8c)

448.	[func]		team
	b10-ddns is now functional and handles dynamic update requests
	per RFC 2136.  See BIND 10 guide for configuration and operation
	details.
	(Multiple Trac tickets)

447.	[bug]		jinmei
	Fixed a bug in b10-xfrout where a helper thread could fall into
	an infinite loop if b10-auth stops while the thread is waiting for
	forwarded requests from b10-auth.
	(Trac #988 and #1833, git 95a03bbefb559615f3f6e529d408b749964d390a)

446.	[bug]		muks
	A number of warnings reported by Python about unclosed file and
	socket objects were fixed. Some related code was also made safer.
	(Trac #1828, git 464682a2180c672f1ed12d8a56fd0a5ab3eb96ed)

445.	[bug]*		jinmei
	The pre-install check for older SQLite3 DB now refers to the DB
	file with the prefix of DESTDIR.  This ensures that 'make install'
	with specific DESTDIR works regardless of the version of the DB
	file installed in the default path.
	(Trac #1982, git 380b3e8ec02ef45555c0113ee19329fe80539f71)

444.	[bug]		jinmei
	libdatasrc: fixed ZoneFinder for database-based data sources so
	that it handles type DS query correctly, i.e., treating it as
	authoritative data even on a delegation point.
	(Trac #1912, git 7130da883f823ce837c10cbf6e216a15e1996e5d)

443.	[func]*		muks
	The logger now uses a lockfile named `logger_lockfile' that is
	created in the local state directory to mutually separate
	individual logging operations from various processes. This is
	done so that log messages from different processes don't mix
	together in the middle of lines. The `logger_lockfile` is created
	with file permission mode 0660. BIND 10's local state directory
	should be writable and perhaps have g+s mode bit so that the
	`logger_lockfile` can be opened by a group of processes.
	(Trac #1704, git ad8d445dd0ba208107eb239405166c5c2070bd8b)

442.	[func]		tomek
	b10-dhcp4, b10-dhcp6: Both DHCP servers now accept -p parameter
	that can be used to specify listening port number. This capability
	is useful only for testing purposes.
	(Trac #1503, git e60af9fa16a6094d2204f27c40a648fae313bdae)

441.	[func]		tomek
	libdhcp++: Stub interface detection (support for interfaces.txt
	file) was removed.
	(Trac #1281, git 900fc8b420789a8c636bcf20fdaffc60bc1041e0)

bind10-devel-20120517 released on May 17, 2012

440.	[func]		muks
	bindctl: improved some error messages so they will be more
	helpful.  Those include the one when the zone name is unspecified
	or the name is invalid in the b10-auth configuration.
	(Trac #1627, git 1a4d0ae65b2c1012611f4c15c5e7a29d65339104)

439.	[func]		team
	The in-memory data source can now load zones from the
	sqlite3 data source, so that zones stored in the database
	(and updated for example by xfrin) can be served from memory.
	(Trac #1789, #1790, #1792, #1793, #1911,
	git 93f11d2a96ce4dba9308889bdb9be6be4a765b27)

438.	[bug]		naokikambe
	b10-stats-httpd now sends the system a notification that
	it is shutting down if it encounters a fatal error during
	startup.
	(Trac #1852, git a475ef271d4606f791e5ed88d9b8eb8ed8c90ce6)

437.	[build]		jinmei
	Building BIND 10 may fail on MacOS if Python has been
	installed via Homebrew unless --without-werror is specified.
	The configure script now includes a URL that explains this
	issue when it detects failure that is possibly because of
	this problem.
	(Trac #1907, git 0d03b06138e080cc0391fb912a5a5e75f0f97cec)

436.	[bug]		jelte
	The --config-file option now works correctly with relative paths if
	--data-path is not given.
	(Trac #1889, git ce7d1aef2ca88084e4dacef97132337dd3e50d6c)

435.	[func]		team
	The in-memory datasource now supports NSEC-signed zones.
	(Trac #1802-#1810, git 2f9aa4a553a05aa1d9eac06f1140d78f0c99408b)

434.	[func]		tomek
	libdhcp++: Linux interface detection refactored. The code is
	now cleaner. Tests better support certain versions of ifconfig.
	(Trac #1528, git 221f5649496821d19a40863e53e72685524b9ab2)

433.	[func]		tomek
	libdhcp++: Option6 and Pkt6 now follow the same design as
	options and packet for DHCPv4. General code refactoring after
	end of 2011 year release.
	(Trac #1540, git a40b6c665617125eeb8716b12d92d806f0342396)

432.	[bug]*		muks
	BIND 10 now installs its header files in a BIND 10 specific
	sub-directory in the install prefix.
	(Trac #1930, git fcf2f08db9ebc2198236bfa25cf73286821cba6b)

431.	[func]*		muks
	BIND 10 no longer starts b10-stats-httpd by default.
	(Trac #1885, git 5c8bbd7ab648b6b7c48e366e7510dedca5386f6c)

430.	[bug]		jelte
	When displaying configuration data, bindctl no longer treats
	optional list items as an error, but shows them as an empty list.
	(Trac #1520, git 0f18039bc751a8f498c1f832196e2ecc7b997b2a)

429.	[func]		jelte
	Added an 'execute' component to bindctl, which executes either a set
	of commands from a file or a built-in set of commands. Currently,
	only 'init_authoritative_server' is provided as a built-in set, but
	it is expected that more will be added later.
	(Trac #1843, git 551657702a4197ef302c567b5c0eaf2fded3e121)

428.	[bug]		marcin
	perfdhcp: bind to local address to allow reception of
	replies from IPv6 DHCP servers.
	(Trac #1908, git 597e059afaa4a89e767f8f10d2a4d78223af3940)

427.	[bug]		jinmei
	libdatasrc, b10-xfrin: the zone updater for database-based data
	sources now correctly distinguishes NSEC3-related RRs (NSEC3 and
	NSEC3-covering RRSIG) from others, and the SQLite3 implementation
	now manipulates them in the separate table for the NSEC3 namespace.
	As a result b10-xfrin now correctly updates NSEC3-signed zones by
	inbound zone transfers.
	(Trac #1781, #1788, #1891, git 672f129700dae33b701bb02069cf276238d66be3)

426.	[bug]		vorner
	The NSEC3 records are now included when transferring a
	signed zone out.
	(Trac #1782, git 36efa7d10ecc4efd39d2ce4dfffa0cbdeffa74b0)

425.	[func]*		muks
	Don't autostart b10-auth, b10-xfrin, b10-xfrout and b10-zonemgr in
	the default configuration.
	(Trac #1818, git 31de885ba0409f54d9a1615eff5a4b03ed420393)

424.	[bug]		jelte
	Fixed a bug in bindctl where in some cases, configuration settings
	in a named set could disappear, if a child element is modified.
	(Trac #1491, git 00a36e752802df3cc683023d256687bf222e256a)

423.	[bug]		jinmei
	The database based zone iterator now correctly resets mixed TTLs
	of the same RRset (when that happens) to the lowest one.  The
	previous implementation could miss lower ones if it appears in a
	later part of the RRset.
	(part of Trac #1791, git f1f0bc00441057e7050241415ee0367a09c35032)

422.	[bug]		jinmei
	The database based zone iterator now separates RRSIGs of the same
	name and type but for different covered types.
	(part of Trac #1791, git b4466188150a50872bc3c426242bc7bba4c5f38d)

421.	[build]		jinmei
	Made sure BIND 10 can be built with clang++ 3.1.  (It failed on
	MacOS 10.7 using Xcode 4.3, but it's more likely to be a matter of
	clang version.)
	(Trac #1773, git ceaa247d89ac7d97594572bc17f005144c5efb8d)

420.	[bug]*		jinmei, stephen
	Updated the DB schema used in the SQLite3 data source so it can
	use SQL indices more effectively.  The previous schema had several
	issues in this sense and could be very slow for some queries on a
	very large zone (especially for negative answers).  This change
	requires a major version up of the schema; use b10-dbutil to
	upgrade existing database files.  Note: 'make install' will fail
	unless old DB files installed in the standard location have been
	upgraded.
	(Trac #324, git 8644866497053f91ada4e99abe444d7876ed00ff)

419.	[bug]		jelte
	JSON handler has been improved; escaping now works correctly
	(including quotes in strings), and it now rejects more types of
	malformed input.
	(Trac #1626, git 3b09268518e4e90032218083bcfebf7821be7bd5)

418.	[bug]		vorner
	Fixed crash in bindctl when config unset was called.
	(Trac #1715, git 098da24dddad497810aa2787f54126488bb1095c)

417.	[bug]		jelte
	The notify-out code now looks up notify targets in their correct
	zones (and no longer just in the zone that the notify is about).
	(Trac #1535, git 66300a3c4769a48b765f70e2d0dbf8bbb714435b)

416.	[func]*		jelte
	The implementations of ZoneFinder::find() now throw an OutOfZone
	exception when the name argument is not in or below the zone this
	zonefinder contains.
	(Trac #1535, git 66300a3c4769a48b765f70e2d0dbf8bbb714435b)

bind10-devel-20120329 released on March 29, 2012

415.	[doc]		jinmei, jreed
	BIND 10 Guide updated to now describe the in-memory data source
	configurations for b10-auth.
	(Trac #1732, git 434d8db8dfcd23a87b8e798e5702e91f0bbbdcf6)

414.	[bug]		jinmei
	b10-auth now correctly handles delegation from an unsigned zone
	(defined in the in-memory data source) when the query has DNSSEC
	DO bit on.  It previously returned SERVFAIL.
	(Trac #1836, git 78bb8f4b9676d6345f3fdd1e5cc89039806a9aba)

413.	[func]		stephen, jelte
	Created a new tool b10-dbutil, that can check and upgrade database
	schemas, to be used when incompatible changes are introduced in the
	backend database schema. Currently it only supports sqlite3 databases.
	Note: there's no schema change that requires this utility as of
	the March 29th release.  While running it shouldn't break
	an existing database file, it should be even more advisable not to
	run it at the moment.
	(Trac #963, git 49ba2cf8ac63246f389ab5e8ea3b3d081dba9adf)

412.	[func]		jelte
	Added a command-line option '--clear-config' to bind10, which causes
	the system to create a backup of the existing configuration database
	file, and start out with a clean default configuration. This can be
	used if the configuration file is corrupted to the point where it
	cannot be read anymore, and BIND 10 refuses to start. The name of
	the backup file can be found in the logs (CFGMGR_RENAMED_CONFIG_FILE).
	(Trac #1443, git 52b36c921ee59ec69deefb6123cbdb1b91dc3bc7)

411.	[func]		muks
	Add a -i/--no-kill command-line argument to bind10, which stops
	it from sending SIGTERM and SIGKILL to other b10 processes when
	they're shutting down.
	(Trac #1819, git 774554f46b20ca5ec2ef6c6d5e608114f14e2102)

410.	[bug]		jinmei
	Python CC library now ensures write operations transmit all given
	data (unless an error happens).  Previously it didn't check the
	size of transmitted data, which could result in partial write on
	some systems (notably on OpenBSD) and subsequently cause system
	hang up or other broken state.  This fix specifically solves start
	up failure on OpenBSD.
	(Trac #1829, git 5e5a33213b60d89e146cd5e47d65f3f9833a9297)

409.	[bug]		jelte
	Fixed a parser bug in bindctl that could make bindctl crash. Also
	improved 'command help' output; argument order is now shown
	correctly, and parameter descriptions are shown as well.
	(Trac #1172, git bec26c6137c9b0a59a3a8ca0f55a17cfcb8a23de)

408.	[bug]		stephen, jinmei
	b10-auth now filters out duplicate RRsets when building a
	response message using the new query handling logic.  It's
	currently only used with the in-memory data source, but will
	also be used for others soon.
	(Trac #1688, git b77baca56ffb1b9016698c00ae0a1496d603d197)

407.	[build]		haikuo
	Remove "--enable-boost-threads" switch in configure command. This
	thread lock mechanism is useless for bind10 and causes performance
	hits.
	(Trac #1680, git 9c4d0cadf4adc802cc41a2610dc2c30b25aad728)

406.	[bug]		muks
	On platforms such as OpenBSD where pselect() is not available,
	make a wrapper around select() in perfdhcp.
	(Trac #1639, git 6ea0b1d62e7b8b6596209291aa6c8b34b8e73191)

405.	[bug]		jinmei
	Make sure disabling Boost threads if the default configuration is
	to disable it for the system.  This fixes a crash and hang up
	problem on OpenBSD, where the use of Boost thread could be
	different in different program files depending on the order of
	including various header files, and could introduce inconsistent
	states between a library and a program.  Explicitly forcing the
	original default throughout the BIND 10 build environment will
	prevent this from happening.
	(Trac #1727, git 23f9c3670b544c5f8105958ff148aeba050bc1b4)

404.	[bug]		naokikambe
	The statistic counters are now properly accumulated across multiple
	instances of b10-auth (if there are multiple instances), instead of
	providing result for random instance.
	(Trac #1751, git 3285353a660e881ec2b645e1bc10d94e5020f357)

403.	[build]*		jelte
	The configure option for botan (--with-botan=PATH) is replaced by
	--with-botan-config=PATH, which takes a full path to a botan-config
	script, instead of the botan 'install' directory. Also, if not
	provided, configure will try out config scripts and pkg-config
	options until it finds one that works.
	(Trac #1640, git 582bcd66dbd8d39f48aef952902f797260280637)

402.	[func]		jelte
	b10-xfrout now has a visible command to send out notifies for
	a given zone, callable from bindctl. Xfrout notify <zone> [class]
	(Trac #1321, git 0bb258f8610620191d75cfd5d2308b6fc558c280)

401.	[func]*		jinmei
	libdns++: updated the internal implementation of the
	MessageRenderer class.  This is mostly a transparent change, but
	the new version now doesn't allow changing compression mode in the
	middle of rendering (which shouldn't be an issue in practice).
	On the other hand, name compression performance was significantly
	improved: depending on the number of names, micro benchmark tests
	showed the new version is several times faster than the previous
	version .
	(Trac #1603, git 9a2a86f3f47b60ff017ce1a040941d0c145cfe16)

400.	[bug]		stephen
	Fix crash on Max OS X 10.7 by altering logging so as not to allocate
	heap storage in the static initialization of logging objects.
	(Trac #1698, git a8e53be7039ad50d8587c0972244029ff3533b6e)

399.	[func]		muks
	Add support for the SSHFP RR type (RFC 4255).
	(Trac #1136, git ea5ac57d508a17611cfae9d9ea1c238f59d52c51)

398.	[func]		jelte
	The b10-xfrin module now logs more information on successful
	incoming transfers. In the case of IXFR, it logs the number of
	changesets, and the total number of added and deleted resource
	records. For AXFR (or AXFR-style IXFR), it logs the number of
	resource records. In both cases, the number of overhead DNS
	messages, runtime, amount of wire data, and transfer speed are logged.
	(Trac #1280, git 2b01d944b6a137f95d47673ea8367315289c205d)

397.	[func]		muks
	The boss process now gives more helpful description when a
	sub-process exits due to a signal.
	(Trac #1673, git 1cd0d0e4fc9324bbe7f8593478e2396d06337b1e)

396.	[func]*		jinmei
	libdatasrc: change the return type of ZoneFinder::find() so it can
	contain more context of the search, which can be used for
	optimizing post find() processing.  A new method getAdditional()
	is added to it for finding additional RRsets based on the result
	of find().  External behavior shouldn't change.  The query
	handling code of b10-auth now uses the new interface.
	(Trac #1607, git 2e940ea65d5b9f371c26352afd9e66719c38a6b9)

395.	[bug]		jelte
	The log message compiler now errors (resulting in build failures) if
	duplicate log message identifiers are found in a single message file.
	Renamed one duplicate that was found (RESOLVER_SHUTDOWN, renamed to
	RESOLVER_SHUTDOWN_RECEIVED).
	(Trac #1093, git f537c7e12fb7b25801408f93132ed33410edae76)
	(Trac #1741, git b8960ab85c717fe70ad282e0052ac0858c5b57f7)

394.	[bug]		jelte
	b10-auth now catches any exceptions during response building; if any
	datasource either throws an exception or causes an exception to be
	thrown, the message processing code will now catch it, log a debug
	message, and return a SERVFAIL response.
	(Trac #1612, git b5740c6b3962a55e46325b3c8b14c9d64cf0d845)

393.	[func]		jelte
	Introduced a new class LabelSequence in libdns++, which provides
	lightweight accessor functionality to the Name class, for more
	efficient comparison of parts of names.
	(Trac #1602, git b33929ed5df7c8f482d095e96e667d4a03180c78)

392.	[func]*		jinmei
	libdns++: revised the (Abstract)MessageRenderer class so that it
	has a default internal buffer and the buffer can be temporarily
	switched.  The constructor interface was modified, and a new
	method setBuffer() was added.
	(Trac #1697, git 9cabc799f2bf9a3579dae7f1f5d5467c8bb1aa40)

391.	[bug]*		vorner
	The long time unused configuration options of Xfrout "log_name",
	"log_file", "log_severity", "log_version" and "log_max_bytes" were
	removed, as they had no effect (Xfrout uses the global logging
	framework).  However, if you have them set, you need to remove
	them from the configuration file or the configuration will be
	rejected.
	(Trac #1090, git ef1eba02e4cf550e48e7318702cff6d67c1ec82e)

bind10-devel-20120301 released on March 1, 2012

390.	[bug]		vorner
	The UDP IPv6 packets are now correctly fragmented for maximum
	guaranteed MTU, so they won't get lost because being too large
	for some hop.
	(Trac #1534, git ff013364643f9bfa736b2d23fec39ac35872d6ad)

389.	[func]*		vorner
	Xfrout now uses the global TSIG keyring, instead of its own. This
	means the keys need to be set only once (in tsig_keys/keys).
	However, the old configuration of Xfrout/tsig_keys need to be
	removed for Xfrout to work.
	(Trac #1643, git 5a7953933a49a0ddd4ee1feaddc908cd2285522d)

388.	[func]		jreed
	Use prefix "sockcreator-" for the private temporary directory
	used for b10-sockcreator communication.
	(git b98523c1260637cb33436964dc18e9763622a242)

387.	[build]		muks
	Accept a --without-werror configure switch so that some builders can
	disable the use of -Werror in CFLAGS when building.
	(Trac #1671, git 8684a411d7718a71ad9fb616f56b26436c4f03e5)

386.	[bug]		jelte
	Upon initial sqlite3 database creation, the 'diffs' table is now
	always created. This already happened most of the time, but there
	are a few cases where it was skipped, resulting in potential errors
	in xfrout later.
	(Trac #1717, git 30d7686cb6e2fa64866c983e0cfb7b8fabedc7a2)

385.	[bug]		jinmei
	libdns++: masterLoad() didn't accept comments placed at the end of
	an RR.  Due to this the in-memory data source cannot load a master
	file for a signed zone even if it's preprocessed with BIND 9's
	named-compilezone.
	Note: this fix is considered temporary and still only accepts some
	limited form of such comments.  The main purpose is to allow the
	in-memory data source to load any signed or unsigned zone files as
	long as they are at least normalized with named-compilezone.
	(Trac #1667, git 6f771b28eea25c693fe93a0e2379af924464a562)

384.	[func]		jinmei, jelte, vorner, haikuo, kevin
	b10-auth now supports NSEC3-signed zones in the in-memory data
	source.
	(Trac #1580, #1581, #1582, #1583, #1584, #1585, #1587, and
	other related changes to the in-memory data source)

383.	[build]		jinmei
	Fixed build failure on MacOS 10.7 (Lion) due to the use of
	IPV6_PKTINFO; the OS requires a special definition to make it
	visible to the compiler.
	(Trac #1633, git 19ba70c7cc3da462c70e8c4f74b321b8daad0100)

382.	[func]		jelte
	b10-auth now also experimentally supports statistics counters of
	the rcode responses it sends. The counters can be shown as
	rcode.<code name>, where code name is the lowercase textual
	representation of the rcode (e.g. "noerror", "formerr", etc.).
	Same note applies as for opcodes, see changelog entry 364.
	(Trac #1613, git e98da500d7b02e11347431a74f2efce5a7d622aa)

381.	[bug]		jinmei
	b10-auth: honor the DNSSEC DO bit in the new query handler.
	(Trac #1695, git 61f4da5053c6a79fbc162fb16f195cdf8f94df64)

380.	[bug]		jinmei
	libdns++: miscellaneous bug fixes for the NSECPARAM RDATA
	implementation, including incorrect handling for empty salt and
	incorrect comparison logic.
	(Trac #1638, git 966c129cc3c538841421f1e554167d33ef9bdf25)

379.	[bug]		jelte
	Configuration commands in bindctl now check for list indices if
	the 'identifier' argument points to a child element of a list
	item. Previously, it was possible to 'get' non-existent values
	by leaving out the index, e.g. "config show Auth/listen_on/port,
	which should be config show Auth/listen_on[<index>]/port, since
	Auth/listen_on is a list. The command without an index will now
	show an error. It is still possible to show/set the entire list
	("config show Auth/listen_on").
	(Trac #1649, git 003ca8597c8d0eb558b1819dbee203fda346ba77)

378.	[func]		vorner
	It is possible to start authoritative server or resolver in multiple
	instances, to use more than one core. Configuration is described in
	the guide.
	(Trac #1596, git 17f7af0d8a42a0a67a2aade5bc269533efeb840a)

377.	[bug]		jinmei
	libdns++: miscellaneous bug fixes for the NSEC and NSEC3 RDATA
	implementation, including a crash in NSEC3::toText() for some RR
	types, incorrect handling of empty NSEC3 salt, and incorrect
	comparison logic in NSEC3::compare().
	(Trac #1641, git 28ba8bd71ae4d100cb250fd8d99d80a17a6323a2)

376.	[bug]		jinmei, vorner
	The new query handling module of b10-auth did not handle type DS
	query correctly: It didn't look for it in the parent zone, and
	it incorrectly returned a DS from the child zone if it
	happened to exist there.  Both were corrected, and it now also
	handles the case of having authority for the child and a grand
	ancestor.
	(Trac #1570, git 2858b2098a10a8cc2d34bf87463ace0629d3670e)

375.	[func]		jelte
	Modules now inform the system when they are stopping. As a result,
	they are removed from the 'active modules' list in bindctl, which
	can then inform the user directly when it tries to send them a
	command or configuration update.  Previously this would result
	in a 'not responding' error instead of 'not running'.
	(Trac #640, git 17e78fa1bb1227340aa9815e91ed5c50d174425d)

374.	[func]*		stephen
	Alter RRsetPtr and ConstRRsetPtr to point to AbstractRRset (instead
	of RRset) to allow for specialised implementations of RRsets in
	data sources.
	(Trac #1604, git 3071211d2c537150a691120b0a5ce2b18d010239)

373.	[bug]		jinmei
	libdatasrc: the in-memory data source incorrectly rejected loading
	a zone containing a CNAME RR with RRSIG and/or NSEC.
	(Trac #1551, git 76f823d42af55ce3f30a0d741fc9297c211d8b38)

372.	[func]		vorner
	When the allocation of a socket fails for a different reason than the
	socket not being provided by the OS, the b10-auth and b10-resolver
	abort, as the system might be in inconsistent state after such error.
	(Trac #1543, git 49ac4659f15c443e483922bf9c4f2de982bae25d)

371.	[bug]		jelte
	The new query handling module of b10-auth (currently only used with
	the in-memory data source) now correctly includes the DS record (or
	the denial of its existence if NSEC is used) when returning a
	delegation from a signed zone.
	(Trac #1573, git bd7a3ac98177573263950303d4b2ea7400781d0f)

370.	[func]		jinmei
	libdns++: a new class NSEC3Hash was introduced as a utility for
	calculating NSEC3 hashes for various purposes.  Python binding was
	provided, too.  Also fixed a small bug in the NSEC3PARAM RDATA
	implementation that empty salt in text representation was
	rejected.
	(Trac #1575, git 2c421b58e810028b303d328e4e2f5b74ea124839)

369.	[func]		vorner
	The SocketRequestor provides more information about what error
	happened when it throws, by using subclasses of the original
	exception. This way a user not interested in the difference can
	still use the original exception, while it can be recognized if
	necessary.
	(Trac #1542, git 2080e0316a339fa3cadea00e10b1ec4bc322ada0)

368.	[func]*		jinmei
	libdatasrc: the interface of ZoneFinder() was changed: WILDCARD
	related result codes were deprecated and removed, and the
	corresponding information is now provided via a separate accessor
	method on FindResult.  Other separate FindResult methods will
	also tell the caller whether the zone is signed with NSEC or NSEC3
	(when necessary and applicable).
	(Trac #1611, git c175c9c06034b4118e0dfdbccd532c2ebd4ba7e8)

367.	[bug]		jinmei
	libdatasrc: in-memory data source could incorrectly reject to load
	zones containing RRSIG records.  For example, it didn't allow
	RRSIG that covers a CNAME RR.  This fix also makes sure find()
	will return RRsets with RRSIGs if they are signed.
	(Trac #1614, git e8241ea5a4adea1b42a60ee7f2c5cfb87301734c)

366.	[bug]		vorner
	Fixed problem where a directory named "io" conflicted with the python3
	standard module "io" and caused the installation to fail.  The
	offending directory has been renamed to "cio".
	(Trac #1561, git d81cf24b9e37773ba9a0d5061c779834ff7d62b9)

365.	[bug]		jinmei
	libdatasrc: in-memory datasource incorrectly returned delegation
	for DS lookups.
	(Trac #1571, git d22e90b5ef94880183cd652e112399b3efb9bd67)

364.	[func]		jinmei
	b10-auth experimentally supports statistics counters of incoming
	requests per opcode.  The counters can be (e.g.) shown as
	opcode.<code name> in the output of the bindctl "Stats show"
	command, where <code name> is lower-cased textual representation
	of opcodes ("query", "notify", etc).
	Note: This is an experimental attempt of supporting more
	statistics counters for b10-auth, and the interface and output may
	change in future versions.
	(Trac #1399, git 07206ec76e2834de35f2e1304a274865f8f8c1a5)

bind10-devel-20120119 released on January 19, 2012

363.	[func]		jelte
	Added dummy DDNS module b10-ddns. Currently it does not
	provide any functionality, but it is a skeleton implementation
	that will be expanded later.
	(Trac #1451, git b0d0bf39fbdc29a7879315f9b8e6d602ef3afb1b)

362.	[func]*		vorner
	Due to the socket creator changes, b10-auth and b10-resolver
	are no longer needed to start as root. They are started as
	the user they should be running, so they no longer have
	the -u flag for switching the user after initialization.
	Note: this change broke backward compatibility to boss component
	configuration.  If your b10-config.db contains "setuid" for
	Boss.components, you'll need to remove that entry by hand before
	starting BIND 10.
	(Trac #1508, #1509, #1510,
	git edc5b3c12eb45437361484c843794416ad86bb00)

361.	[func]		vorner, jelte, jinmei
	The socket creator is now used to provide sockets. It means you can
	reconfigure the ports and addresses at runtime even when the rest
	of the bind10 runs as non root user.
	(Trac #805, #1522, git 1830215f884e3b5efda52bd4dbb120bdca863a6a)

360.	[bug]		vorner
	Fixed problem where bindctl crashed when a duplicate non-string
	item was added  to a list.  This error is now properly reported.
	(Trac #1515, git a3cf5322a73e8a97b388c6f8025b92957e5d8986)

359.	[bug]		kevin
	Corrected SOA serial check in xfrout.  It now compares the SOA
	serial of an IXFR query with that of the server based serial
	number arithmetic, and replies with a single SOA record of the
	server's current version if the former is equal to or newer
	than the latter.
	(Trac #1462, git ceeb87f6d539c413ebdc66e4cf718e7eb8559c45)

358.	[bug]		jinmei
	b10-resolver ignored default configuration parameters if listen_on
	failed (this can easily happen especially for a test environment
	where the run time user doesn't have root privilege), and even if
	listen_on was updated later the resolver wouldn't work correctly
	unless it's fully restarted (for example, all queries would be
	rejected due to an empty ACL).
	(Trac #1424, git 2cba8cb83cde4f34842898a848c0b1182bc20597)

357.	[bug]		jinmei
	ZoneFinder::find() for database based data sources didn't
	correctly identify out-of-zone query name and could return a
	confusing result such as NXRRSET.  It now returns NXDOMAIN with an
	empty RRset.  Note: we should rather throw an exception in such a
	case, which should be revisited later (see Trac #1536).
	(Trac #1430, git b35797ba1a49c78246abc8f2387901f9690b328d)

356.	[doc]		tomek
	BIND 10 Guide updated. It now describes DHCPv4 and DHCPv6
	components, including their overview, usage, supported standard
	and limitations. libdhcp++ is also described.
	(Trac #1367, git 3758ab360efe1cdf616636b76f2e0fb41f2a62a0)

355.	[bug]		jinmei
	Python xfrin.diff module incorrectly combined RRSIGs of different
	type covered, possibly merging different TTLs.  As a result a
	secondary server could store different RRSIGs than those at the
	primary server if it gets these records via IXFR.
	(Trac #1502, git 57b06f8cb6681f591fa63f25a053eb6f422896ef)

354.	[func]		tomek
	dhcp4: Support for DISCOVER and OFFER implemented. b10-dhcp4 is
	now able to offer hardcoded leases to DHCPv4 clients.
	dhcp6: Code refactored to use the same approach as dhcp4.
	(Trac #1230, git aac05f566c49daad4d3de35550cfaff31c124513)

353.	[func]		tomek
	libdhcp++: Interface detection in Linux implemented. libdhcp++
	is now able (on Linux systems) to detect available network
	interfaces, its link-layer addresses, flags and configured
	IPv4 and IPv6 addresses. Interface detection on other
	systems is planned.
	(Trac #1237, git 8a040737426aece7cc92a795f2b712d7c3407513)

352.	[func]		tomek
	libdhcp++: Transmission and reception of DHCPv4 packets is now
	implemented. Low-level hacks are not implemented for transmission
	to hosts that don't have IPv4 address yet, so currently the code
	is usable for communication with relays only, not hosts on the
	same link.
	(Trac #1239, #1240, git f382050248b5b7ed1881b086d89be2d9dd8fe385)

351.	[func]		fdupont
	Alpha version of DHCP benchmarking tool added.  "perfdhcp" is able to
	test both IPv4 and IPv6 servers: it can time the four-packet exchange
	(DORA and SARR) as well as time the initial two-packet exchange (DO
	and SA).  More information can be obtained by invoking the utility
	(in tests/tools/perfdhcp) with the "-h" flag.
	(Trac #1450, git 85083a76107ba2236732b45524ce7018eefbaf90)

350.	[func]*		vorner
	The target parameter of ZoneFinder::find is no longer present, as the
	interface was awkward. To get all the RRsets of a single domain, use
	the new findAll method (the same applies to python version, the method
	is named find_all).
	(Trac #1483, #1484, git 0020456f8d118c9f3fd6fc585757c822b79a96f6)

349.	[bug]		dvv
	resolver: If an upstream server responds with FORMERR to an EDNS
	query, try querying it without EDNS.
	(Trac #1386, git 99ad0292af284a246fff20b3702fbd7902c45418)

348.	[bug]		stephen
	By default the logging output stream is now flushed after each write.
	This fixes a problem seen on some systems where the log output from
	different processes was jumbled up.  Flushing can be disabled by
	setting the appropriate option in the logging configuration.
	(Trac #1405, git 2f0aa20b44604b671e6bde78815db39381e563bf)

347.	[bug]		jelte
	Fixed a bug where adding Zonemgr/secondary_zones without explicitly
	setting the class value of the added zone resulted in a cryptic
	error in bindctl ("Error: class"). It will now correctly default to
	IN if not set. This also adds better checks on the name and class
	values, and better errors if they are bad.
	(Trac #1414, git 7b122af8489acf0f28f935a19eca2c5509a3677f)

346.	[build]*		jreed
	Renamed libdhcp to libdhcp++.
	(Trac #1446, git d394e64f4c44f16027b1e62b4ac34e054b49221d)

345.	[func]		tomek
	dhcp4: Dummy DHCPv4 component implemented. Currently it does
	nothing useful, except providing skeleton implementation that can
	be expanded in the future.
	(Trac #992, git d6e33479365c8f8f62ef2b9aa5548efe6b194601)

344.	[func]		y-aharen
	src/lib/statistics: Added statistics counter library for entire server
	items and per zone items. Also, modified b10-auth to use it. It is
	also intended to use in the other modules such as b10-resolver.
	(Trac #510, git afddaf4c5718c2a0cc31f2eee79c4e0cc625499f)

343.	[func]		jelte
	Added IXFR-out system tests, based on the first two test sets of
	http://bind10.isc.org/wiki/IxfrSystemTests.
	(Trac #1314, git 1655bed624866a766311a01214597db01b4c7cec)

342.	[bug]		stephen
	In the resolver, a FORMERR received from an upstream nameserver
	now results in a SERVFAIL being returned as a response to the original
	query.  Additional debug messages added to distinguish between
	different errors in packets received from upstream nameservers.
	(Trac #1383, git 9b2b249d23576c999a65d8c338e008cabe45f0c9)

341.	[func]		tomek
	libdhcp++: Support for handling both IPv4 and IPv6 added.
	Also added support for binding IPv4 sockets.
	(Trac #1238, git 86a4ce45115dab4d3978c36dd2dbe07edcac02ac)

340.	[build]		jelte
	Fixed several linker issues related to recent gcc versions, botan
	and gtest.
	(Trac #1442, git 91fb141bfb3aadfdf96f13e157a26636f6e9f9e3)

339.	[bug]		jinmei
	libxfr, used by b10-auth to share TCP sockets with b10-xfrout,
	incorrectly propagated ASIO specific exceptions to the application
	if the given file name was too long.  This could lead to
	unexpected shut down of b10-auth.
	(Trac #1387, git a5e9d9176e9c60ef20c0f5ef59eeb6838ed47ab2)

338.	[bug]		jinmei
	b10-xfrin didn't check SOA serials of SOA and IXFR responses,
	which resulted in unnecessary transfer or unexpected IXFR
	timeouts (these issues were not overlooked but deferred to be
	fixed until #1278 was completed).  Validation on responses to SOA
	queries were tightened, too.
	(Trac #1299, git 6ff03bb9d631023175df99248e8cc0cda586c30a)

337.	[func]		tomek
	libdhcp++: Support for DHCPv4 option that can store a single
	address or a list of IPv4 addresses added. Support for END option
	added.
	(Trac #1350, git cc20ff993da1ddb1c6e8a98370438b45a2be9e0a)

336.	[func]		jelte
	libdns++ (and its python wrapper) now includes a class Serial, for
	SOA SERIAL comparison and addition. Operations on instances of this
	class follow the specification from RFC 1982.
	Rdata::SOA::getSerial() now returns values of this type (and not
	uint32_t).
	(Trac #1278, git 2ae72d76c74f61a67590722c73ebbf631388acbd)

335.	[bug]*		jelte
	The DataSourceClientContainer class that dynamically loads
	datasource backend libraries no longer provides just a .so file name
	to its call to dlopen(), but passes it an absolute path. This means
	that it is no longer an system implementation detail that depends on
	[DY]LD_LIBRARY_PATH which file is chosen, should there be multiple
	options (for instance, when test-running a new build while a
	different version is installed).
	These loadable libraries are also no longer installed in the default
	library path, but in a subdirectory of the libexec directory of the
	target ($prefix/libexec/[version]/backends).
	This also removes the need to handle b10-xfin and b10-xfrout as
	'special' hardcoded components, and they are now started as regular
	components as dictated by the configuration of the boss process.
	(Trac #1292, git 83ce13c2d85068a1bec015361e4ef8c35590a5d0)

334.	[bug]		jinmei
	b10-xfrout could potentially create an overflow response message
	(exceeding the 64KB max) or could create unnecessarily small
	messages.  The former was actually unlikely to happen due to the
	effect of name compression, and the latter was marginal and at least
	shouldn't cause an interoperability problem, but these were still
	potential problems and were fixed.
	(Trac #1389, git 3fdce88046bdad392bd89ea656ec4ac3c858ca2f)

333.	[bug]		dvv
	Solaris needs "-z now" to force non-lazy binding and prevent
	g++ static initialization code from deadlocking.
	(Trac #1439, git c789138250b33b6b08262425a08a2a0469d90433)

332.	[bug]		vorner
	C++ exceptions in the isc.dns.Rdata wrapper are now converted
	to python ones instead of just aborting the interpreter.
	(Trac #1407, git 5b64e839be2906b8950f5b1e42a3fadd72fca033)

bind10-devel-20111128 released on November 28, 2011

331.	[bug]		shane
	Fixed a bug in data source library where a zone with more labels
	than an out-of-bailiwick name server would cause an exception to
	be raised.
	(Trac #1430, git 81f62344db074bc5eea3aaf3682122fdec6451ad)

330.	[bug]		jelte
	Fixed a bug in b10-auth where it would sometimes fail because it
	tried to check for queued msgq messages before the session was
	fully running.
	(git c35d0dde3e835fc5f0a78fcfcc8b76c74bc727ca)

329.	[doc]		vorner, jreed
	Document the bind10 run control configuration in guide and
	manual page.
	(Trac #1341, git c1171699a2b501321ab54207ad26e5da2b092d63)

328.	[func]		jelte
	b10-auth now passes IXFR requests on to b10-xfrout, and no longer
	responds to them with NOTIMPL.
	(Trac #1390, git ab3f90da16d31fc6833d869686e07729d9b8c135)

327.	[func]		jinmei
	b10-xfrout now supports IXFR.  (Right now there is no user
	configurable parameter about this feature; b10-xfrout will
	always respond to IXFR requests according to RFC1995).
	(Trac #1371 and #1372, git 80c131f5b0763753d199b0fb9b51f10990bcd92b)

326.	[build]*		jinmei
	Added a check script for the SQLite3 schema version.  It will be
	run at the beginning of 'make install', and if it detects an old
	version of schema, installation will stop.  You'll then need to
	upgrade the database file by following the error message.
	(Trac #1404, git a435f3ac50667bcb76dca44b7b5d152f45432b57)

325.	[func]		jinmei
	Python isc.datasrc: added interfaces for difference management:
	DataSourceClient.get_updater() now has the 'journaling' parameter
	to enable storing diffs to the data source, and a new class
	ZoneJournalReader was introduced to retrieve them, which can be
	created by the new DataSourceClient.get_journal_reader() method.
	(Trac #1333, git 3e19362bc1ba7dc67a87768e2b172c48b32417f5,
	git 39def1d39c9543fc485eceaa5d390062edb97676)

324.	[bug]		jinmei
	Fixed reference leak in the isc.log Python module.  Most of all
	BIND 10 Python programs had memory leak (even though the pace of
	leak may be slow) due to this bug.
	(Trac #1359, git 164d651a0e4c1059c71f56b52ea87ac72b7f6c77)

323.	[bug]		jinmei
	b10-xfrout incorrectly skipped adding TSIG RRs to some
	intermediate responses (when TSIG is to be used for the
	responses).  While RFC2845 optionally allows to skip intermediate
	TSIGs (as long as the digest for the skipped part was included
	in a later TSIG), the underlying TSIG API doesn't support this
	mode of signing.
	(Trac #1370, git 76fb414ea5257b639ba58ee336fae9a68998b30d)

322.	[func]		jinmei
	datasrc: Added C++ API for retrieving difference of two versions
	of a zone.  A new ZoneJournalReader class was introduced for this
	purpose, and a corresponding factory method was added to
	DataSourceClient.
	(Trac #1332, git c1138d13b2692fa3a4f2ae1454052c866d24e654)

321.	[func]*		jinmei
	b10-xfrin now installs IXFR differences into the underlying data
	source (if it supports journaling) so that the stored differences
	can be used for subsequent IXFR-out transactions.
	Note: this is a backward incompatibility change for older sqlite3
	database files.  They need to be upgraded to have a "diffs" table.
	(Trac #1376, git 1219d81b49e51adece77dc57b5902fa1c6be1407)

320.	[func]*		vorner
	The --brittle switch was removed from the bind10 executable.
	It didn't work after change #316 (Trac #213) and the same
	effect can be accomplished by declaring all components as core.
	(Trac #1340, git f9224368908dd7ba16875b0d36329cf1161193f0)

319.	[func]		naokikambe
	b10-stats-httpd was updated. In addition of the access to all
	statistics items of all modules, the specified item or the items
	of the specified module name can be accessed.  For example, the
	URI requested by using the feature is showed as
	"/bind10/statistics/xml/Auth" or
	"/bind10/statistics/xml/Auth/queries.tcp". The list of all possible
	module names and all possible item names can be showed in the
	root document, whose URI is "/bind10/statistics/xml".  This change
	is not only for the XML documents but also is for the XSD and
	XSL documents.
	(Trac #917, git b34bf286c064d44746ec0b79e38a6177d01e6956)

318.	[func]		stephen
	Add C++ API for accessing zone difference information in
	database-based data sources.
	(Trac #1330, git 78770f52c7f1e7268d99e8bfa8c61e889813bb33)

317.	[func]		vorner
	datasrc: the getUpdater method of DataSourceClient supports an
	optional 'journaling' parameter to indicate the generated updater
	to store diffs.  The database based derived class implements this
	extension.
	(Trac #1331, git 713160c9bed3d991a00b2ea5e7e3e7714d79625d)

316.	[func]*		vorner
	The configuration of what parts of the system run is more
	flexible now.  Everything that should run must have an
	entry in Boss/components.
	(Trac #213, git 08e1873a3593b4fa06754654d22d99771aa388a6)

315.	[func]		tomek
	libdhcp: Support for DHCPv4 packet manipulation is now implemented.
	All fixed fields are now supported. Generic support for DHCPv4
	options is available (both parsing and assembly). There is no code
	that uses this new functionality yet, so it is not usable directly
	at this time. This code will be used by upcoming b10-dhcp4 daemon.
	(Trac #1228, git 31d5a4f66b18cca838ca1182b9f13034066427a7)

314.	[bug]		jelte
	b10-xfrin would previously initiate incoming transfers upon
	receiving NOTIFY messages from any address (if the zone was
	known to b10-xfrin, and using the configured address). It now
	only starts a transfer if the source address from the NOTIFY
	packet matches the configured master address and port. This was
	really already fixed in release bind10-devel-20111014, but there
	were some deferred cleanups to add.
	(Trac #1298, git 1177bfe30e17a76bea6b6447e14ae9be9e1ca8c2)

313.	[func]		jinmei
	datasrc: Added C++ API for adding zone differences to database
	based data sources.  It's intended to be used for the support for
	IXFR-in and dynamic update (so they can subsequently be retrieved
	for IXFR-out).  The addRecordDiff method of the DatabaseAccessor
	defines the interface, and a concrete implementation for SQLite3
	was provided.
	(Trac #1329, git 1aa233fab1d74dc776899df61181806679d14013)

312.	[func]		jelte
	Added an initial framework for doing system tests using the
	cucumber-based BDD tool Lettuce. A number of general steps are
	included,  for instance running bind10 with specific
	configurations, sending queries, and inspecting query answers. A
	few very basic tests are included as well.
	(Trac #1290, git 6b75c128bcdcefd85c18ccb6def59e9acedd4437)

311.	[bug]		jelte
	Fixed a bug in bindctl where tab-completion for names that
	contain a hyphen resulted in unexpected behaviour, such as
	appending the already-typed part again.
	(Trac #1345, git f80ab7879cc29f875c40dde6b44e3796ac98d6da)

310.	[bug]		jelte
	Fixed a bug where bindctl could not set a value that is optional
	and has no default, resulting in the error that the setting
	itself was unknown. bindctl now correctly sees the setting and
	is able to set it.
	(Trac #1344, git 0e776c32330aee466073771600390ce74b959b38)

309.	[bug]		jelte
	Fixed a bug in bindctl where the removal of elements from a set
	with default values was not stored, unless the set had been
	modified in another way already.
	(Trac #1343, git 25c802dd1c30580b94345e83eeb6a168ab329a33)

308.	[build]		jelte
	The configure script will now use pkg-config for finding
	information about the Botan library. If pkg-config is unavailable,
	or unaware of Botan, it will fall back to botan-config. It will
	also use botan-config when a specific botan library directory is
	given using the '--with-botan=' flag
	(Trac #1194, git dc491833cf75ac1481ba1475795b0f266545013d)

307.	[func]		vorner
	When zone transfer in fails with IXFR, it is retried with AXFR
	automatically.
	(Trac #1279, git cd3588c9020d0310f949bfd053c4d3a4bd84ef88)

306.	[bug]		stephen
	Boss process now waits for the configuration manager to initialize
	itself before continuing with startup.  This fixes a race condition
	whereby the Boss could start the configuration manager and then
	immediately start components that depended on that component being
	fully initialized.
	(Trac #1271, git 607cbae949553adac7e2a684fa25bda804658f61)

305.	[bug]		jinmei
	Python isc.dns, isc.datasrc, xfrin, xfrout: fixed reference leak
	in Message.get_question(), Message.get_section(),
	RRset.get_rdata(), and DataSourceClient.get_updater().
	The leak caused severe memory leak in b10-xfrin, and (although no
	one reported it) should have caused less visible leak in
	b10-xfrout.  b10-xfrin had its own leak, which was also fixed.
	(Trac #1028, git a72886e643864bb6f86ab47b115a55e0c7f7fcad)

304.	[bug]		jelte
	The run_bind10.sh test script now no longer runs processes from
	an installed version of BIND 10, but will correctly use the
	build tree paths.
	(Trac #1246, git 1d43b46ab58077daaaf5cae3c6aa3e0eb76eb5d8)

303.	[bug]		jinmei
	Changed the installation path for the UNIX domain file used
	for the communication between b10-auth and b10-xfrout to a
	"@PACKAGE@" subdirectory (e.g. from /usr/local/var to
	/usr/local/var/bind10-devel).  This should be transparent change
	because this file is automatically created and cleaned up, but
	if the old file somehow remains, it can now be safely removed.
	(Trac #869, git 96e22f4284307b1d5f15e03837559711bb4f580c)

302.	[bug]		jelte
	msgq no longer crashes if the remote end is closed while msgq
	tries to send data. It will now simply drop the message and close
	the connection itself.
	(Trac #1180, git 6e68b97b050e40e073f736d84b62b3e193dd870a)

301.	[func]		stephen
	Add system test for IXFR over TCP.
	(Trac #1213, git 68ee3818bcbecebf3e6789e81ea79d551a4ff3e8)

300.	[func]*		tomek
	libdhcp: DHCP packet library was implemented. Currently it handles
	packet reception, option parsing, option generation and output
	packet building. Generic and specialized classes for several
	DHCPv6 options (IA_NA, IAADDR, address-list) are available. A
	simple code was added that leverages libdhcp. It is a skeleton
	DHCPv6 server. It receives incoming SOLICIT and REQUEST messages
	and responds with proper ADVERTISE and REPLY. Note that since
	LeaseManager is not implemented, server assigns the same
	hardcoded lease for every client. This change removes existing
	DHCPv6 echo server as it was only a proof of concept code.
	(Trac #1186, git 67ea6de047d4dbd63c25fe7f03f5d5cc2452ad7d)

299.	[build]		jreed
	Do not install the libfake_session, libtestutils, or libbench
	libraries. They are used by tests within the source tree.
	Convert all test-related makefiles to build test code at
	regular make time to better work with test-driven development.
	This reverts some of #1901. (The tests are ran using "make
	check".)
	(Trac #1286, git cee641fd3d12341d6bfce5a6fbd913e3aebc1e8e)

bind10-devel-20111014 released on October 14, 2011

298.	[doc]		jreed
	Shorten README. Include plain text format of the Guide.
	(git d1897d3, git 337198f)

297.	[func]		dvv
	Implement the SPF rrtype according to RFC4408.
	(Trac #1140, git 146934075349f94ee27f23bf9ff01711b94e369e)

296.	[build]		jreed
	Do not install the unittest libraries. At this time, they
	are not useful without source tree (and they may or may
	not have googletest support). Also, convert several makefiles
	to build tests at "check" time and not build time.
	(Trac #1091, git 2adf4a90ad79754d52126e7988769580d20501c3)

295.	[bug]		jinmei
	__init__.py for isc.dns was installed in the wrong directory,
	which would now make xfrin fail to start.  It was also bad
	in that it replaced any existing __init__.py in th public
	site-packages directory.  After applying this fix You may want to
	check if the wrong init file is in the wrong place, in which
	case it should be removed.
	(Trac #1285, git af3b17472694f58b3d6a56d0baf64601b0f6a6a1)

294.	[func]		jelte, jinmei, vorner
	b10-xfrin now supports incoming IXFR.  See BIND 10 Guide for
	how to configure it and operational notes.
	(Trac #1212, multiple git merges)

293.	[func]*		tomek
	b10-dhcp6: Implemented DHCPv6 echo server. It joins DHCPv6
	multicast groups and listens to incoming DHCPv6 client messages.
	Received messages are then echoed back to clients. This
	functionality is limited, but it can be used to test out client
	resiliency to unexpected messages. Note that network interface
	detection routines are not implemented yet, so interface name
	and its address must be specified in interfaces.txt.
	(Trac #878, git 3b1a604abf5709bfda7271fa94213f7d823de69d)

292.	[func]		dvv
	Implement the DLV rrtype according to RFC4431.
	(Trac #1144, git d267c0511a07c41cd92e3b0b9ee9bf693743a7cf)

291.	[func]		naokikambe
	Statistics items are specified by each module's spec file.
	Stats module can read these through the config manager. Stats
	module and stats httpd report statistics data and statistics
	schema by each module via both bindctl and HTTP/XML.
	(Trac #928, #929, #930, #1175,
	git 054699635affd9c9ecbe7a108d880829f3ba229e)

290.	[func]		jinmei
	libdns++/pydnspp: added an option parameter to the "from wire"
	methods of the Message class.  One option is defined,
	PRESERVE_ORDER, which specifies the parser to handle each RR
	separately, preserving the order, and constructs RRsets in the
	message sections so that each RRset contains only one RR.
	(Trac #1258, git c874cb056e2a5e656165f3c160e1b34ccfe8b302)

289.	[func]*		jinmei
	b10-xfrout: ACLs for xfrout can now be configured per zone basis.
	A per zone ACL is part of a more general zone configuration.  A
	quick example for configuring an ACL for zone "example.com" that
	rejects any transfer request for that zone is as follows:
	> config add Xfrout/zone_config
	> config set Xfrout/zone_config[0]/origin "example.com"
	> config add Xfrout/zone_config[0]/transfer_acl
	> config set Xfrout/zone_config[0]/transfer_acl[0] {"action": "REJECT"}
	The previous global ACL (query_acl) was renamed to transfer_acl,
	which now works as the default ACL.  Note: backward compatibility
	is not provided, so an existing configuration using query_acl
	needs to be updated by hand.
	Note: the per zone configuration framework is a temporary
	workaround.  It will eventually be redesigned as a system wide
	configuration.
	(Trac #1165, git 698176eccd5d55759fe9448b2c249717c932ac31)

288.	[bug]		stephen
	Fixed problem whereby the order in which component files appeared in
	rdataclass.cc was system dependent, leading to problems on some
	systems where data types were used before the header file in which
	they were declared was included.
	(Trac #1202, git 4a605525cda67bea8c43ca8b3eae6e6749797450)

287.	[bug]*		jinmei
	Python script files for log messages (xxx_messages.py) should have
	been installed under the "isc" package.  This fix itself should
	be a transparent change without affecting existing configurations
	or other operational practices, but you may want to clean up the
	python files from the common directly (such as "site-packages").
	(Trac #1101, git 0eb576518f81c3758c7dbaa2522bd8302b1836b3)

286.	[func]		ocean
	libdns++: Implement the HINFO rrtype support according to RFC1034,
	and RFC1035.
	(Trac #1112, git 12d62d54d33fbb1572a1aa3089b0d547d02924aa)

285.	[bug]		jelte
	sqlite3 data source: fixed a race condition on initial startup,
	when the database has not been initialized yet, and multiple
	processes are trying to do so, resulting in one of them failing.
	(Trac #326, git 5de6f9658f745e05361242042afd518b444d7466)

284.	[bug]		jerry
	b10-zonemgr: zonemgr will not terminate on empty zones, it will
	log a warning and try to do zone transfer for them.
	(Trac #1153, git 0a39659638fc68f60b95b102968d7d0ad75443ea)

283.	[bug]		zhanglikun
	Make stats and boss processes wait for answer messages from each
	other in block mode to avoid orphan answer messages, add an internal
	command "getstats" to boss process for getting statistics data from
	boss.
	(Trac #519, git 67d8e93028e014f644868fede3570abb28e5fb43)

282.	[func]		ocean
	libdns++: Implement the NAPTR rrtype according to RFC2915,
	RFC2168 and RFC3403.
	(Trac #1130, git 01d8d0f13289ecdf9996d6d5d26ac0d43e30549c)

bind10-devel-20110819 released on August 19, 2011

281.	[func]		jelte
	Added a new type for configuration data: "named set". This allows for
	similar configuration as the current "list" type, but with strings
	instead of indices as identifiers. The intended use is for instance
	/foo/zones/example.org/bar instead of /foo/zones[2]/bar. Currently
	this new type is not in use yet.
	(Trac #926, git 06aeefc4787c82db7f5443651f099c5af47bd4d6)

280.	[func]		jerry
	libdns++: Implement the MINFO rrtype according to RFC1035.
	(Trac #1113, git 7a9a19d6431df02d48a7bc9de44f08d9450d3a37)

279.	[func]		jerry
	libdns++: Implement the AFSDB rrtype according to RFC1183.
	(Trac #1114, git ce052cd92cd128ea3db5a8f154bd151956c2920c)

278.	[doc]		jelte
	Add logging configuration documentation to the guide.
	(Trac #1011, git 2cc500af0929c1f268aeb6f8480bc428af70f4c4)

277.	[func]		jerry
	libdns++: Implement the SRV rrtype according to RFC2782.
	(Trac #1128, git 5fd94aa027828c50e63ae1073d9d6708e0a9c223)

276.	[func]		stephen
	Although the top-level loggers are named after the program (e.g.
	b10-auth, b10-resolver), allow the logger configuration to omit the
	"b10-" prefix and use just the module name.
	(Trac #1003, git a01cd4ac5a68a1749593600c0f338620511cae2d)

275.	[func]		jinmei
	Added support for TSIG key matching in ACLs.  The xfrout ACL can
	now refer to TSIG key names using the "key" attribute.  For
	example, the following specifies an ACL that allows zone transfer
	if and only if the request is signed with a TSIG of a key name
	"key.example":
	> config set Xfrout/query_acl[0] {"action": "ACCEPT", \
	                                  "key": "key.example"}
	(Trac #1104, git 9b2e89cabb6191db86f88ee717f7abc4171fa979)

274.	[bug]		naokikambe
	add unittests for functions xml_handler, xsd_handler and xsl_handler
	respectively to make sure their behaviors are correct, regardless of
	whether type which xml.etree.ElementTree.tostring() after Python3.2
	returns is str or byte.
	(Trac #1021, git 486bf91e0ecc5fbecfe637e1e75ebe373d42509b)

273.	[func]		vorner
	It is possible to specify ACL for the xfrout module. It is in the ACL
	configuration key and has the usual ACL syntax. It currently supports
	only the source address. Default ACL accepts everything.
	(Trac #772, git 50070c824270d5da1db0b716db73b726d458e9f7)

272.	[func]		jinmei
	libdns++/pydnspp: TSIG signing now handles truncated DNS messages
	(i.e. with TC bit on) with TSIG correctly.
	(Trac #910, 8e00f359e81c3cb03c5075710ead0f87f87e3220)

271.	[func]		stephen
	Default logging for unit tests changed to severity DEBUG (level 99)
	with the output routed to /dev/null.  This can be altered by setting
	the B10_LOGGER_XXX environment variables.
	(Trac #1024, git 72a0beb8dfe85b303f546d09986461886fe7a3d8)

270.	[func]		jinmei
	Added python bindings for ACLs using the DNS request as the
	context.  They are accessible via the isc.acl.dns module.
	(Trac #983, git c24553e21fe01121a42e2136d0a1230d75812b27)

269.	[bug]		y-aharen
	Modified IntervalTimerTest not to rely on the accuracy of the timer.
	This fix addresses occasional failure of build tests.
	(Trac #1016, git 090c4c5abac33b2b28d7bdcf3039005a014f9c5b)

268.	[func]		stephen
	Add environment variable to allow redirection of logging output during
	unit tests.
	(Trac #1071, git 05164f9d61006869233b498d248486b4307ea8b6)

bind10-devel-20110705 released on July 05, 2011

267.	[func]		tomek
	Added a dummy module for DHCP6. This module does not actually
	do anything at this point, and BIND 10 has no option for
	starting it yet. It is included as a base for further
	development.
	(Trac #990, git 4a590df96a1b1d373e87f1f56edaceccb95f267d)

266.	[func]		Multiple developers
        Convert various error messages, debugging and other output
        to the new logging interface, including for b10-resolver,
        the resolver library, the CC library, b10-auth, b10-cfgmgr,
        b10-xfrin, and b10-xfrout. This includes a lot of new
        documentation describing the new log messages.
        (Trac #738, #739, #742, #746, #759, #761, #762)

265.	[func]*		jinmei
	b10-resolver: Introduced ACL on incoming queries.  By default the
	resolver accepts queries from ::1 and 127.0.0.1 and rejects all
	others.  The ACL can be configured with bindctl via the
	"Resolver/query_acl" parameter.  For example, to accept queries
	from 192.0.2.0/24 (in addition to the default list), do this:
	> config add Resolver/query_acl
	> config set Resolver/query_acl[2]/action "ACCEPT"
	> config set Resolver/query_acl[2]/from "192.0.2.0/24"
	> config commit
	(Trac #999, git e0744372924442ec75809d3964e917680c57a2ce,
	also based on other ACL related work done by stephen and vorner)

264.	[bug]		jerry
	b10-xfrout: fixed a busy loop in its notify-out subthread.  Due to
	the loop, the thread previously woke up every 0.5 seconds throughout
	most of the lifetime of b10-xfrout, wasting the corresponding CPU
	time.
	(Trac #1001, git fb993ba8c52dca4a3a261e319ed095e5af8db15a)

263.	[func]		jelte
	Logging configuration can now also accept a * as a first-level
	name (e.g. '*', or '*.cache'), indicating that every module
	should use that configuration, unless overridden by an explicit
	logging configuration for that module
	(Trac #1004, git 0fad7d4a8557741f953eda9fed1d351a3d9dc5ef)

262.	[func]		stephen
	Add some initial documentation about the logging framework.
	Provide BIND 10 Messages Manual in HTML and DocBook? XML formats.
	This provides all the log message descriptions in a single document.
	A developer tool, tools/system_messages.py (available in git repo),
	was written to generate this.
	(Trac #1012, git 502100d7b9cd9d2300e78826a3bddd024ef38a74)

261.	[func]		stephen
	Add new-style logging messages to b10-auth.
	(Trac #738, git c021505a1a0d6ecb15a8fd1592b94baff6d115f4)

260.	[func]		stephen
	Remove comma between message identification and the message
	text in the new-style logging messages.
	(Trac #1031, git 1c7930a7ba19706d388e4f8dcf2a55a886b74cd2)

259.	[bug]		stephen
	Logging now correctly initialized in b10-auth.  Also, fixed
	bug whereby querying for "version.bind txt ch" would cause
	b10-auth to crash if BIND 10 was started with the "-v" switch.
	(Trac #1022, #1023, git 926a65fa08617be677a93e9e388df0f229b01067)

258.	[build]		jelte
	Now builds and runs with Python 3.2
	(Trac #710, git dae1d2e24f993e1eef9ab429326652f40a006dfb)

257.	[bug]		y-aharen
	Fixed a bug an instance of IntervalTimerImpl may be destructed
	while deadline_timer is holding the handler. This fix addresses
	occasional failure of IntervalTimerTest.destructIntervalTimer.
	(Trac #957, git e59c215e14b5718f62699ec32514453b983ff603)

256.	[bug]		jerry
	src/bin/xfrin: update xfrin to check TSIG before other part of
	incoming message.
	(Trac #955, git 261450e93af0b0406178e9ef121f81e721e0855c)

255.	[func]		zhang likun
	src/lib/cache:  remove empty code in lib/cache and the corresponding
	suppression rule in	src/cppcheck-suppress.lst.
	(Trac #639, git 4f714bac4547d0a025afd314c309ca5cb603e212)

254.	[bug]		jinmei
	b10-xfrout: failed to send notifies over IPv6 correctly.
	(Trac #964, git 3255c92714737bb461fb67012376788530f16e40)

253.	[func]		jelte
	Add configuration options for logging through the virtual module
	Logging.
	(Trac #736, git 9fa2a95177265905408c51d13c96e752b14a0824)

252.	[func]		stephen
	Add syslog as destination for logging.
	(Trac #976, git 31a30f5485859fd3df2839fc309d836e3206546e)

251.	[bug]*		jinmei
	Make sure bindctl private files are non readable to anyone except
	the owner or users in the same group.  Note that if BIND 10 is run
	with changing the user, this change means that the file owner or
	group will have to be adjusted.  Also note that this change is
	only effective for a fresh install; if these files already exist,
	their permissions must be adjusted by hand (if necessary).
	(Trac #870, git 461fc3cb6ebabc9f3fa5213749956467a14ebfd4)

250.	[bug]		ocean
	src/lib/util/encode, in some conditions, the DecodeNormalizer's
	iterator may reach the end() and when later being dereferenced
	it will cause crash on some platform.
	(Trac #838, git 83e33ec80c0c6485d8b116b13045b3488071770f)

249.	[func]		jerry
	xfrout: add support for TSIG verification.
	(Trac #816, git 3b2040e2af2f8139c1c319a2cbc429035d93f217)

248.	[func]		stephen
	Add file and stderr as destinations for logging.
	(Trac #555, git 38b3546867425bd64dbc5920111a843a3330646b)

247.	[func]		jelte
	Upstream queries from the resolver now set EDNS0 buffer size.
	(Trac #834, git 48e10c2530fe52c9bde6197db07674a851aa0f5d)

246.	[func]		stephen
	Implement logging using log4cplus (http://log4cplus.sourceforge.net)
	(Trac #899, git 31d3f525dc01638aecae460cb4bc2040c9e4df10)

245.	[func]		vorner
	Authoritative server can now sign the answers using TSIG
	(configured in tsig_keys/keys, list of strings like
	"name:<base64-secret>:sha1-hmac"). It doesn't use them for
	ACL yet, only verifies them and signs if the request is signed.
	(Trac #875, git fe5e7003544e4e8f18efa7b466a65f336d8c8e4d)

244.	[func]		stephen
	In unit tests, allow the choice of whether unhandled exceptions are
	caught in the unit test program (and details printed) or allowed to
	propagate to the default exception handler.  See the bind10-dev thread
	https://lists.isc.org/pipermail/bind10-dev/2011-January/001867.html
	for more details.
	(Trac #542, git 1aa773d84cd6431aa1483eb34a7f4204949a610f)

243.	[func]*		feng
	Add optional hmac algorithm SHA224/384/512.
	(Trac #782, git 77d792c9d7c1a3f95d3e6a8b721ac79002cd7db1)

bind10-devel-20110519 released on May 19, 2011

242.	[func]		jinmei
	xfrin: added support for TSIG verify.  This change completes TSIG
	support in b10-xfrin.
	(Trac #914, git 78502c021478d97672232015b7df06a7d52e531b)

241.	[func]		jinmei
	pydnspp: added python extension for the TSIG API introduced in
	change 235.
	(Trac #905, git 081891b38f05f9a186814ab7d1cd5c572b8f777f)
	(Trac #915, git 0555ab65d0e43d03b2d40c95d833dd050eea6c23)

240.	[func]*		jelte
	Updated configuration options to Xfrin, so that you can specify
	a master address, port, and TSIG key per zone. Still only one per
	zone at this point, and TSIG keys are (currently) only specified
	by their full string representation. This replaces the
	Xfrin/master_addr, Xfrin/master_port, and short-lived
	Xfrin/tsig_key configurations with a Xfrin/zones list.
	(Trac #811, git 88504d121c5e08fff947b92e698a54d24d14c375)

239.	[bug]		jerry
	src/bin/xfrout: If a zone doesn't have notify slaves (only has
	one apex ns record - the primary master name server) will cause
	b10-xfrout uses 100% of CPU.
	(Trac #684, git d11b5e89203a5340d4e5ca51c4c02db17c33dc1f)

238.	[func]		zhang likun
	Implement the simplest forwarder, which pass everything through
	except QID, port number. The response will not be cached.
	(Trac #598_new, git 8e28187a582820857ef2dae9b13637a3881f13ba)

237.	[bug]		naokikambe
	Resolved that the stats module wasn't configurable in bindctl in
	spite of its having configuration items. The configuration part
	was removed from the original spec file "stats.spec" and was
	placed in a new spec file "stats-schema.spec". Because it means
	definitions of statistics items. The command part is still
	there. Thus stats module currently has no its own configuration,
	and the items in "stats-schema.spec" are neither visible nor
	configurable through bindctl. "stats-schema.spec" is shared with
	stats module and stats-httpd module, and maybe with other
	statistical modules in future. "stats.spec" has own configuration
	and commands of stats module, if it requires.
	(Trac #719, git a234b20dc6617392deb8a1e00eb0eed0ff353c0a)

236.	[func]		jelte
	C++ client side of configuration now uses BIND 10 logging system.
	It also has improved error handling when communicating with the
	rest of the system.
	(Trac #743, git 86632c12308c3ed099d75eb828f740c526dd7ec0)

235.	[func]		jinmei
	libdns++: added support for TSIG signing and verification.  It can
	be done using a newly introduced TSIGContext class.
	Note: we temporarily disabled support for truncated signature
	and modified some part of the code introduced in #226 accordingly.
	We plan to fix this pretty soon.
	(Trac #812, git ebe0c4b1e66d359227bdd1bd47395fee7b957f14)
	(Trac #871, git 7c54055c0e47c7a0e36fcfab4b47ff180c0ca8c8)
	(Trac #813, git ffa2f0672084c1f16e5784cdcdd55822f119feaa)
	(Trac #893, git 5aaa6c0f628ed7c2093ecdbac93a2c8cf6c94349)

234.	[func]		jerry
	src/bin/xfrin: update xfrin to use TSIG. Currently it only supports
	sending a signed TSIG request or SOA request.
	(Trac #815, git a892818fb13a1839c82104523cb6cb359c970e88)

233.	[func]		stephen
	Added new-style logging statements to the NSAS code.
	(Trac #745, git ceef68cd1223ae14d8412adbe18af2812ade8c2d)

232.	[func]		stephen
	To facilitate the writing of extended descriptions in
	message files, altered the message file format.  The message
	is now flagged with a "%" as the first non-blank character
	in the line and the lines in the extended description are
	no longer preceded by a "+".
	(Trac #900, git b395258c708b49a5da8d0cffcb48d83294354ba3)

231.	[func]*		vorner
	The logging interface changed slightly. We use
	logger.foo(MESSAGE_ID).arg(bar); instead of logger.foo(MESSAGE_ID,
	bar); internally. The message definitions use '%1,%2,...'
	instead of '%s,%d', which allows us to cope better with
	mismatched placeholders and allows reordering of them in
	case of translation.
	(Trac #901, git 4903410e45670b30d7283f5d69dc28c2069237d6)

230.	[bug]		naokikambe
	Removed too repeated verbose messages in two cases of:
	 - when auth sends statistics data to stats
	 - when stats receives statistics data from other modules
	(Trac #620, git 0ecb807011196eac01f281d40bc7c9d44565b364)

229.	[doc]		jreed
	Add manual page for b10-host.
	(git a437d4e26b81bb07181ff35a625c540703eee845)

228.	[func]*		jreed
	The host tool is renamed to b10-host. While the utility is
	a work in progress, it is expected to now be shipped with
	tarballs. Its initial goal was to be a host(1) clone,
	rewritten in C++ from scratch and using BIND 10's libdns++.
	It now supports the -a (any), -c class, -d (verbose) switches
	and has improved output.
	(Trac #872, git d846851699d5c76937533adf9ff9d948dfd593ca)

227.	[build]		jreed
	Add missing libdns++ rdata files for the distribution (this
	fixes distcheck error). Change three generated libdns++
	headers to "nodist" so they aren't included in the distribution
	(they were mistakenly included in last tarball).

226.	[func]*		jelte
	Introduced an API for cryptographic operations. Currently it only
	supports HMAC, intended for use with TSIG. The current
	implementation uses Botan as the backend library.
	This introduces a new dependency, on Botan.  Currently only Botan
	1.8.x works; older or newer versions don't.
	(Trac #781, git 9df42279a47eb617f586144dce8cce680598558a)

225.	[func]		naokikambe
	Added the HTTP/XML interface (b10-stats-httpd) to the
	statistics feature in BIND 10. b10-stats-httpd is a standalone
	HTTP server and it requests statistics data to the stats
	daemon (b10-stats) and sends it to HTTP clients in XML
	format. Items of the data collected via b10-stats-httpd
	are almost equivalent to ones which are collected via
	bindctl. Since it also can send XSL (Extensible Stylesheet
	Language) document and XSD (XML Schema definition) document,
	XML document is human-friendly to view through web browsers
	and its data types are strictly defined.
	(Trac #547, git 1cbd51919237a6e65983be46e4f5a63d1877b1d3)

224.	[bug]		jinmei
	b10-auth, src/lib/datasrc: inconsistency between the hot spot
	cache and actual data source could cause a crash while query
	processing.  The crash could happen, e.g., when an sqlite3 DB file
	is being updated after a zone transfer while b10-auth handles a
	query using the corresponding sqlite3 data source.
	(Trac #851, git 2463b96680bb3e9a76e50c38a4d7f1d38d810643)

223.	[bug]		feng
	If ip address or port isn't usable for name server, name
	server process won't exist and give end user chance to
	reconfigure them.
	(Trac #775, git 572ac2cf62e18f7eb69d670b890e2a3443bfd6e7)

222.	[bug]*		jerry
	src/lib/zonemgr: Fix a bug that xfrin not checking for new
	copy of zone on startup.  Imposes some random jitters to
	avoid many zones need to do refresh at the same time. This
	removed the Zonemgr/jitter_scope setting and introduced
	Zonemgr/refresh_jitter and Zonemgr/reload_jitter.
	(Trac #387, git 1241ddcffa16285d0a7bb01d6a8526e19fbb70cb)

221.	[func]*		jerry
	src/lib/util: Create C++ utility library.
	(Trac #749, git 084d1285d038d31067f8cdbb058d626acf03566d)

220.	[func]		stephen
	Added the 'badpacket' program for testing; it sends a set of
	(potentially) bad packets to a nameserver and prints the responses.
	(Trac #703, git 1b666838b6c0fe265522b30971e878d9f0d21fde)

219.	[func]		ocean
	src/lib: move some dns related code out of asiolink library to
	asiodns library
	(Trac #751, git 262ac6c6fc61224d54705ed4c700dadb606fcb1c)

218.	[func]		jinmei
	src/lib/dns: added support for RP RDATA.
	(Trac #806, git 4e47d5f6b692c63c907af6681a75024450884a88)

217.	[bug]		jerry
	src/lib/dns/python: Use a signed version of larger size of
	integer and perform more strict range checks with
	PyArg_ParseTuple() in case of overflows.
	(Trac #363, git ce281e646be9f0f273229d94ccd75bf7e08d17cf)

216.	[func]		vorner
	The BIND10_XFROUT_SOCKET_FILE environment variable can be
	used to specify which socket should be used for communication
	between b10-auth and b10-xfrout. Mostly for testing reasons.
	(Trac #615, git 28b01ad5bf72472c824a7b8fc4a8dc394e22e462)

215.	[func]		vorner
	A new process, b10-sockcreator, is added, which will create
	sockets for the rest of the system.  It is the only part
	which will need to keep the root privileges. However, only
	the process exists, nothing can talk to it yet.
	(Trac #366, git b509cbb77d31e388df68dfe52709d6edef93df3f)

214.	[func]*		vorner
	Zone manager no longer thinks it is secondary master for
	all zones in the database. They are listed in
	Zonemgr/secondary_zones configuration variable (in the form
	[{"name": "example.com", "class": "IN"}]).
	(Trac #670, git 7c1e4d5e1e28e556b1d10a8df8d9486971a3f052)

213.	[bug]		naokikambe
	Solved incorrect datetime of "bind10.boot_time" and also
	added a new command "sendstats" for Bob. This command is
	to send statistics data to the stats daemon immediately.
	The solved problem is that statistics data doesn't surely
	reach to the daemon because Bob sent statistics data to
	the daemon while it is starting. So the daemon invokes the
	command for Bob after it starts up. This command is also
	useful for resending statistics data via bindctl manually.
	(Trac #521, git 1c269cbdc76f5dc2baeb43387c4d7ccc6dc863d2)

212.	[bug]		naokikambe
	Fixed that the ModuleCCSession object may group_unsubscribe in the
	closed CC session in being deleted.
	(Trac #698, git 0355bddc92f6df66ef50b920edd6ec3b27920d61)

211.	[func]		shane
	Implement "--brittle" option, which causes the server to exit
	if any of BIND 10's processes dies.
	(Trac #788, git 88c0d241fe05e5ea91b10f046f307177cc2f5bc5)

210.	[bug]		jerry
	src/bin/auth: fixed a bug where type ANY queries don't provide
	additional glue records for ANSWER section.
	(Trac #699, git 510924ebc57def8085cc0e5413deda990b2abeee)

bind10-devel-20110322 released on March 22, 2011

209.	[func]		jelte
	Resolver now uses the NSAS when looking for a nameserver to
	query for any specific zone. This also includes keeping track of
	the RTT for that nameserver.
	(Trac #495, git 76022a7e9f3ff339f0f9f10049aa85e5784d72c5)

208.	[bug]*		jelte
	Resolver now answers REFUSED on queries that are not for class IN.
	This includes the various CH TXT queries, which will be added
	later.
	(git 012f9e78dc611c72ea213f9bd6743172e1a2ca20)

207.	[func]		jelte
	Resolver now starts listening on localhost:53 if no configuration
	is set.
	(Trac #471, git 1960b5becbba05570b9c7adf5129e64338659f07)

206.	[func]		shane
	Add the ability to list the running BIND 10 processes using the
	command channel. To try this, use "Boss show_processes".
	(Trac #648, git 451bbb67c2b5d544db2f7deca4315165245d2b3b)

205.	[bug]		jinmei
	b10-auth, src/lib/datasrc: fixed a bug where b10-auth could return
	an empty additional section for delegation even if some glue is
	crucial when it fails to find some other glue records in its data
	source.
	(Trac #646, git 6070acd1c5b2f7a61574eda4035b93b40aab3e2b)

204.	[bug]		jinmei
	b10-auth, src/lib/datasrc: class ANY queries were not handled
	correctly in the generic data source (mainly for sqlite3).  It
	could crash b10-auth in the worst case, and could result in
	incorrect responses in some other cases.
	(Trac #80, git c65637dd41c8d94399bd3e3cee965b694b633339)

203.	[bug]		zhang likun
	Fix resolver cache memory leak: when cache is destructed, rrset
	and message entries in it are not destructed properly.
	(Trac #643, git aba4c4067da0dc63c97c6356dc3137651755ffce)

202.	[func]		vorner
	It is possible to specify a different directory where we look for
	configuration files (by -p) and different configuration file to
	use (-c).  Also, it is possible to specify the port on which
	cmdctl should listen (--cmdctl-port).
	(Trac #615, git 5514dd78f2d61a222f3069fc94723ca33fb3200b)

201.	[bug]		jerry
	src/bin/bindctl: bindctl doesn't show traceback on shutdown.
	(Trac #588, git 662e99ef050d98e86614c4443326568a0b5be437)

200.	[bug]		Jelte
	Fixed a bug where incoming TCP connections were not closed.
	(Trac #589, git 1d88daaa24e8b1ab27f28be876f40a144241e93b)

199.	[func]		ocean
	Cache negative responses (NXDOMAIN/NODATA) from authoritative
	server for recursive resolver.
	(Trac #493, git f8fb852bc6aef292555063590c361f01cf29e5ca)

198.	[bug]		jinmei
	b10-auth, src/lib/datasrc: fixed a bug where hot spot cache failed
	to reuse cached SOA for negative responses.  Due to this bug
	b10-auth returned SERVFAIL when it was expected to return a
	negative response immediately after a specific SOA query for
	the zone.
	(Trac #626, git 721a53160c15e8218f6798309befe940b9597ba0)

197.	[bug]		zhang likun
	Remove expired message and rrset entries when looking up them
	in cache, touch or remove the rrset entry in cache properly
	when doing lookup or update.
	(Trac #661, git 9efbe64fe3ff22bb5fba46de409ae058f199c8a7)

196.	[bug]		jinmei
	b10-auth, src/lib/datasrc: the backend of the in-memory data
	source could not handle the root name.  As a result b10-auth could
	not work as a root server when using the in-memory data source.
	(Trac #683, git 420ec42bd913fb83da37b26b75faae49c7957c46)

195.	[func]		stephen
	Resolver will now re-try a query over TCP if a response to a UDP
	query has the TC bit set.
	(Trac #499, git 4c05048ba059b79efeab53498737abe94d37ee07)

194.	[bug]		vorner
	Solved a 100% CPU usage problem after switching addresses in b10-auth
	(and possibly, but unconfirmed, in b10-resolver). It was caused by
	repeated reads/accepts on closed socket (the bug was in the code for a
	long time, recent changes made it show).
	(Trac #657, git e0863720a874d75923ea66adcfbf5b2948efb10a)

193.	[func]*		jreed
	Listen on the IPv6 (::) and IPv4 (0.0.0.0) wildcard addresses
	for b10-auth. This returns to previous behavior prior to
	change #184. Document the listen_on configuration in manual.
	(Trac #649, git 65a77d8fde64d464c75917a1ab9b6b3f02640ca6)

192.	[func]*		jreed
	Listen on standard domain port 53 for b10-auth and
	b10-resolver.
	(Trac #617, #618, git 137a6934a14cf0c5b5c065e910b8b364beb0973f)

191.	[func]		jinmei
	Imported system test framework of BIND 9.  It can be run by
	'make systest' at the top source directory.  Notes: currently it
	doesn't work when built in a separate tree.  It also requires
	perl, an inherited dependency from the original framework.
	Also, mainly for the purpose of tests, a new option "--pid-file"
	was added to BoB, with which the boss process will dump its PID
	to the specified file.
	(Trac #606, git 6ac000df85625f5921e8895a1aafff5e4be3ba9c)

190.	[func]		jelte
	Resolver now sets random qids on outgoing queries using
	the boost::mt19937 prng.
	(Trac #583, git 5222b51a047d8f2352bc9f92fd022baf1681ed81)

189.	[bug]		jreed
	Do not install the log message compiler.
	(Trac #634, git eb6441aca464980d00e3ff827cbf4195c5a7afc5)

188.	[bug]		zhang likun
	Make the rrset trust level ranking algorithm used by
	isc::cache::MessageEntry::getRRsetTrustLevel() follow RFC2181
	section 5.4.1.
	(Trac #595 git 19197b5bc9f2955bd6a8ca48a2d04472ed696e81)

187.	[bug]		zhang likun
	Fix the assert error in class isc::cache::RRsetCache by adding the
	check for empty pointer and test case for it.
	(Trac #638, git 54e61304131965c4a1d88c9151f8697dcbb3ce12)

186.	[bug]		jelte
	b10-resolver could stop with an assertion failure on certain kinds
	of messages (there was a problem in error message creation). This
	fixes that.
	(Trac #607, git 25a5f4ec755bc09b54410fcdff22691283147f32)

185.	[bug]		vorner
	Tests use port from private range (53210), lowering chance of
	a conflict with something else (eg. running bind 10).
	(Trac #523, git 301da7d26d41e64d87c0cf72727f3347aa61fb40)

184.	[func]*		vorner
	Listening address and port configuration of b10-auth is the same as
	for b10-resolver now. That means, it is configured through bindctl
	at runtime, in the Auth/listen_on list, not through command line
	arguments.
	(Trac #575, #576, git f06ce638877acf6f8e1994962bf2dbfbab029edf)

183.	[bug]		jerry
	src/bin/xfrout: Enable parallel sessions between xfrout server and
	multi-Auth. The session needs to be created only on the first time
	or if an error occur.
	(Trac #419, git 1d60afb59e9606f312caef352ecb2fe488c4e751)

182.	[func]		jinmei
	Support cppcheck for static code check on C++ code.  If cppcheck
	is available, 'make cppcheck' on the top source directory will run
	the checker and should cleanly complete with an exit code of 0
	(at least with cppcheck 1.47).
	Note: the suppression list isn't included in the final
	distributions.  It should be created by hand or retrieved from
	the git repository.
	(Trac #613, git b973f67520682b63ef38b1451d309be9f4f4b218)

181.	[func]		feng
	Add stop interface into dns server, so we can stop each running
	server individually. With it, user can reconfigure her running server
	with different ip address or port.
	(Trac #388, git 6df94e2db856c1adc020f658cc77da5edc967555)

180.	[build]		jreed
	Fix custom DESTDIR for make install. Patch from Jan Engelhardt.
	(Trac #629, git 5ac67ede03892a5eacf42ce3ace1e4e376164c9f)

bind10-devel-20110224 released on February 24, 2011

179.	[func]		vorner
	It is possible to start and stop resolver and authoritative
	server without restart of the whole system. Change of the
	configuration (Boss/start_auth and Boss/start_resolver) is
	enough.
	(Trac #565, git 0ac0b4602fa30852b0d86cc3c0b4730deb1a58fe)

178.	[func]		jelte
	Resolver now makes (limited) use of the cache
	(Trac #491, git 8b41f77f0099ddc7ca7d34d39ad8c39bb1a8363c)

177.	[func]		stephen
	The upstream fetch code in asiolink is now protocol agnostic to
	allow for the addition of fallback to TCP if a fetch response
	indicates truncation.
	(Trac #554, git 9739cbce2eaffc7e80640db58a8513295cf684de)

176.	[func]		likun
	src/lib/cache: Rename one interface: from lookupClosestRRset()
	to lookupDeepestNS(), and remove one parameter of it.
	(Trac #492, git ecbfb7cf929d62a018dd4cdc7a841add3d5a35ae)

175.	[bug]		jerry
	src/bin/xfrout: Xfrout use the case-sensitive mode to compress
	names in an AXFR massage.
	(Trac #253, git 004e382616150f8a2362e94d3458b59bb2710182)

174.	[bug]*		jinmei
	src/lib/dns: revised dnssectime functions so that they don't rely
	on the time_t type (whose size varies on different systems, which
	can lead to subtle bugs like some form of "year 2038 problem").
	Also handled 32-bit wrap around issues more explicitly, with more
	detailed tests.  The function API has been changed, but the effect
	should be minimal because these functions are mostly private.
	(Trac #61, git 09ece8cdd41c0f025e8b897b4883885d88d4ba5d)

173.	[bug]		jerry
	python/isc/notify: A notify_out test fails without network
	connectivity, encapsulate the socket behavior using a mock
	socket class to fix it.
	(Trac #346, git 319debfb957641f311102739a15059f8453c54ce)

172.	[func]		jelte
	Improved the bindctl cli in various ways, mainly concerning
	list and map item addressing, the correct display of actual values,
	and internal help.
	(Trac #384, git e5fb3bc1ed5f3c0aec6eb40a16c63f3d0fc6a7b2)

171.	[func]		vorner
	b10-auth, src/lib/datasrc: in memory data source now works as a
	complete data source for authoritative DNS servers and b10-auth
	uses it.  It still misses major features, however, including
	DNSSEC support and zone transfer.
	(Last Trac #553, but many more,
	git 6f031a09a248e7684723c000f3e8cc981dcdb349)

170.	[bug]		jinmei
	Tightened validity checks in the NSEC3 constructors, both "from
	"text" and "from wire".  Specifically, wire data containing
	invalid type bitmaps or invalid lengths of salt or hash is now
	correctly rejected.
	(Trac #117, git 9c690982f24fef19c747a72f43c4298333a58f48)

169.	[func]		jelte
	Added a basic implementation for a resolver cache (though not
	used yet).
	(Trac #449, git 8aa3b2246ae095bbe7f855fd11656ae3bdb98986)

168.	[bug]		vorner
	Boss no longer has the -f argument, which was undocumented and
	stayed as a relict of previous versions, currently causing only
	strange behaviour.
	(Trac #572, git 17f237478961005707d649a661cc72a4a0d612d4)

167.	[bug]		naokikambe
	Fixed failure of termination of msgq_test.py with python3
	coverage (3.3.1).
	(Trac #573, git 0e6a18e12f61cc482e07078776234f32605312e5)

166.	[func]		jelte
	The resolver now sends back a SERVFAIL when there is a client
	timeout (timeout_client config setting), but it will not stop
	resolving (until there is a lookup timeout or a result).
	(Trac #497 and #489, git af0e5cd93bebb27cb5c4457f7759d12c8bf953a6)

165.	[func]		jelte
	The resolver now handles CNAMEs, it will follow them, and include
	them in the answer. The maximum length of CNAME chains that is
	supported is 16.
	(Trac #497, git af0e5cd93bebb27cb5c4457f7759d12c8bf953a6)

164.	[bug]		y-aharen
	IntervalTimer: Modified the interface to accept interval in
	milliseconds. It shortens the time of the tests of IntervalTimer.
	(Trac #452, git c9f6acc81e24c4b8f0eb351123dc7b43f64e0914)

163.	[func]		vorner
	The pimpl design pattern is used in UDPServer, with a shared
	pointer. This makes it smaller to copy (which is done a lot as a
	side effect of being coroutine) and speeds applications of this
	class (notably b10-auth) up by around 10%.
	(Trac #537, git 94cb95b1d508541201fc064302ba836164d3cbe6)

162.	[func]		stephen
	Added C++ logging, allowing logging at different severities.
	Code specifies the message to be logged via a symbol, and the
	logging code picks up the message from an in-built dictionary.
	The contents of the dictionary can be replaced at run-time by
	locale-specific messages.  A message compiler program is provided
	to create message header files and supply the default messages.
	(Trac #438, git 7b1606cea7af15dc71f5ec1d70d958b00aa98af7)

161.	[func]		stephen
	Added ResponseScrubber class to examine response from
	a server and to remove out-of-bailiwick RRsets.  Also
	does cross-section checks to ensure consistency.
	(Trac #496, git b9296ca023cc9e76cda48a7eeebb0119166592c5)

160.	[func]		jelte
	Updated the resolver to take 3 different timeout values;
	timeout_query for outstanding queries we sent while resolving
	timeout_client for sending an answer back to the client
	timeout_lookup for stopping the resolving
	(currently 2 and 3 have the same final effect)
	(Trac #489, git 578ea7f4ba94dc0d8a3d39231dad2be118e125a2)

159.	[func]		smann
	The resolver now has a configurable set of root servers to start
	resolving at (called root_addresses). By default these are not
	(yet) filled in. If empty, a hardcoded address for f-root will be
	used right now.
	(Trac #483, git a07e078b4feeb01949133fc88c9939254c38aa7c)

158.	[func]		jelte
	The Resolver module will now do (very limited) resolving, if not
	set to forwarding mode (i.e. if the configuration option
	forward_addresses is left empty). It only supports referrals that
	contain glue addresses at this point, and does no other processing
	of authoritative answers.
	(Trac #484, git 7b84de4c0e11f4a070e038ca4f093486e55622af)

157.	[bug]		vorner
	One frozen process no longer freezes the whole b10-msgq. It caused the
	whole system to stop working.
	(Trac #420, git 93697f58e4d912fa87bc7f9a591c1febc9e0d139)

156.	[func]		stephen
	Added ResponseClassifier class to examine response from
	a server and classify it into one of several categories.
	(Trac #487, git 18491370576e7438c7893f8551bbb8647001be9c)

bind10-devel-20110120 released on January 20, 2011

155.	[doc]		jreed
	Miscellaneous documentation improvements for man pages and
	the guide, including auth, resolver, stats, xfrout, and
	zonemgr.  (git c14c4741b754a1eb226d3bdc3a7abbc4c5d727c0)

154.	[bug]		jinmei
	b10-xfrin/b10-zonemgr: Fixed a bug where these programs didn't
	receive command responses from CC sessions.  Eventually the
	receive buffer became full, and many other components that rely
	on CC channels would stall (as noted in #420 and #513).  This is
	an urgent care fix due to the severity of the problem; we'll need
	to revisit it for cleaner fix later.
	(Trac #516, git 62c72fcdf4617e4841e901408f1e7961255b8194)

153.	[bug]		jelte
	b10-cfgmgr: Fixed a bug where configuration updates sometimes
	lost previous settings in the configuration manager.
	(Trac #427, git 2df894155657754151e0860e2ca9cdbed7317c70)

152.	[func]*		jinmei
	b10-auth: Added new configuration variable "statistics-interval"
	to allow the user to change the timer interval for periodic
	statistics updates.  The update can also be disabled by setting
	the value to 0.  Disabling statistics updates will also work as
	a temporary workaround of a known issue that b10-auth can block in
	sending statistics and stop responding to queries as a result.
	(Trac #513, git 285c5ee3d5582ed6df02d1aa00387f92a74e3695)

151.	[bug]		smann
	lib/log/dummylog.h:
	lib/log/dummylog.cc: Modify dlog so that it takes an optional
	2nd argument of type bool (true or false). This flag, if
	set, will cause the message to be printed whether or not
	-v is chosen.
        (Trac #432, git 880220478c3e8702d56d761b1e0b21b77d08ee5a)

150.	[bug]		jelte
	b10-cfgmgr: No longer save the configuration on exit. Configuration
	is already saved if it is changed successfully, so writing it on
	exit (and hence, when nothing has changed too) is unnecessary and
	may even cause problems.
	(Trac #435, git fd7baa38c08d54d5b5f84930c1684c436d2776dc)

149.	[bug]		jelte
	bindctl: Check if the user session has disappeared (either by a
	timeout or by a server restart), and reauthenticate if so. This
	fixes the 'cmdctl not running' problem.
        (Trac #431, git b929be82fec5f92e115d8985552f84b4fdd385b9)

148.	[func]		jelte
	bindctl: Command results are now pretty-printed (i.e. printed in
	a more readable form). Empty results are no longer printed at all
	(used to print '{}'), and the message
	'send the command to cmd-ctrl' has also been removed.
	(git 3954c628c13ec90722a2d8816f52a380e0065bae)

147.	[bug]		jinmei
	python/isc/config: Fixed a bug that importing custom configuration
	(in b10-config.db) of a remote module didn't work.
	(Trac #478, git ea4a481003d80caf2bff8d0187790efd526d72ca)

146.	[func]		jelte
	Command arguments were not validated internally against their
	specifications. This change fixes that (on the C++ side, Python
	side depends on an as yet planned addition). Note: this is only
	an added internal check, the cli already checks format.
	(Trac #473, git 5474eba181cb2fdd80e2b2200e072cd0a13a4e52)

145.	[func]*		jinmei
	b10-auth: added a new command 'loadzone' for (re)loading a
	specific zone.  The command syntax is generic but it is currently
	only feasible for class IN in memory data source.  To reload a
	zone "example.com" via bindctl, execute the command as follows:
	> Auth loadzone origin = example.com
	(Trac #467 git 4f7e1f46da1046de527ab129a88f6aad3dba7562
	from 1d7d3918661ba1c6a8b1e40d8fcbc5640a84df12)

144.	[build]		jinmei
	Introduced a workaround for clang++ build on FreeBSD (and probably
	some other OSes).  If building BIND 10 fails with clang++ due to
	a link error about "__dso_handle", try again from the configure
	script with CXX_LIBTOOL_LDFLAGS=-L/usr/lib (the path actually
	doesn't matter; the important part is the -L flag).  This
	workaround is not automatically enabled as it's difficult to
	detect the need for it dynamically, and must be enabled via the
	variable by hand.
	(Trac #474, git cfde436fbd7ddf3f49cbbd153999656e8ca2a298)

143.	[build]		jinmei
	Fixed build problems with clang++ in unit tests due to recent
	changes.  No behavior change. (Trac #448, svn r4133)

142.	[func]		jinmei
	b10-auth: updated query benchmark so that it can test in memory
	data source.  Also fixed a bug that the output buffer isn't
	cleared after query processing, resulting in misleading results
	or program crash.  This is a regression due to change #135.
	(Trac #465, svn r4103)

141.	[bug]		jinmei
	b10-auth: Fixed a bug that the authoritative server includes
	trailing garbage data in responses.  This is a regression due to
	change #135. (Trac #462, svn r4081)

140.	[func]		y-aharen
	src/bin/auth: Added a feature to count queries and send counter
	values to statistics periodically. To support it, added wrapping
	class of asio::deadline_timer to use as interval timer.
	The counters can be seen using the "Stats show" command from
	bindctl.  The result would look like:
	  ... "auth.queries.tcp": 1, "auth.queries.udp": 1 ...
	Using the "Auth sendstats" command you can make b10-auth send the
	counters to b10-stats immediately.
	(Trac #347, svn r4026)

139.	[build]		jreed
	Introduced configure option and make targets for generating
	Python code coverage report. This adds new make targets:
	report-python-coverage and clean-python-coverage. The C++
	code coverage targets were renamed to clean-cpp-coverage
	and report-cpp-coverage. (Trac #362, svn r4023)

138.	[func]*		jinmei
	b10-auth: added a configuration interface to support in memory
	data sources.  For example, the following command to bindctl
	will configure a memory data source containing the "example.com"
	zone with the zone file named "example.com.zone":
	> config set Auth/datasources/ [{"type": "memory", "zones": \
	 [{"origin": "example.com", "file": "example.com.zone"}]}]
	By default, the memory data source is disabled; it must be
	configured explicitly.  To disable it again, specify a null list
	for Auth/datasources:
	> config set Auth/datasources/ []
	Notes: it's currently for class IN only.  The zone files are not
	actually loaded into memory yet (which will soon be implemented).
	This is an experimental feature and the syntax may change in
	future versions.
	(Trac #446, svn r3998)

137.	[bug]		jreed
	Fix run_*.sh scripts that are used for development testing
	so they use a msgq socket file in the build tree.
	(Trac #226, svn r3989)

136.	[bug]		jelte
	bindctl (and the configuration manager in general) now no longer
	accepts 'unknown' data; i.e. data for modules that it does not know
	about, or configuration items that are not specified in the .spec
	files.
	(Trac #202, svn r3967)

135.	[func]		each
	Add b10-resolver. This is an example recursive server that
	currently does forwarding only and no caching.
	(Trac #327, svn r3903)

134.	[func]		vorner
	b10-resolver supports timeouts and retries in forwarder mode.
	(Trac #401, svn r3660)

133.	[func]		vorner
	New temporary logging function available in isc::log. It is used by
	b10-resolver.
	(Trac #393, r3602)

132.	[func]		vorner
	The b10-resolver is configured through config manager.
	It has "listen_on" and "forward_addresses" options.
	(Trac #389, r3448)

131.	[func]		jerry
	src/lib/datasrc: Introduced two template classes RBTree and RBNode
	to provide the generic map with domain name as key and anything as
	the value. Because of some unresolved design issue, the new classes
	are only intended to be used by memory zone and zone table.
	(Trac #397, svn r3890)

130.	[func]		jerry
	src/lib/datasrc: Introduced a new class MemoryDataSrc to provide
	the general interface for memory data source.  For the initial
	implementation, we don't make it a derived class of AbstractDataSrc
	because the interface is so different (we'll eventually
	consider this as part of the generalization work).
	(Trac #422, svn r3866)

129.	[func]		jinmei
	src/lib/dns: Added new functions masterLoad() for loading master
	zone files.  The initial implementation can only parse a limited
	form of master files, but BIND 9's named-compilezone can convert
	any valid zone file into the acceptable form.
	(Trac #423, svn r3857)

128.	[build]		vorner
	Test for query name = '.', type = DS to authoritative nameserver
	for root zone was added.
	(Trac #85, svn r3836)

127.	[bug]		stephen
	During normal operation process termination and resurrection messages
	are now output regardless of the state of the verbose flag.
	(Trac #229, svn r3828)

126.	[func]		ocean
	The Nameserver Address Store (NSAS) component has been added. It takes
	care of choosing an IP address of a nameserver when a zone needs to be
	contacted.
	(Trac #356, Trac #408, svn r3823)

bind10-devel-20101201 released on December 01, 2010

125.	[func]		jelte
	Added support for addressing individual list items in bindctl
	configuration commands; If you have an element that is a list, you
	can use foo[X]		integer
	(starting at 0)
	(Trac #405, svn r3739)

124.	[bug]		jreed
	Fix some wrong version reporting. Now also show the version
	for the component and BIND 10 suite. (Trac #302, svn r3696)

123.	[bug]		jelte
	src/bin/bindctl printed values had the form of python literals
	(e.g. 'True'), while the input requires valid JSON (e.g. 'true').
	Output changed to JSON format for consistency. (svn r3694)

122.	[func]		stephen
	src/bin/bind10: Added configuration options to Boss to determine
	whether to start the authoritative server, recursive server (or
	both). A dummy program has been provided for test purposes.
	(Trac #412, svn r3676)

121.	[func]		jinmei
	src/lib/dns: Added support for TSIG RDATA.  At this moment this is
	not much of real use, however, because no protocol support was
	added yet.  It will soon be added. (Trac #372, svn r3649)

120.	[func]		jinmei
	src/lib/dns: introduced two new classes, TSIGKey and TSIGKeyRing,
	to manage TSIG keys. (Trac #381, svn r3622)

119.	[bug]		jinmei
	The master file parser of the python datasrc module incorrectly
	regarded a domain name beginning with a decimal number as a TTL
	specification.  This confused b10-loadzone and had it reject to
	load a zone file that contains such a name.
	Note: this fix is incomplete and the loadzone would still be
	confused if the owner name is a syntactically indistinguishable
	from a TTL specification.  This is part of a more general issue
	and will be addressed in Trac #413. (Trac #411, svn r3599)

118.	[func]		jinmei
	src/lib/dns: changed the interface of
	AbstractRRset::getRdataIterator() so that the internal
	cursor would point to the first RDATA automatically.  This
	will be a more intuitive and less error prone behavior.
	This is a backward compatible change. (Trac #410, r3595)

117.	[func]		jinmei
	src/lib/datasrc: added new zone and zone table classes for the
	support of in memory data source.  This is an intermediate step to
	the bigger feature, and is not yet actually usable in practice.
	(Trac #399, svn r3590)

116.	[bug]		jerry
	src/bin/xfrout: Xfrout and Auth will communicate by long tcp
	connection, Auth needs to make a new connection only on the first
	time or if an error occurred.
	(Trac #299, svn r3482)

115.	[func]*		jinmei
	src/lib/dns: Changed DNS message flags and section names from
	separate classes to simpler enums, considering the balance between
	type safety and usability.  API has been changed accordingly.
	More documentation and tests were provided with these changes.
	(Trac #358, r3439)

114.	[build]		jinmei
	Supported clang++.  Note: Boost >= 1.44 is required.
	(Trac #365, svn r3383)

113.	[func]*		zhanglikun
	Folder name 'utils'(the folder in /src/lib/python/isc/) has been
	renamed	to 'util'. Programs that used 'import isc.utils.process'
	now need to use 'import isc.util.process'. The folder
	/src/lib/python/isc/Util is removed since it isn't used by any
	program. (Trac #364, r3382)

112.	[func]		zhang likun
	Add one mixin class to override the naive serve_forever() provided
	in python library socketserver. Instead of polling for shutdown
	every poll_interval seconds, one socketpair is used to wake up
	the waiting server. (Trac #352, svn r3366)

111.	[bug]*		Vaner
	Make sure process xfrin/xfrout/zonemgr/cmdctl can be stopped
	properly when user enter "ctrl+c" or 'Boss shutdown' command
	through bindctl.  The ZonemgrRefresh.run_timer and
	NotifyOut.dispatcher spawn a thread themselves.
	(Trac #335, svn r3273)

110.	[func]		Vaner
	Added isc.net.check module to check ip addresses and ports for
	correctness and isc.net.addr to hold IP address. The bind10, xfrin
	and cmdctl programs are modified to use it.
	(Trac #353, svn r3240)

109.	[func]		naokikambe
	Added the initial version of the stats module for the statistics
	feature of BIND 10, which supports the restricted features and
	items and reports via bindctl command. (Trac #191, r3218)
	Added the document of the stats module, which is about how stats
	module collects the data (Trac #170, [wiki:StatsModule])

108.	[func]		jerry
	src/bin/zonemgr: Provide customizable configurations for
	lowerbound_refresh, lowerbound_retry, max_transfer_timeout and
	jitter_scope. (Trac #340, r3205)

107.	[func]		likun
	Remove the parameter 'db_file' for command 'retransfer' of
	xfrin module. xfrin.spec will not be generated by script.
	(Trac #329, r3171)

106.	[bug]		likun
	When xfrin can't connect with one zone's master, it should tell
	the bad news to zonemgr, so that zonemgr can reset the timer for
	that zone. (Trac #329, r3170)

105.	[bug]		Vaner
	Python processes: they no longer take 100% CPU while idle
	due to a busy loop in reading command session in a nonblocking way.
	(Trac #349, svn r3153), (Trac #382, svn r3294)

104.	[bug]		jerry
	bin/zonemgr: zonemgr should be attempting to refresh expired zones.
	(Trac #336, r3139)

103.	[bug]		jerry
	lib/python/isc/log: Fixed an issue with python logging,
	python log shouldn't die with OSError. (Trac #267, r3137)

102.	[build]		jinmei
	Disable threads in ASIO to minimize build time dependency.
	(Trac #345, r3100)

101.	[func]		jinmei
	src/lib/dns: Completed Opcode and Rcode implementation with more
	tests and documentation.  API is mostly the same but the
	validation was a bit tightened. (Trac #351, svn r3056)

100.	[func]		Vaner
	Python processes: support naming of python processes so
	they're not all called python3.
	(Trac #322, svn r3052)

99.	[func]*		jinmei
	Introduced a separate EDNS class to encapsulate EDNS related
	information more cleanly.  The related APIs are changed a bit,
	although it won't affect most of higher level applications.
	(Trac #311, svn r3020)

98.	[build]		jinmei
	The ./configure script now tries to search some common include
	paths for boost header files to minimize the need for explicit
	configuration with --with-boost-include. (Trac #323, svn r3006)

97.	[func]		jinmei
	Added a micro benchmark test for query processing of b10-auth.
	(Trac #308, svn r2982)

96.	[bug]		jinmei
	Fixed two small issues with configure: Do not set CXXFLAGS so that
	it can be customized; Make sure --disable-static works.
	(Trac #325, r2976)

bind10-devel-20100917 released on September 17, 2010

95.	[doc]		jreed
	Add b10-zonemgr manual page. Update other docs to introduce
	this secondary manager. (Trac #341, svn r2951)

95.	[bug]		jreed
	bin/xfrout and bin/zonemgr: Fixed some stderr output.
	(Trac #342, svn r2949)

94.	[bug]		jelte
	bin/xfrout:  Fixed a problem in xfrout where only 2 or 3 RRs
	were used per DNS message in the xfrout stream.
	(Trac #334, r2931)

93.	[bug]		jinmei
	lib/datasrc: A DS query could crash the library (and therefore,
	e.g. the authoritative server) if some RR of the same apex name
	is stored in the hot spot cache. (Trac #307, svn r2923)

92.	[func]*		jelte
	libdns_python (the python wrappers for libdns++) has been renamed
	to pydnspp (Python DNS++). Programs and libraries that used
	'import libdns_python' now need to use 'import pydnspp'.
	(Trac #314, r2902)

91.	[func]*		jinmei
	lib/cc: Use const pointers and const member functions for the API
	as much as possible for safer operations.  Basically this does not
	change the observable behavior, but some of the API were changed
	in a backward incompatible manner.  This change also involves more
	copies, but at this moment the overhead is deemed acceptable.
	(Trac #310, r2803)

90.	[build]		jinmei
	(Darwin/Mac OS X specific) Specify DYLD_LIBRARY_PATH for tests and
	experimental run under the source tree.  Without this loadable
	python modules refer to installation paths, which may confuse the
	operation due to version mismatch or even trigger run time errors
	due to missing libraries. (Trac #313, r2782)

89.	[build]		jinmei
	Generate b10-config.db for tests at build time so that the source
	tree does not have to be writable. (Trac #315, r2776)

88.	[func]		jelte
	Blocking reads on the msgq command channel now have a timeout
	(defaults to 4 seconds, modifiable as needed by modules).
	Because of this, modules will no longer block indefinitely
	if they are waiting for a message that is not sent for whatever
	reason. (Trac #296, r2761)

87.	[func]		zhanglikun
	lib/python/isc/notifyout: Add the feature of notify-out, when
	zone axfr/ixfr finishing, the server will notify its slaves.
	(Trac #289, svn r2737)

86.	[func]		jerry
	bin/zonemgr: Added zone manager module. The zone manager is one
	of the co-operating processes of BIND 10, which keeps track of
	timers and other information necessary for BIND 10 to act as a
	slave. (Trac #215, svn r2737)

85.	[build]*		jinmei
	Build programs using dynamic link by default.  A new configure
	option --enable-static-link is provided to force static link for
	executable programs.  Statically linked programs can be run on a
	debugger more easily and would be convenient for developers.
	(Trac #309, svn r2723)

bind10-devel-20100812 released on August 12, 2010

84.	[bug]		jinmei, jerry
	This is a quick fix patch for the issue: AXFR fails half the
	time because of connection problems. xfrout client will make
	a new connection every time. (Trac #299, svn r2697)

83.	[build]*		jreed
	The configure --with-boost-lib option is removed. It was not
	used since the build included ASIO. (svn r2684)

82.	[func]		jinmei
	bin/auth: Added -u option to change the effective process user
	of the authoritative server after invocation.  The same option to
	the boss process will be propagated to b10-auth, too.
	(Trac #268, svn r2675)

81.	[func]		jinmei
	Added a C++ framework for micro benchmark tests.  A supplemental
	library functions to build query data for the tests were also
	provided. (Trac #241, svn r2664)

80.	[bug]		jelte
	bindctl no longer accepts configuration changes for unknown or
	non-running modules (for the latter, this is until we have a
	way to verify those options, at which point it'll be allowed
	again).
	(Trac #99, r2657)

79.	[func]		feng, jinmei
	Refactored the ASIO link interfaces to move incoming XFR and
	NOTIFY processing to the auth server class.  Wrapper classes for
	ASIO specific concepts were also provided, so that other BIND 10
	modules can (eventually) use the interface without including the
	ASIO header file directly.  On top of these changes, AXFR and
	NOTIFY processing was massively improved in terms of message
	validation and protocol conformance.  Detailed tests were provided
	to confirm the behavior.
	Note: Right now, NOTIFY doesn't actually trigger subsequent zone
	transfer due to security reasons. (Trac #221, r2565)

78.	[bug]		jinmei
	lib/dns: Fixed miscellaneous bugs in the base32 (hex) and hex
	(base16) implementation, including incorrect padding handling,
	parser failure in decoding with a SunStudio build, missing
	validation on the length of encoded hex string.  Test cases were
	more detailed to identify these bugs and confirm the fix.  Also
	renamed the incorrect term of "base32" to "base32hex".  This
	changed the API, but they are not intended to be used outside
	libdns++, so we don't consider it a backward incompatible change.
	(Trac #256, r2549)

77.	[func]		zhanglikun
	Make error message be more friendly when running cmdctl and it's
	already running (listening on same port)(Trac #277, r2540)

76.	[bug]		jelte
	Fixed a bug in the handling of 'remote' config modules (i.e.
	modules that peek at the configuration of other modules), where
	they answered 'unknown command' to commands for those other
	modules. (Trac #278, r2506)

75.	[bug]		jinmei
	Fixed a bug in the sqlite3 data source where temporary strings
	could be referenced after destruction.  It caused various lookup
	failures with SunStudio build. (Trac #288, r2494)

74.	[func]*		jinmei
	Refactored the cc::Session class by introducing an abstract base
	class.  Test code can use their own derived mock class so that
	tests can be done without establishing a real CC session.  This
	change also modified some public APIs, mainly in the config
	module. (Trac #275, r2459)

73.	[bug]		jelte
	Fixed a bug where in bindctl, locally changed settings were
	reset when the list of running modules is updated. (Trac #285,
	r2452)

72.	[build]		jinmei
	Added -R when linking python wrapper modules to libpython when
	possible.  This helps build BIND 10 on platforms that install
	libpython whose path is unknown to run-time loader.  NetBSD is a
	known such platform. (Trac #148, r2427)

71.	[func]		each
	Add "-a" (address) option to bind10 to specify an address for
	the auth server to listen on.

70.	[func]		each
	Added a hot-spot cache to libdatasrc to speed up access to
	repeatedly-queried data and reduce the number of queries to
	the underlying database; this should substantially improve
	performance.  Also added a "-n" ("no cache") option to
	bind10 and b10-auth to disable the cache if needed.
	(Trac #192, svn r2383)

bind10-devel-20100701 released on July 1, 2010

69.	[func]*		jelte
	Added python wrappers for libdns++ (isc::dns), and libxfr. This
	removes the dependency on Boost.Python. The wrappers don't
	completely implement all functionality, but the high-level API
	is wrapped, and current modules use it now.
	(Trac #181, svn r2361)

68.	[func]		zhanglikun
	Add options -c (--certificate-chain) to bindctl. Override class
	HTTPSConnection to support server certificate validation.
	Add support to cmdctl.spec file, now there are three configurable
	items for cmdctl: 'key_file', 'cert_file' and 'accounts_file',
	all of them can be changed in runtime.
	(Trac #127, svn r2357)

67.	[func]		zhanglikun
	Make bindctl's command parser only do minimal check.
	Parameter value can be a sequence of non-space characters,
	or a string surrounded by quotation marks (these marks can
	be a part of the value string in escaped form). Make error
	message be more friendly. (If there is some error in
	parameter's value, the parameter name will be provided).
	Refactor function login_to_cmdctl() in class BindCmdInterpreter:
	avoid using Exception to catch all exceptions.
	(Trac #220, svn r2356)

66.	[bug]		each
	Check for duplicate RRsets before inserting data into a message
	section; this, among other things, will prevent multiple copies
	of the same CNAME from showing up when there's a loop. (Trac #69,
	svn r2350)

65.	[func]		shentingting
	Various loadzone improvements: allow optional comment for
	$TTL, allow optional origin and comment for $INCLUDE, allow
	optional comment for $ORIGIN, support BIND9 extension of
	time units for TTLs, and fix bug to not use class as part
	of label name when records don't have a label but do have
	a class.  Added verbose options to exactly what is happening
	with loadzone.  Added loadzone test suite of different file
	formats to load.
	(Trac #197, #199, #244, #161, #198, #174, #175, svn r2340)

64.	[func]		jerry
	Added python logging framework. It is for testing and
	experimenting with logging ideas. Currently, it supports
	three channels (file, syslog and stderr) and five levels
	(debug, info, warning, error and critical).
	(Trac #176, svn r2338)

63.	[func]		shane
	Added initial support for setuid(), using the "-u" flag. This will
	be replaced in the future, but for now provides a reasonable
	starting point.
	(Trac #180, svn r2330)

62.	[func]		jelte
	bin/xfrin: Use the database_file as configured in Auth to transfers
	bin/xfrout: Use the database_file as configured in Auth to transfers

61.	[bug]		jelte
	bin/auth: Enable b10-auth to be launched in source tree
	(i.e. use a zone database file relative to that)

60.	[build]		jinmei
	Supported SunStudio C++ compiler.  Note: gtest still doesn't work.
	(Trac #251, svn r2310)

59.	[bug]		jinmei
	lib/datasrc, bin/auth: The authoritative server could return a
	SERVFAIL with a partial answer if it finds a data source broken
	while looking for an answer.  This can happen, for example, if a
	zone that doesn't have an NS RR is configured and loaded as a
	sqlite3 data source. (Trac #249, r2286)

58.	[bug]		jinmei
	Worked around an interaction issue between ASIO and standard C++
	library headers.  Without this ASIO didn't work: sometimes the
	application crashes, sometimes it blocked in the ASIO module.
	(Trac #248, svn r2187, r2190)

57.	[func]		jinmei
	lib/datasrc: used a simpler version of Name::split (change 31) for
	better readability.  No behavior change. (Trac #200, svn r2159)

56.	[func]*		jinmei
	lib/dns: renamed the library name to libdns++ to avoid confusion
	with the same name of library of BIND 9.
	(Trac #190, svn r2153)

55.	[bug]		shane
	bin/xfrout: xfrout exception on Ctrl-C now no longer generates
	exception for 'Interrupted system call'
	(Trac #136, svn r2147)

54.	[bug]		zhanglikun
	bin/xfrout: Enable b10-xfrout can be launched in source
	code tree.
	(Trac #224, svn r2103)

53.	[bug]		zhanglikun
	bin/bindctl: Generate a unique session ID by using
	socket.gethostname() instead of socket.gethostbyname(),
	since the latter one could make bindctl	stall if its own
	host name can't be resolved.
	(Trac #228, svn r2096)

52.	[func]		zhanglikun
	bin/xfrout: When xfrout is launched, check whether the
	socket file is being used by one running xfrout process,
	if it is, exit from python.	If the file isn't a socket file
	or nobody is listening, it will be removed. If it can't
	be removed, exit from python.
	(Trac #151, svn r2091)

bind10-devel-20100602 released on June 2, 2010

51.	[build]		jelte
	lib/python: Add bind10_config.py module for paths and
	possibly other configure-time variables. Allow some components
	to find spec files in build tree when ran from source.
	(Trac #223)

50.	[bug]		zhanglikun
	bin/xfrin: a regression in xfrin: it can't communicate with
	a remote server. (Trac #218, svn r2038)

49.	[func]*		jelte
	Use unix domain sockets for msgq. For b10-msgq, the command
	line options --msgq-port and -m were removed. For bind10,
	the -msgq-port option was removed, and the -m command line
	option was changed to be a filename (instead of port number).
	(Trac #183, svn r2009)

48.	[func]		jelte
	bin/auth: Use asio's io_service for the msgq handling.
	(svn r2007)

47.	[func]		zhanglikun
	bin/cmdctl: Add value/type check for commands sent to
	cmdctl. (Trac #201, svn r1959)

46.	[func]		zhanglikun
	lib/cc: Fix real type data encoding/decoding. (Trac #193,
	svn r1959)

45.	[func]		zhanglikun
	bin/bind10: Pass verbose option to more modules. (Trac
	#205, svn r1957)

44.	[build]		jreed
	Install headers for libdns and libexception. (Trac #68,
	svn r1941)

43.	[func]		jelte
	lib/cc: Message queuing on cc channel. (Trac #58, svn r1870)

42.	[func]		jelte
	lib/python/isc/config:      Make temporary file with python
	tempfile module instead of manual with fixed name. (Trac
	#184, svn r1859)

41.	[func]		jelte
	Module descriptions in spec files. (Trac #90, svn r1856)

40.	[build]		jreed
	Report detected features and configure settings at end of
	configure output. (svn r1836)

39.	[func]*		each
	Renamed libauth to libdatasrc.

38.	[bug]		zhanglikun
	Send command 'shutdown' to Xfrin and Xfrout when boss receive SIGINT.
	Remove unused socket file when Xfrout process exits. Make sure Xfrout
	exit by itself when it receives SIGINT, instead of being killed by the
	signal SIGTERM or SIGKILL sent from boss.
	(Trac #135, #151, #134, svn r1797)

37.	[build]		jinmei
	Check for the availability of python-config. (Trac #159,
	svn r1794)

36.	[func]		shane
	bin/bind10:	Miscellaneous code cleanups and improvements.
	(Trac #40, svn r2012)

35.	[bug]		jinmei
	bin/bindctl: fixed a bug that it didn't accept IPv6 addresses as
	command arguments. (Trac #219, svn r2022)

34.	[bug]		jinmei
	bin/xfrin: fixed several small bugs with many additional unit
	tests.  Fixes include: IPv6 transport support, resource leak,
	and non IN class support. (Trac #185, svn r2000)

33.	[bug]		each
	bin/auth: output now prepended with "[b10-auth]" (Trac
	#109, svn r1985)

32.	[func]*		each
	bin/auth: removed custom query-processing code, changed
        boost::asio code to use plain asio instead, and added asio
        headers to the source tree.  This allows building without
        using an external boost library. (Trac #163, svn r1983)

31.	[func]		jinmei
	lib/dns: added a separate signature for Name::split() as a
	convenient wrapper for common usage. (Trac #49, svn r1903)

30.	[bug]		jinmei
	lib/dns: parameter validation of Name::split() was not sufficient,
	and invalid parameters could cause integer overflow and make the
	library crash. (Trac #177, svn r1806)

bind10-devel-20100421 released on April 21, 2010

29.	[build]		jreed
	Enable Python unit tests for "make check". (svn r1762)

28.	[bug]		jreed
	Fix msgq CC test so it can find its module. (svn r1751)

27.	[build]		jelte
	Add missing copyright license statements to various source
	files. (svn r1750)

26.	[func]		jelte
	Use PACKAGE_STRING (name + version) from config.h instead
	of hard-coded value in CH TXT version.bind replies (Trac
	#114, svn r1749)

25.	[func]*		jreed
	Renamed msgq to b10-msgq. (Trac #25, svn r1747, r1748)

24.	[func]		jinmei
	Support case-sensitive name compression in MessageRenderer.
	(Trac #142, svn r1704)

23.	[func]		jinmei
	Support a simple name with possible compression. (svn r1701)

22.	[func]		zhanglikun
	b10-xfrout for AXFR-out support added. (svn r1629, r1630)

21.	[bug]		zhanglikun
	Make log message more readable when xfrin failed. (svn
	r1697)

20.	[bug]		jinmei
	Keep stderr for child processes if -v is specified. (svn
	r1690, r1698)

19.	[bug]		jinmei
	Allow bind10 boss to pass environment variables from parent.
	(svn r1689)

18.	[bug]		jinmei
	Xfrin warn if bind10_dns load failed. (svn r1688)

17.	[bug]		jinmei
	Use sqlite3_ds.load() in xfrin module and catch Sqlite3DSError
	explicitly. (svn r1684)

16.	[func]*		zhanglikun
	Removed print_message and print_settings configuration
	commands from Xfrin. (Trac #136, svn r1682)

15.	[func]*		jinmei
	Changed zone loader/updater so trailing dot is not required.
	(svn r1681)

14.	[bug]		shane
	Change shutdown to actually SIGKILL properly. (svn r1675)

13.	[bug]		jinmei
	Don't ignore other RRs than SOA even if the second SOA is
	found. (svn r1674)

12.	[build]		jreed
	Fix tests and testdata so can be used from a read-only
	source directory.

11.	[build]		jreed
	Make sure python tests scripts are included in tarball.
	(svn r1648)

10.	[build]		jinmei
	Improve python detection for configure. (svn r1622)

9.	[build]		jinmei
	Automake the python binding of libdns. (svn r1617)

8.	[bug]		zhanglikun
	Fix log errors which may cause xfrin module to crash. (svn
	r1613)

7.	[func]		zhanglikun
	New API for inserting zone data to sqlite3 database for
	AXFR-in. (svn r1612, r1613)

6.	[bug]		jreed
	More code review, miscellaneous cleanups, style guidelines,
	and new and improved unit tests added.

5.	[doc]		jreed
	Manual page cleanups and improvements.

4.	[bug]		jinmei
	NSEC RDATA fixes for buffer overrun lookups, incorrect
	boundary checks, spec-non-conformant behaviors. (svn r1611)

3.	[bug]		jelte
	Remove a re-raise of an exception that should only have
	been included in an error answer on the cc channel. (svn
	r1601)

2.	[bug]		mgraff
	Removed unnecessary sleep() from ccsession.cc. (svn r1528)

1.	[build]*		jreed
	The configure --with-boostlib option changed to --with-boost-lib.

bind10-devel-20100319 released on March 19, 2010

For complete code revision history, see
	http://git.bind10.isc.org/cgi-bin/cgit.cgi/bind10
Specific git changesets can be accessed at:
	http://git.bind10.isc.org/cgi-bin/cgit.cgi/bind10/commit/?id=rrr
or after cloning the original git repository by executing:
	% git diff rrrr^ rrrr
Subversion changesets are not accessible any more.  The subversion
revision numbers will be replaced with corresponding git revisions.
Trac tickets can be accessed at: https://bind10.isc.org/ticket/nnn

LEGEND
[bug] general bug fix.  This is generally a backward compatible change,
	unless it's deemed to be impossible or very hard to keep
	compatibility to fix the bug.
[build] compilation and installation infrastructure change.
[doc] update to documentation. This shouldn't change run time behavior.
[func] new feature.  In some cases this may be a backward incompatible
	change, which would require a bump of major version.
[security] security hole fix. This is no different than a general bug
	fix except that it will be handled as confidential and will cause
	security patch releases.
*: Backward incompatible or operational change.<|MERGE_RESOLUTION|>--- conflicted
+++ resolved
@@ -1,4 +1,8 @@
-<<<<<<< HEAD
+765.	[bug]		tomek
+	b10-dhcp4: Fixed a minor bug in eRouter1.0 class processing. The server
+	no longer sets giaddr field.
+	(Trac #3353, git 23c22e9b1141c699f361d45c309e737dfecf6f3f)
+
 764.	[bug]		tomek
 	b10-dhcp4: Fixed a bug caused client classification to not work
 	properly.
@@ -17,12 +21,6 @@
 	If configured to do so, b10-dhcp6 will now create DHCP-DDNS update
 	requests and send them to b10-dhcp-ddns for processing.
 	(Trac# 3329, git 239956696465a13196a2b6bc0f3a61aed21a5de8)
-=======
-7xx.	[bug]		tomek
-	b10-dhcp4: Fixed a minor bug in eRouter1.0 class processing. The server
-	no longer sets giaddr field.
-	(Trac #3353, git abcd)
->>>>>>> 23c22e9b
 
 761.	[doc]		stephen, jreed
 	Added "man" page for perfdhcp.
