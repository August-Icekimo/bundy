<<<<<<< HEAD
441.	[func]		tomek
	libdhcp++: Stub interface detection (support for interfaces.txt
	file) was removed.
	(Trac #1281, git 900fc8b420789a8c636bcf20fdaffc60bc1041e0)
=======
4XX.	[func]		tomek
	b10-dhcp4, b10-dhcp6: Both DHCP servers now accept -p parameter
	that can be used to specify listening port number. This capability
	is useful only for testing purposes.
	(Trac #1503, git TBD)
>>>>>>> e60af9fa

bind10-devel-20120517 released on May 17. 2012

440.	[func]		muks
	bindctl: improved some error messages so they will be more
	helpful.  Those include the one when the zone name is unspecified
	or the name is invalid in the b10-auth configuration.
	(Trac #1627, git 1a4d0ae65b2c1012611f4c15c5e7a29d65339104)

439.	[func]		team
	The in-memory data source can now load zones from the
	sqlite3 data source, so that zones stored in the database
	(and updated for example by xfrin) can be served from memory.
	(Trac #1789,#1790,#1792,#1793,#1911,
	git 93f11d2a96ce4dba9308889bdb9be6be4a765b27)

438.	[bug]		naokikambe
	b10-stats-httpd now sends the system a notification that
	it is shutting down if it encounters a fatal error during
	startup.
	(Trac #1852, git a475ef271d4606f791e5ed88d9b8eb8ed8c90ce6)

437.	[build]		jinmei
	Building BIND 10 may fail on MacOS if Python has been
	installed via Homebrew unless --without-werror is specified.
	The configure script now includes a URL that explains this
	issue when it detects failure that is possibly because of
	this problem.
	(Trac #1907, git 0d03b06138e080cc0391fb912a5a5e75f0f97cec)

436.	[bug]		jelte
	The --config-file option now works correctly with relative paths if
	--data-path is not given.
	(Trac #1889, git ce7d1aef2ca88084e4dacef97132337dd3e50d6c)

435.	[func]		team
	The in-memory datasource now supports NSEC-signed zones.
	(Trac #1802-#1810, git 2f9aa4a553a05aa1d9eac06f1140d78f0c99408b)

434.	[func]		tomek
	libdhcp++: Linux interface detection refactored. The code is
	now cleaner. Tests better support certain versions of ifconfig.
	(Trac #1528, git 221f5649496821d19a40863e53e72685524b9ab2)

433.	[func]		tomek
	libdhcp++: Option6 and Pkt6 now follow the same design as
	options and packet for DHCPv4. General code refactoring after
	end of 2011 year release.
	(Trac #1540, git a40b6c665617125eeb8716b12d92d806f0342396)

432.	[bug]*		muks
	BIND 10 now installs its header files in a BIND 10 specific
	sub-directory in the install prefix.
	(Trac #1930, git fcf2f08db9ebc2198236bfa25cf73286821cba6b)

431.	[func]*		muks
	BIND 10 no longer starts b10-stats-httpd by default.
	(Trac #1885, git 5c8bbd7ab648b6b7c48e366e7510dedca5386f6c)

430.	[bug]		jelte
	When displaying configuration data, bindctl no longer treats
	optional list items as an error, but shows them as an empty list.
	(Trac #1520, git 0f18039bc751a8f498c1f832196e2ecc7b997b2a)

429.	[func]		jelte
	Added an 'execute' component to bindctl, which executes either a set
	of commands from a file or a built-in set of commands. Currently,
	only 'init_authoritative_server' is provided as a built-in set, but
	it is expected that more will be added later.
	(Trac #1843, git 551657702a4197ef302c567b5c0eaf2fded3e121)

428.	[bug]		marcin
	perfdhcp: bind to local address to allow reception of
	replies from IPv6 DHCP servers.
	(Trac #1908, git 597e059afaa4a89e767f8f10d2a4d78223af3940)

427.	[bug]		jinmei
	libdatasrc, b10-xfrin: the zone updater for database-based data
	sources now correctly distinguishes NSEC3-related RRs (NSEC3 and
	NSEC3-covering RRSIG) from others, and the SQLite3 implementation
	now manipulates them in the separate table for the NSEC3 namespace.
	As a result b10-xfrin now correctly updates NSEC3-signed zones by
	inbound zone transfers.
	(Trac #1781,#1788,#1891, git 672f129700dae33b701bb02069cf276238d66be3)

426.	[bug]		vorner
	The NSEC3 records are now included when transferring a
	signed zone out.
	(Trac #1782, git 36efa7d10ecc4efd39d2ce4dfffa0cbdeffa74b0)

425.	[func]*		muks
	Don't autostart b10-auth, b10-xfrin, b10-xfrout and b10-zonemgr in
	the default configuration.
	(Trac #1818, git 31de885ba0409f54d9a1615eff5a4b03ed420393)

424.	[bug]		jelte
	Fixed a bug in bindctl where in some cases, configuration settings
	in a named set could disappear, if a child element is modified.
	(Trac #1491, git 00a36e752802df3cc683023d256687bf222e256a)

423.	[bug]		jinmei
	The database based zone iterator now correctly resets mixed TTLs
	of the same RRset (when that happens) to the lowest one.  The
	previous implementation could miss lower ones if it appears in a
	later part of the RRset.
	(part of Trac #1791, git f1f0bc00441057e7050241415ee0367a09c35032)

422.	[bug]		jinmei
	The database based zone iterator now separates RRSIGs of the same
	name and type but for different covered types.
	(part of Trac #1791, git b4466188150a50872bc3c426242bc7bba4c5f38d)

421.	[build]		jinmei
	Made sure BIND 10 can be built with clang++ 3.1.  (It failed on
	MacOS 10.7 using Xcode 4.3, but it's more likely to be a matter of
	clang version.)
	(Trac #1773, git ceaa247d89ac7d97594572bc17f005144c5efb8d)

420.	[bug]*		jinmei, stephen
	Updated the DB schema used in the SQLite3 data source so it can
	use SQL indices more effectively.  The previous schema had several
	issues in this sense and could be very slow for some queries on a
	very large zone (especially for negative answers).  This change
	requires a major version up of the schema; use b10-dbutil to
	upgrade existing database files.  Note: 'make install' will fail
	unless old DB files installed in the standard location have been
	upgraded.
	(Trac #324, git 8644866497053f91ada4e99abe444d7876ed00ff)

419.	[bug]		jelte
	JSON handler has been improved; escaping now works correctly
	(including quotes in strings), and it now rejects more types of
	malformed input.
	(Trac #1626, git 3b09268518e4e90032218083bcfebf7821be7bd5)

418.	[bug]		vorner
	Fixed crash in bindctl when config unset was called.
	(Trac #1715, git 098da24dddad497810aa2787f54126488bb1095c)

417.	[bug]		jelte
	The notify-out code now looks up notify targets in their correct
	zones (and no longer just in the zone that the notify is about).
	(Trac #1535, git 66300a3c4769a48b765f70e2d0dbf8bbb714435b)

416.	[func]*		jelte
	The implementations of ZoneFinder::find() now throw an OutOfZone
	exception when the name argument is not in or below the zone this
	zonefinder contains.
	(Trac #1535, git 66300a3c4769a48b765f70e2d0dbf8bbb714435b)

bind10-devel-20120329 released on March 29, 2012

415.	[doc]		jinmei, jreed
	BIND 10 Guide updated to now describe the in-memory data source
	configurations for b10-auth.
	(Trac #1732, git 434d8db8dfcd23a87b8e798e5702e91f0bbbdcf6)

414.	[bug]		jinmei
	b10-auth now correctly handles delegation from an unsigned zone
	(defined in the in-memory data source) when the query has DNSSEC
	DO bit on.  It previously returned SERVFAIL.
	(Trac #1836, git 78bb8f4b9676d6345f3fdd1e5cc89039806a9aba)

413.	[func]		stephen, jelte
	Created a new tool b10-dbutil, that can check and upgrade database
	schemas, to be used when incompatible changes are introduced in the
	backend database schema. Currently it only supports sqlite3 databases.
	Note: there's no schema change that requires this utility as of
	the March 29th release.  While running it shouldn't break
	an existing database file, it should be even more advisable not to
	run it at the moment.
	(Trac #963, git 49ba2cf8ac63246f389ab5e8ea3b3d081dba9adf)

412.	[func]		jelte
	Added a command-line option '--clear-config' to bind10, which causes
	the system to create a backup of the existing configuration database
	file, and start out with a clean default configuration. This can be
	used if the configuration file is corrupted to the point where it
	cannot be read anymore, and BIND 10 refuses to start. The name of
	the backup file can be found in the logs (CFGMGR_RENAMED_CONFIG_FILE).
	(Trac #1443, git 52b36c921ee59ec69deefb6123cbdb1b91dc3bc7)

411.	[func]		muks
	Add a -i/--no-kill command-line argument to bind10, which stops
	it from sending SIGTERM and SIGKILL to other b10 processes when
	they're shutting down.
	(Trac #1819, git 774554f46b20ca5ec2ef6c6d5e608114f14e2102)

410.	[bug]		jinmei
	Python CC library now ensures write operations transmit all given
	data (unless an error happens).  Previously it didn't check the
	size of transmitted data, which could result in partial write on
	some systems (notably on OpenBSD) and subsequently cause system
	hang up or other broken state.  This fix specifically solves start
	up failure on OpenBSD.
	(Trac #1829, git 5e5a33213b60d89e146cd5e47d65f3f9833a9297)

409.	[bug]		jelte
	Fixed a parser bug in bindctl that could make bindctl crash. Also
	improved 'command help' output; argument order is now shown
	correctly, and parameter descriptions are shown as well.
	(Trac #1172, git bec26c6137c9b0a59a3a8ca0f55a17cfcb8a23de)

408.	[bug]		stephen, jinmei
	b10-auth now filters out duplicate RRsets when building a
	response message using the new query handling logic.  It's
	currently only used with the in-memory data source, but will
	also be used for others soon.
	(Trac #1688, git b77baca56ffb1b9016698c00ae0a1496d603d197)

407.	[build]		haikuo
	Remove "--enable-boost-threads" switch in configure command. This
	thread lock mechanism is useless for bind10 and causes performance 
	hits. 
	(Trac #1680, git 9c4d0cadf4adc802cc41a2610dc2c30b25aad728)

406.	[bug]		muks
	On platforms such as OpenBSD where pselect() is not available,
	make a wrapper around select() in perfdhcp.
	(Trac #1639, git 6ea0b1d62e7b8b6596209291aa6c8b34b8e73191)

405.	[bug]		jinmei
	Make sure disabling Boost threads if the default configuration is
	to disable it for the system.  This fixes a crash and hang up
	problem on OpenBSD, where the use of Boost thread could be
	different in different program files depending on the order of
	including various header files, and could introduce inconsistent
	states between a library and a program.  Explicitly forcing the
	original default throughout the BIND 10 build environment will
	prevent this from happening.
	(Trac #1727, git 23f9c3670b544c5f8105958ff148aeba050bc1b4)

404.	[bug]		naokikambe
	The statistic counters are now properly accumulated across multiple
	instances of b10-auth (if there are multiple instances), instead of
	providing result for random instance.
	(Trac #1751, git 3285353a660e881ec2b645e1bc10d94e5020f357)

403.	[build]*		jelte
	The configure option for botan (--with-botan=PATH) is replaced by
	--with-botan-config=PATH, which takes a full path to a botan-config
	script, instead of the botan 'install' directory. Also, if not
	provided, configure will try out config scripts and pkg-config
	options until it finds one that works.
	(Trac #1640, git 582bcd66dbd8d39f48aef952902f797260280637)

402.	[func]		jelte
	b10-xfrout now has a visible command to send out notifies for
	a given zone, callable from bindctl. Xfrout notify <zone> [class]
	(Trac #1321, git 0bb258f8610620191d75cfd5d2308b6fc558c280)

401.	[func]*		jinmei
	libdns++: updated the internal implementation of the
	MessageRenderer class.  This is mostly a transparent change, but
	the new version now doesn't allow changing compression mode in the
	middle of rendering (which shouldn't be an issue in practice).
	On the other hand, name compression performance was significantly
	improved: depending on the number of names, micro benchmark tests
	showed the new version is several times faster than the previous
	version .
	(Trac #1603, git 9a2a86f3f47b60ff017ce1a040941d0c145cfe16)

400.	[bug]		stephen
	Fix crash on Max OS X 10.7 by altering logging so as not to allocate
	heap storage in the static initialization of logging objects.
	(Trac #1698, git a8e53be7039ad50d8587c0972244029ff3533b6e)

399.	[func]		muks
	Add support for the SSHFP RR type (RFC 4255).
	(Trac #1136, git ea5ac57d508a17611cfae9d9ea1c238f59d52c51)

398.	[func]		jelte
	The b10-xfrin module now logs more information on successful
	incoming transfers. In the case of IXFR, it logs the number of
	changesets, and the total number of added and deleted resource
	records. For AXFR (or AXFR-style IXFR), it logs the number of
	resource records. In both cases, the number of overhead DNS
	messages, runtime, amount of wire data, and transfer speed are logged.
	(Trac #1280, git 2b01d944b6a137f95d47673ea8367315289c205d)

397.	[func]		muks
	The boss process now gives more helpful description when a
	sub-process exits due to a signal.
	(Trac #1673, git 1cd0d0e4fc9324bbe7f8593478e2396d06337b1e)

396.	[func]*		jinmei
	libdatasrc: change the return type of ZoneFinder::find() so it can
	contain more context of the search, which can be used for
	optimizing post find() processing.  A new method getAdditional()
	is added to it for finding additional RRsets based on the result
	of find().  External behavior shouldn't change.  The query
	handling code of b10-auth now uses the new interface.
	(Trac #1607, git 2e940ea65d5b9f371c26352afd9e66719c38a6b9)

395.	[bug]		jelte
	The log message compiler now errors (resulting in build failures) if
	duplicate log message identifiers are found in a single message file.
	Renamed one duplicate that was found (RESOLVER_SHUTDOWN, renamed to
	RESOLVER_SHUTDOWN_RECEIVED).
	(Trac #1093, git f537c7e12fb7b25801408f93132ed33410edae76)
	(Trac #1741, git b8960ab85c717fe70ad282e0052ac0858c5b57f7)

394.	[bug]		jelte
	b10-auth now catches any exceptions during response building; if any
	datasource either throws an exception or causes an exception to be
	thrown, the message processing code will now catch it, log a debug
	message, and return a SERVFAIL response.
	(Trac #1612, git b5740c6b3962a55e46325b3c8b14c9d64cf0d845)

393.	[func]		jelte
	Introduced a new class LabelSequence in libdns++, which provides
	lightweight accessor functionality to the Name class, for more
	efficient comparison of parts of names.
	(Trac #1602, git b33929ed5df7c8f482d095e96e667d4a03180c78)

392.	[func]*		jinmei
	libdns++: revised the (Abstract)MessageRenderer class so that it
	has a default internal buffer and the buffer can be temporarily
	switched.  The constructor interface was modified, and a new
	method setBuffer() was added.
	(Trac #1697, git 9cabc799f2bf9a3579dae7f1f5d5467c8bb1aa40)

391.	[bug]*		vorner
	The long time unused configuration options of Xfrout "log_name",
	"log_file", "log_severity", "log_version" and "log_max_bytes" were
	removed, as they had no effect (Xfrout uses the global logging
	framework).  However, if you have them set, you need to remove
	them from the configuration file or the configuration will be
	rejected.
	(Trac #1090, git ef1eba02e4cf550e48e7318702cff6d67c1ec82e)

bind10-devel-20120301 released on March 1, 2012

390.	[bug]		vorner
	The UDP IPv6 packets are now correctly fragmented for maximum
	guaranteed MTU, so they won't get lost because being too large
	for some hop.
	(Trac #1534, git ff013364643f9bfa736b2d23fec39ac35872d6ad)

389.	[func]*		vorner
	Xfrout now uses the global TSIG keyring, instead of its own. This
	means the keys need to be set only once (in tsig_keys/keys).
	However, the old configuration of Xfrout/tsig_keys need to be
	removed for Xfrout to work.
	(Trac #1643, git 5a7953933a49a0ddd4ee1feaddc908cd2285522d)

388.	[func]		jreed
	Use prefix "sockcreator-" for the private temporary directory
	used for b10-sockcreator communication.
	(git b98523c1260637cb33436964dc18e9763622a242)

387.	[build]		muks
	Accept a --without-werror configure switch so that some builders can
	disable the use of -Werror in CFLAGS when building.
	(Trac #1671, git 8684a411d7718a71ad9fb616f56b26436c4f03e5)

386.	[bug]		jelte
	Upon initial sqlite3 database creation, the 'diffs' table is now
	always created. This already happened most of the time, but there
	are a few cases where it was skipped, resulting in potential errors
	in xfrout later.
	(Trac #1717, git 30d7686cb6e2fa64866c983e0cfb7b8fabedc7a2)

385.	[bug]		jinmei
	libdns++: masterLoad() didn't accept comments placed at the end of
	an RR.  Due to this the in-memory data source cannot load a master
	file for a signed zone even if it's preprocessed with BIND 9's
	named-compilezone.
	Note: this fix is considered temporary and still only accepts some
	limited form of such comments.  The main purpose is to allow the
	in-memory data source to load any signed or unsigned zone files as
	long as they are at least normalized with named-compilezone.
	(Trac #1667, git 6f771b28eea25c693fe93a0e2379af924464a562)

384.	[func]		jinmei, jelte, vorner, haikuo, kevin
	b10-auth now supports NSEC3-signed zones in the in-memory data
	source.
	(Trac #1580, #1581, #1582, #1583, #1584, #1585, #1587, and
	other related changes to the in-memory data source)

383.	[build]		jinmei
	Fixed build failure on MacOS 10.7 (Lion) due to the use of
	IPV6_PKTINFO; the OS requires a special definition to make it
	visible to the compiler.
	(Trac #1633, git 19ba70c7cc3da462c70e8c4f74b321b8daad0100)

382.	[func]		jelte
	b10-auth now also experimentally supports statistics counters of
	the rcode responses it sends. The counters can be shown as
	rcode.<code name>, where code name is the lowercase textual
	representation of the rcode (e.g. "noerror", "formerr", etc.).
	Same note applies as for opcodes, see changelog entry 364.
	(Trac #1613, git e98da500d7b02e11347431a74f2efce5a7d622aa)

381.	[bug]		jinmei
	b10-auth: honor the DNSSEC DO bit in the new query handler.
	(Trac #1695, git 61f4da5053c6a79fbc162fb16f195cdf8f94df64)

380.	[bug]		jinmei
	libdns++: miscellaneous bug fixes for the NSECPARAM RDATA
	implementation, including incorrect handling for empty salt and
	incorrect comparison logic.
	(Trac #1638, git 966c129cc3c538841421f1e554167d33ef9bdf25)

379.	[bug]		jelte
	Configuration commands in bindctl now check for list indices if
	the 'identifier' argument points to a child element of a list
	item. Previously, it was possible to 'get' non-existent values
	by leaving out the index, e.g. "config show Auth/listen_on/port,
	which should be config show Auth/listen_on[<index>]/port, since
	Auth/listen_on is a list. The command without an index will now
	show an error. It is still possible to show/set the entire list
	("config show Auth/listen_on").
	(Trac #1649, git 003ca8597c8d0eb558b1819dbee203fda346ba77)

378.	[func]		vorner
	It is possible to start authoritative server or resolver in multiple
	instances, to use more than one core. Configuration is described in
	the guide.
	(Trac #1596, git 17f7af0d8a42a0a67a2aade5bc269533efeb840a)

377.	[bug]		jinmei
	libdns++: miscellaneous bug fixes for the NSEC and NSEC3 RDATA
	implementation, including a crash in NSEC3::toText() for some RR
	types, incorrect handling of empty NSEC3 salt, and incorrect
	comparison logic in NSEC3::compare().
	(Trac #1641, git 28ba8bd71ae4d100cb250fd8d99d80a17a6323a2)

376.	[bug]		jinmei, vorner
	The new query handling module of b10-auth did not handle type DS
	query correctly: It didn't look for it in the parent zone, and
	it incorrectly returned a DS from the child zone if it
	happened to exist there.  Both were corrected, and it now also
	handles the case of having authority for the child and a grand
	ancestor.
	(Trac #1570, git 2858b2098a10a8cc2d34bf87463ace0629d3670e)

375.	[func]		jelte
	Modules now inform the system when they are stopping. As a result,
	they are removed from the 'active modules' list in bindctl, which
	can then inform the user directly when it tries to send them a
	command or configuration update.  Previously this would result
	in a 'not responding' error instead of 'not running'.
	(Trac #640, git 17e78fa1bb1227340aa9815e91ed5c50d174425d)

374.	[func]*		stephen
	Alter RRsetPtr and ConstRRsetPtr to point to AbstractRRset (instead
	of RRset) to allow for specialised implementations of RRsets in
	data sources.
	(Trac #1604, git 3071211d2c537150a691120b0a5ce2b18d010239)

373.	[bug]		jinmei
	libdatasrc: the in-memory data source incorrectly rejected loading
	a zone containing a CNAME RR with RRSIG and/or NSEC.
	(Trac #1551, git 76f823d42af55ce3f30a0d741fc9297c211d8b38)

372.	[func]		vorner
	When the allocation of a socket fails for a different reason than the
	socket not being provided by the OS, the b10-auth and b10-resolver
	abort, as the system might be in inconsistent state after such error.
	(Trac #1543, git 49ac4659f15c443e483922bf9c4f2de982bae25d)

371.	[bug]		jelte
	The new query handling module of b10-auth (currently only used with
	the in-memory data source) now correctly includes the DS record (or
	the denial of its existence if NSEC is used) when returning a
	delegation from a signed zone.
	(Trac #1573, git bd7a3ac98177573263950303d4b2ea7400781d0f)

370.	[func]		jinmei
	libdns++: a new class NSEC3Hash was introduced as a utility for
	calculating NSEC3 hashes for various purposes.  Python binding was
	provided, too.  Also fixed a small bug in the NSEC3PARAM RDATA
	implementation that empty salt in text representation was
	rejected.
	(Trac #1575, git 2c421b58e810028b303d328e4e2f5b74ea124839)

369.	[func]		vorner
	The SocketRequestor provides more information about what error
	happened when it throws, by using subclasses of the original
	exception. This way a user not interested in the difference can
	still use the original exception, while it can be recognized if
	necessary.
	(Trac #1542, git 2080e0316a339fa3cadea00e10b1ec4bc322ada0)

368.	[func]*		jinmei
	libdatasrc: the interface of ZoneFinder() was changed: WILDCARD
	related result codes were deprecated and removed, and the
	corresponding information is now provided via a separate accessor
	method on FindResult.  Other separate FindResult methods will
	also tell the caller whether the zone is signed with NSEC or NSEC3
	(when necessary and applicable).
	(Trac #1611, git c175c9c06034b4118e0dfdbccd532c2ebd4ba7e8)

367.	[bug]		jinmei
	libdatasrc: in-memory data source could incorrectly reject to load
	zones containing RRSIG records.  For example, it didn't allow
	RRSIG that covers a CNAME RR.  This fix also makes sure find()
	will return RRsets with RRSIGs if they are signed.
	(Trac #1614, git e8241ea5a4adea1b42a60ee7f2c5cfb87301734c)

366.	[bug]		vorner
	Fixed problem where a directory named "io" conflicted with the python3
	standard module "io" and caused the installation to fail.  The
	offending directory has been renamed to "cio".
	(Trac #1561, git d81cf24b9e37773ba9a0d5061c779834ff7d62b9)

365.	[bug]		jinmei
	libdatasrc: in-memory datasource incorrectly returned delegation
	for DS lookups.
	(Trac #1571, git d22e90b5ef94880183cd652e112399b3efb9bd67)

364.	[func]		jinmei
	b10-auth experimentally supports statistics counters of incoming
	requests per opcode.  The counters can be (e.g.) shown as
	opcode.<code name> in the output of the bindctl "Stats show"
	command, where <code name> is lower-cased textual representation
	of opcodes ("query", "notify", etc).
	Note: This is an experimental attempt of supporting more
	statistics counters for b10-auth, and the interface and output may
	change in future versions.
	(Trac #1399, git 07206ec76e2834de35f2e1304a274865f8f8c1a5)

bind10-devel-20120119 released on January 19, 2012

363.	[func]		jelte
	Added dummy DDNS module b10-ddns. Currently it does not
	provide any functionality, but it is a skeleton implementation
	that will be expanded later.
	(Trac #1451, git b0d0bf39fbdc29a7879315f9b8e6d602ef3afb1b)

362.	[func]*		vorner
	Due to the socket creator changes, b10-auth and b10-resolver
	are no longer needed to start as root. They are started as
	the user they should be running, so they no longer have
	the -u flag for switching the user after initialization.
	Note: this change broke backward compatibility to boss component
	configuration.  If your b10-config.db contains "setuid" for
	Boss.components, you'll need to remove that entry by hand before
	starting BIND 10.
	(Trac #1508, #1509, #1510,
	git edc5b3c12eb45437361484c843794416ad86bb00)

361.	[func]		vorner,jelte,jinmei
	The socket creator is now used to provide sockets. It means you can
	reconfigure the ports and addresses at runtime even when the rest
	of the bind10 runs as non root user.
	(Trac #805,#1522, git 1830215f884e3b5efda52bd4dbb120bdca863a6a)

360.	[bug]		vorner
	Fixed problem where bindctl crashed when a duplicate non-string
	item was added  to a list.  This error is now properly reported.
	(Trac #1515, git a3cf5322a73e8a97b388c6f8025b92957e5d8986)

359.	[bug]		kevin
	Corrected SOA serial check in xfrout.  It now compares the SOA
	serial of an IXFR query with that of the server based serial
	number arithmetic, and replies with a single SOA record of the
	server's current version if the former is equal to or newer
	than the latter.
	(Trac #1462, git ceeb87f6d539c413ebdc66e4cf718e7eb8559c45)

358.	[bug]		jinmei
	b10-resolver ignored default configuration parameters if listen_on
	failed (this can easily happen especially for a test environment
	where the run time user doesn't have root privilege), and even if
	listen_on was updated later the resolver wouldn't work correctly
	unless it's fully restarted (for example, all queries would be
	rejected due to an empty ACL).
	(Trac #1424, git 2cba8cb83cde4f34842898a848c0b1182bc20597)

357.	[bug]		jinmei
	ZoneFinder::find() for database based data sources didn't
	correctly identify out-of-zone query name and could return a
	confusing result such as NXRRSET.  It now returns NXDOMAIN with an
	empty RRset.  Note: we should rather throw an exception in such a
	case, which should be revisited later (see Trac #1536).
	(Trac #1430, git b35797ba1a49c78246abc8f2387901f9690b328d)

356.	[doc]		tomek
	BIND10 Guide updated. It now describes DHCPv4 and DHCPv6
	components, including their overview, usage, supported standard
	and limitations. libdhcp++ is also described.
	(Trac #1367, git 3758ab360efe1cdf616636b76f2e0fb41f2a62a0)

355.	[bug]		jinmei
	Python xfrin.diff module incorrectly combined RRSIGs of different
	type covered, possibly merging different TTLs.  As a result a
	secondary server could store different RRSIGs than those at the
	primary server if it gets these records via IXFR.
	(Trac #1502, git 57b06f8cb6681f591fa63f25a053eb6f422896ef)

354.	[func]		tomek
	dhcp4: Support for DISCOVER and OFFER implemented. b10-dhcp4 is
	now able to offer hardcoded leases to DHCPv4 clients.
	dhcp6: Code refactored to use the same approach as dhcp4.
	(Trac #1230, git aac05f566c49daad4d3de35550cfaff31c124513)

353.	[func]		tomek
	libdhcp++: Interface detection in Linux implemented. libdhcp++
	is now able (on Linux systems) to detect available network
	interfaces, its link-layer addresses, flags and configured
	IPv4 and IPv6 addresses. Interface detection on other
	systems is planned.
	(Trac #1237, git 8a040737426aece7cc92a795f2b712d7c3407513)

352.	[func]		tomek
	libdhcp++: Transmission and reception of DHCPv4 packets is now
	implemented. Low-level hacks are not implemented for transmission
	to hosts that don't have IPv4 address yet, so currently the code
	is usable for communication with relays only, not hosts on the
	same link.
	(Trac #1239, #1240, git f382050248b5b7ed1881b086d89be2d9dd8fe385)

351.	[func]		fdupont
	Alpha version of DHCP benchmarking tool added.  "perfdhcp" is able to
	test both IPv4 and IPv6 servers: it can time the four-packet exchange
	(DORA and SARR) as well as time the initial two-packet exchange (DO
	and SA).  More information can be obtained by invoking the utility
	(in tests/tools/perfdhcp) with the "-h" flag.
	(Trac #1450, git 85083a76107ba2236732b45524ce7018eefbaf90)

350.	[func]*		vorner
	The target parameter of ZoneFinder::find is no longer present, as the
	interface was awkward. To get all the RRsets of a single domain, use
	the new findAll method (the same applies to python version, the method
	is named find_all).
	(Trac #1483,#1484, git 0020456f8d118c9f3fd6fc585757c822b79a96f6)

349.	[bug]		dvv
	resolver: If an upstream server responds with FORMERR to an EDNS
	query, try querying it without EDNS.
	(Trac #1386, git 99ad0292af284a246fff20b3702fbd7902c45418)

348.	[bug]		stephen
	By default the logging output stream is now flushed after each write.
	This fixes a problem seen on some systems where the log output from
	different processes was jumbled up.  Flushing can be disabled by
	setting the appropriate option in the logging configuration.
	(Trac #1405, git 2f0aa20b44604b671e6bde78815db39381e563bf)

347.	[bug]		jelte
	Fixed a bug where adding Zonemgr/secondary_zones without explicitly
	setting the class value of the added zone resulted in a cryptic
	error in bindctl ("Error: class"). It will now correctly default to
	IN if not set. This also adds better checks on the name and class
	values, and better errors if they are bad.
	(Trac #1414, git 7b122af8489acf0f28f935a19eca2c5509a3677f)

346.	[build]*		jreed
	Renamed libdhcp to libdhcp++.
	(Trac #1446, git d394e64f4c44f16027b1e62b4ac34e054b49221d)

345.	[func]		tomek
	dhcp4: Dummy DHCPv4 component implemented. Currently it does
	nothing useful, except providing skeleton implementation that can
	be expanded in the future.
	(Trac #992, git d6e33479365c8f8f62ef2b9aa5548efe6b194601)

344.	[func]		y-aharen
	src/lib/statistics: Added statistics counter library for entire server
	items and per zone items. Also, modified b10-auth to use it. It is
	also intended to use in the other modules such as b10-resolver.
	(Trac #510, git afddaf4c5718c2a0cc31f2eee79c4e0cc625499f)

343.	[func]		jelte
	Added IXFR-out system tests, based on the first two test sets of
	http://bind10.isc.org/wiki/IxfrSystemTests.
	(Trac #1314, git 1655bed624866a766311a01214597db01b4c7cec)

342.	[bug]		stephen
	In the resolver, a FORMERR received from an upstream nameserver
	now results in a SERVFAIL being returned as a response to the original
	query.  Additional debug messages added to distinguish between
	different errors in packets received from upstream nameservers.
	(Trac #1383, git 9b2b249d23576c999a65d8c338e008cabe45f0c9)

341.	[func]		tomek
	libdhcp++: Support for handling both IPv4 and IPv6 added.
	Also added support for binding IPv4 sockets.
	(Trac #1238, git 86a4ce45115dab4d3978c36dd2dbe07edcac02ac)

340.	[build]		jelte
	Fixed several linker issues related to recent gcc versions, botan
	and gtest.
	(Trac #1442, git 91fb141bfb3aadfdf96f13e157a26636f6e9f9e3)

339.	[bug]		jinmei
	libxfr, used by b10-auth to share TCP sockets with b10-xfrout,
	incorrectly propagated ASIO specific exceptions to the application
	if the given file name was too long.  This could lead to
	unexpected shut down of b10-auth.
	(Trac #1387, git a5e9d9176e9c60ef20c0f5ef59eeb6838ed47ab2)

338.	[bug]		jinmei
	b10-xfrin didn't check SOA serials of SOA and IXFR responses,
	which resulted in unnecessary transfer or unexpected IXFR
	timeouts (these issues were not overlooked but deferred to be
	fixed until #1278 was completed).  Validation on responses to SOA
	queries were tightened, too.
	(Trac #1299, git 6ff03bb9d631023175df99248e8cc0cda586c30a)

337.	[func]		tomek
	libdhcp++: Support for DHCPv4 option that can store a single
	address or a list of IPv4 addresses added. Support for END option
	added.
	(Trac #1350, git cc20ff993da1ddb1c6e8a98370438b45a2be9e0a)

336.	[func]		jelte
	libdns++ (and its python wrapper) now includes a class Serial, for 
	SOA SERIAL comparison and addition. Operations on instances of this 
	class follow the specification from RFC 1982. 
	Rdata::SOA::getSerial() now returns values of this type (and not 
	uint32_t).
	(Trac #1278, git 2ae72d76c74f61a67590722c73ebbf631388acbd)

335.	[bug]*		jelte
	The DataSourceClientContainer class that dynamically loads 
	datasource backend libraries no longer provides just a .so file name 
	to its call to dlopen(), but passes it an absolute path. This means 
	that it is no longer an system implementation detail that depends on 
	[DY]LD_LIBRARY_PATH which file is chosen, should there be multiple 
	options (for instance, when test-running a new build while a 
	different version is installed).
	These loadable libraries are also no longer installed in the default 
	library path, but in a subdirectory of the libexec directory of the 
	target ($prefix/libexec/[version]/backends).
	This also removes the need to handle b10-xfin and b10-xfrout as 
	'special' hardcoded components, and they are now started as regular 
	components as dictated by the configuration of the boss process.
	(Trac #1292, git 83ce13c2d85068a1bec015361e4ef8c35590a5d0)

334.	[bug]		jinmei
	b10-xfrout could potentially create an overflow response message
	(exceeding the 64KB max) or could create unnecessarily small
	messages.  The former was actually unlikely to happen due to the
	effect of name compression, and the latter was marginal and at least
	shouldn't cause an interoperability problem, but these were still
	potential problems and were fixed.
	(Trac #1389, git 3fdce88046bdad392bd89ea656ec4ac3c858ca2f)

333.	[bug]		dvv
	Solaris needs "-z now" to force non-lazy binding and prevent
	g++ static initialization code from deadlocking.
	(Trac #1439, git c789138250b33b6b08262425a08a2a0469d90433)

332.	[bug]		vorner
	C++ exceptions in the isc.dns.Rdata wrapper are now converted
	to python ones instead of just aborting the interpreter.
	(Trac #1407, git 5b64e839be2906b8950f5b1e42a3fadd72fca033)

bind10-devel-20111128 released on November 28, 2011

331.	[bug]		shane
	Fixed a bug in data source library where a zone with more labels
	than an out-of-bailiwick name server would cause an exception to
	be raised.
	(Trac #1430, git 81f62344db074bc5eea3aaf3682122fdec6451ad)

330.	[bug]		jelte
	Fixed a bug in b10-auth where it would sometimes fail because it
	tried to check for queued msgq messages before the session was
	fully running.
	(git c35d0dde3e835fc5f0a78fcfcc8b76c74bc727ca)

329.	[doc]		vorner, jreed
	Document the bind10 run control configuration in guide and
	manual page.
	(Trac #1341, git c1171699a2b501321ab54207ad26e5da2b092d63)

328.	[func]		jelte
	b10-auth now passes IXFR requests on to b10-xfrout, and no longer
	responds to them with NOTIMPL.
	(Trac #1390, git ab3f90da16d31fc6833d869686e07729d9b8c135)

327.	[func]		jinmei
	b10-xfrout now supports IXFR.  (Right now there is no user
	configurable parameter about this feature; b10-xfrout will
	always respond to IXFR requests according to RFC1995).
	(Trac #1371 and #1372, git 80c131f5b0763753d199b0fb9b51f10990bcd92b)

326.	[build]*		jinmei
	Added a check script for the SQLite3 schema version.  It will be
	run at the beginning of 'make install', and if it detects an old
	version of schema, installation will stop.  You'll then need to
	upgrade the database file by following the error message.
	(Trac #1404, git a435f3ac50667bcb76dca44b7b5d152f45432b57)

325.	[func]		jinmei
	Python isc.datasrc: added interfaces for difference management:
	DataSourceClient.get_updater() now has the 'journaling' parameter
	to enable storing diffs to the data source, and a new class
	ZoneJournalReader was introduced to retrieve them, which can be
	created by the new DataSourceClient.get_journal_reader() method.
	(Trac #1333, git 3e19362bc1ba7dc67a87768e2b172c48b32417f5,
	git 39def1d39c9543fc485eceaa5d390062edb97676)

324.	[bug]		jinmei
	Fixed reference leak in the isc.log Python module.  Most of all
	BIND 10 Python programs had memory leak (even though the pace of
	leak may be slow) due to this bug.
	(Trac #1359, git 164d651a0e4c1059c71f56b52ea87ac72b7f6c77)

323.	[bug]		jinmei
	b10-xfrout incorrectly skipped adding TSIG RRs to some
	intermediate responses (when TSIG is to be used for the
	responses).  While RFC2845 optionally allows to skip intermediate
	TSIGs (as long as the digest for the skipped part was included
	in a later TSIG), the underlying TSIG API doesn't support this
	mode of signing.
	(Trac #1370, git 76fb414ea5257b639ba58ee336fae9a68998b30d)

322.	[func]		jinmei
	datasrc: Added C++ API for retrieving difference of two versions
	of a zone.  A new ZoneJournalReader class was introduced for this
	purpose, and a corresponding factory method was added to
	DataSourceClient.
	(Trac #1332, git c1138d13b2692fa3a4f2ae1454052c866d24e654)

321.	[func]*		jinmei
	b10-xfrin now installs IXFR differences into the underlying data
	source (if it supports journaling) so that the stored differences
	can be used for subsequent IXFR-out transactions.
	Note: this is a backward incompatibility change for older sqlite3
	database files.  They need to be upgraded to have a "diffs" table.
	(Trac #1376, git 1219d81b49e51adece77dc57b5902fa1c6be1407)

320.	[func]*		vorner
	The --brittle switch was removed from the bind10 executable.
	It didn't work after change #316 (Trac #213) and the same
	effect can be accomplished by declaring all components as core.
	(Trac #1340, git f9224368908dd7ba16875b0d36329cf1161193f0)

319.	[func]		naokikambe
	b10-stats-httpd was updated. In addition of the access to all
	statistics items of all modules, the specified item or the items
	of the specified module name can be accessed.  For example, the
	URI requested by using the feature is showed as
	"/bind10/statistics/xml/Auth" or
	"/bind10/statistics/xml/Auth/queries.tcp". The list of all possible
	module names and all possible item names can be showed in the
	root document, whose URI is "/bind10/statistics/xml".  This change
	is not only for the XML documents but also is for the XSD and
	XSL documents.
	(Trac #917, git b34bf286c064d44746ec0b79e38a6177d01e6956)

318.	[func]		stephen
	Add C++ API for accessing zone difference information in
	database-based data sources.
	(Trac #1330, git 78770f52c7f1e7268d99e8bfa8c61e889813bb33)

317.	[func]		vorner
	datasrc: the getUpdater method of DataSourceClient supports an
	optional 'journaling' parameter to indicate the generated updater
	to store diffs.  The database based derived class implements this
	extension.
	(Trac #1331, git 713160c9bed3d991a00b2ea5e7e3e7714d79625d)

316.	[func]*		vorner
	The configuration of what parts of the system run is more
	flexible now.  Everything that should run must have an
	entry in Boss/components.
	(Trac #213, git 08e1873a3593b4fa06754654d22d99771aa388a6)

315.	[func]		tomek
	libdhcp: Support for DHCPv4 packet manipulation is now implemented.
	All fixed fields are now supported. Generic support for DHCPv4
	options is available (both parsing and assembly). There is no code
	that uses this new functionality yet, so it is not usable directly
	at this time. This code will be used by upcoming b10-dhcp4 daemon.
	(Trac #1228, git 31d5a4f66b18cca838ca1182b9f13034066427a7)

314.	[bug]		jelte
	b10-xfrin would previously initiate incoming transfers upon 
	receiving NOTIFY messages from any address (if the zone was 
	known to b10-xfrin, and using the configured address). It now 
	only starts a transfer if the source address from the NOTIFY 
	packet matches the configured master address and port. This was 
	really already fixed in release bind10-devel-20111014, but there 
	were some deferred cleanups to add.
	(Trac #1298, git 1177bfe30e17a76bea6b6447e14ae9be9e1ca8c2)

313.	[func]		jinmei
	datasrc: Added C++ API for adding zone differences to database
	based data sources.  It's intended to be used for the support for
	IXFR-in and dynamic update (so they can subsequently be retrieved
	for IXFR-out).  The addRecordDiff method of the DatabaseAccessor
	defines the interface, and a concrete implementation for SQLite3
	was provided.
	(Trac #1329, git 1aa233fab1d74dc776899df61181806679d14013)

312.	[func]		jelte
	Added an initial framework for doing system tests using the 
	cucumber-based BDD tool Lettuce. A number of general steps are
	included,  for instance running bind10 with specific
	configurations, sending queries, and inspecting query answers. A
	few very basic tests are included as well.
	(Trac #1290, git 6b75c128bcdcefd85c18ccb6def59e9acedd4437)

311.	[bug]		jelte
	Fixed a bug in bindctl where tab-completion for names that
	contain a hyphen resulted in unexpected behaviour, such as
	appending the already-typed part again.
	(Trac #1345, git f80ab7879cc29f875c40dde6b44e3796ac98d6da)

310.	[bug]		jelte
	Fixed a bug where bindctl could not set a value that is optional
	and has no default, resulting in the error that the setting
	itself was unknown. bindctl now correctly sees the setting and
	is able to set it.
	(Trac #1344, git 0e776c32330aee466073771600390ce74b959b38)

309.	[bug]		jelte
	Fixed a bug in bindctl where the removal of elements from a set
	with default values was not stored, unless the set had been
	modified in another way already.
	(Trac #1343, git 25c802dd1c30580b94345e83eeb6a168ab329a33)

308.	[build]		jelte
	The configure script will now use pkg-config for finding
	information about the Botan library. If pkg-config is unavailable,
	or unaware of Botan, it will fall back to botan-config. It will
	also use botan-config when a specific botan library directory is
	given using the '--with-botan=' flag
	(Trac #1194, git dc491833cf75ac1481ba1475795b0f266545013d)

307.	[func]		vorner
	When zone transfer in fails with IXFR, it is retried with AXFR
	automatically.
	(Trac #1279, git cd3588c9020d0310f949bfd053c4d3a4bd84ef88)

306.	[bug]		stephen
	Boss process now waits for the configuration manager to initialize
	itself before continuing with startup.  This fixes a race condition
	whereby the Boss could start the configuration manager and then
	immediately start components that depended on that component being
	fully initialized.
	(Trac #1271, git 607cbae949553adac7e2a684fa25bda804658f61)

305.	[bug]		jinmei
	Python isc.dns, isc.datasrc, xfrin, xfrout: fixed reference leak
	in Message.get_question(), Message.get_section(),
	RRset.get_rdata(), and DataSourceClient.get_updater().
	The leak caused severe memory leak in b10-xfrin, and (although no
	one reported it) should have caused less visible leak in
	b10-xfrout.  b10-xfrin had its own leak, which was also fixed.
	(Trac #1028, git a72886e643864bb6f86ab47b115a55e0c7f7fcad)

304.	[bug]		jelte
	The run_bind10.sh test script now no longer runs processes from
	an installed version of BIND 10, but will correctly use the
	build tree paths.
	(Trac #1246, git 1d43b46ab58077daaaf5cae3c6aa3e0eb76eb5d8)

303.	[bug]		jinmei
	Changed the installation path for the UNIX domain file used
	for the communication between b10-auth and b10-xfrout to a
	"@PACKAGE@" subdirectory (e.g. from /usr/local/var to
	/usr/local/var/bind10-devel).  This should be transparent change
	because this file is automatically created and cleaned up, but
	if the old file somehow remains, it can now be safely removed.
	(Trac #869, git 96e22f4284307b1d5f15e03837559711bb4f580c)

302.	[bug]		jelte
	msgq no longer crashes if the remote end is closed while msgq
	tries to send data. It will now simply drop the message and close
	the connection itself.
	(Trac #1180, git 6e68b97b050e40e073f736d84b62b3e193dd870a)

301.	[func]		stephen
	Add system test for IXFR over TCP.
	(Trac #1213, git 68ee3818bcbecebf3e6789e81ea79d551a4ff3e8)

300.	[func]*		tomek
	libdhcp: DHCP packet library was implemented. Currently it handles
	packet reception, option parsing, option generation and output
	packet building. Generic and specialized classes for several
	DHCPv6 options (IA_NA, IAADDR, address-list) are available. A
	simple code was added that leverages libdhcp. It is a skeleton
	DHCPv6 server. It receives incoming SOLICIT and REQUEST messages
	and responds with proper ADVERTISE and REPLY. Note that since
	LeaseManager is not implemented, server assigns the same
	hardcoded lease for every client. This change removes existing
	DHCPv6 echo server as it was only a proof of concept code.
	(Trac #1186, git 67ea6de047d4dbd63c25fe7f03f5d5cc2452ad7d)

299.	[build]		jreed
	Do not install the libfake_session, libtestutils, or libbench
	libraries. They are used by tests within the source tree.
	Convert all test-related makefiles to build test code at
	regular make time to better work with test-driven development.
	This reverts some of #1901. (The tests are ran using "make
	check".)
	(Trac #1286, git cee641fd3d12341d6bfce5a6fbd913e3aebc1e8e)

bind10-devel-20111014 released on October 14, 2011

298.	[doc]		jreed
	Shorten README. Include plain text format of the Guide.
	(git d1897d3, git 337198f)

297.	[func]		dvv
	Implement the SPF rrtype according to RFC4408.
	(Trac #1140, git 146934075349f94ee27f23bf9ff01711b94e369e)

296.	[build]		jreed
	Do not install the unittest libraries. At this time, they
	are not useful without source tree (and they may or may
	not have googletest support). Also, convert several makefiles
	to build tests at "check" time and not build time.
	(Trac #1091, git 2adf4a90ad79754d52126e7988769580d20501c3)

295.	[bug]		jinmei
	__init__.py for isc.dns was installed in the wrong directory,
	which would now make xfrin fail to start.  It was also bad
	in that it replaced any existing __init__.py in th public
	site-packages directory.  After applying this fix You may want to
	check if the wrong init file is in the wrong place, in which
	case it should be removed.
	(Trac #1285, git af3b17472694f58b3d6a56d0baf64601b0f6a6a1)

294.	[func]		jelte, jinmei, vorner
	b10-xfrin now supports incoming IXFR.  See BIND 10 Guide for
	how to configure it and operational notes.
	(Trac #1212, multiple git merges)

293.	[func]*		tomek
	b10-dhcp6: Implemented DHCPv6 echo server. It joins DHCPv6
	multicast groups and listens to incoming DHCPv6 client messages.
	Received messages are then echoed back to clients. This
	functionality is limited, but it can be used to test out client
	resiliency to unexpected messages. Note that network interface
	detection routines are not implemented yet, so interface name
	and its address must be specified in interfaces.txt.
	(Trac #878, git 3b1a604abf5709bfda7271fa94213f7d823de69d)

292.	[func]		dvv
	Implement the DLV rrtype according to RFC4431.
	(Trac #1144, git d267c0511a07c41cd92e3b0b9ee9bf693743a7cf)

291.	[func]		naokikambe
	Statistics items are specified by each module's spec file.
	Stats module can read these through the config manager. Stats
	module and stats httpd report statistics data and statistics
	schema by each module via both bindctl and HTTP/XML.
	(Trac #928,#929,#930,#1175,
	git 054699635affd9c9ecbe7a108d880829f3ba229e)

290.	[func]		jinmei
	libdns++/pydnspp: added an option parameter to the "from wire"
	methods of the Message class.  One option is defined,
	PRESERVE_ORDER, which specifies the parser to handle each RR
	separately, preserving the order, and constructs RRsets in the
	message sections so that each RRset contains only one RR.
	(Trac #1258, git c874cb056e2a5e656165f3c160e1b34ccfe8b302)

289.	[func]*		jinmei
	b10-xfrout: ACLs for xfrout can now be configured per zone basis.
	A per zone ACL is part of a more general zone configuration.  A
	quick example for configuring an ACL for zone "example.com" that
	rejects any transfer request for that zone is as follows:
	> config add Xfrout/zone_config
	> config set Xfrout/zone_config[0]/origin "example.com"
	> config add Xfrout/zone_config[0]/transfer_acl
	> config set Xfrout/zone_config[0]/transfer_acl[0] {"action": "REJECT"}
	The previous global ACL (query_acl) was renamed to transfer_acl,
	which now works as the default ACL.  Note: backward compatibility
	is not provided, so an existing configuration using query_acl
	needs to be updated by hand.
	Note: the per zone configuration framework is a temporary
	workaround.  It will eventually be redesigned as a system wide
	configuration.
	(Trac #1165, git 698176eccd5d55759fe9448b2c249717c932ac31)

288.	[bug]		stephen
	Fixed problem whereby the order in which component files appeared in
	rdataclass.cc was system dependent, leading to problems on some
	systems where data types were used before the header file in which
	they were declared was included.
	(Trac #1202, git 4a605525cda67bea8c43ca8b3eae6e6749797450)

287.	[bug]*		jinmei
	Python script files for log messages (xxx_messages.py) should have
	been installed under the "isc" package.  This fix itself should
	be a transparent change without affecting existing configurations
	or other operational practices, but you may want to clean up the
	python files from the common directly (such as "site-packages").
	(Trac #1101, git 0eb576518f81c3758c7dbaa2522bd8302b1836b3)

286.	[func]		ocean
	libdns++: Implement the HINFO rrtype support according to RFC1034,
	and RFC1035.
	(Trac #1112, git 12d62d54d33fbb1572a1aa3089b0d547d02924aa)

285.	[bug]		jelte
	sqlite3 data source: fixed a race condition on initial startup,
	when the database has not been initialized yet, and multiple
	processes are trying to do so, resulting in one of them failing.
	(Trac #326, git 5de6f9658f745e05361242042afd518b444d7466)

284.	[bug]		jerry
	b10-zonemgr: zonemgr will not terminate on empty zones, it will
	log a warning and try to do zone transfer for them.
	(Trac #1153, git 0a39659638fc68f60b95b102968d7d0ad75443ea)

283.	[bug]		zhanglikun
	Make stats and boss processes wait for answer messages from each
	other in block mode to avoid orphan answer messages, add an internal
	command "getstats" to boss process for getting statistics data from
	boss.
	(Trac #519, git 67d8e93028e014f644868fede3570abb28e5fb43)

282.	[func]		ocean
	libdns++: Implement the NAPTR rrtype according to RFC2915,
	RFC2168 and RFC3403.
	(Trac #1130, git 01d8d0f13289ecdf9996d6d5d26ac0d43e30549c)

bind10-devel-20110819 released on August 19, 2011

281.	[func]		jelte
	Added a new type for configuration data: "named set". This allows for
	similar configuration as the current "list" type, but with strings
	instead of indices as identifiers. The intended use is for instance
	/foo/zones/example.org/bar instead of /foo/zones[2]/bar. Currently
	this new type is not in use yet.
	(Trac #926, git 06aeefc4787c82db7f5443651f099c5af47bd4d6)

280.	[func]		jerry
	libdns++: Implement the MINFO rrtype according to RFC1035.
	(Trac #1113, git 7a9a19d6431df02d48a7bc9de44f08d9450d3a37)

279.	[func]		jerry
	libdns++: Implement the AFSDB rrtype according to RFC1183.
	(Trac #1114, git ce052cd92cd128ea3db5a8f154bd151956c2920c)

278.	[doc]		jelte
	Add logging configuration documentation to the guide.
	(Trac #1011, git 2cc500af0929c1f268aeb6f8480bc428af70f4c4)

277.	[func]		jerry
	libdns++: Implement the SRV rrtype according to RFC2782.
	(Trac #1128, git 5fd94aa027828c50e63ae1073d9d6708e0a9c223)

276.	[func]		stephen
	Although the top-level loggers are named after the program (e.g.
	b10-auth, b10-resolver), allow the logger configuration to omit the
	"b10-" prefix and use just the module name.
	(Trac #1003, git a01cd4ac5a68a1749593600c0f338620511cae2d)

275.	[func]		jinmei
	Added support for TSIG key matching in ACLs.  The xfrout ACL can
	now refer to TSIG key names using the "key" attribute.  For
	example, the following specifies an ACL that allows zone transfer
	if and only if the request is signed with a TSIG of a key name
	"key.example":
	> config set Xfrout/query_acl[0] {"action": "ACCEPT", \
	                                  "key": "key.example"}
	(Trac #1104, git 9b2e89cabb6191db86f88ee717f7abc4171fa979)

274.	[bug]		naokikambe
	add unittests for functions xml_handler, xsd_handler and xsl_handler
	respectively to make sure their behaviors are correct, regardless of
	whether type which xml.etree.ElementTree.tostring() after Python3.2
	returns is str or byte.
	(Trac #1021, git 486bf91e0ecc5fbecfe637e1e75ebe373d42509b)

273.	[func]		vorner
	It is possible to specify ACL for the xfrout module. It is in the ACL
	configuration key and has the usual ACL syntax. It currently supports
	only the source address. Default ACL accepts everything.
	(Trac #772, git 50070c824270d5da1db0b716db73b726d458e9f7)

272.	[func]		jinmei
	libdns++/pydnspp: TSIG signing now handles truncated DNS messages
	(i.e. with TC bit on) with TSIG correctly.
	(Trac #910, 8e00f359e81c3cb03c5075710ead0f87f87e3220)

271.	[func]		stephen
	Default logging for unit tests changed to severity DEBUG (level 99)
	with the output routed to /dev/null.  This can be altered by setting
	the B10_LOGGER_XXX environment variables.
	(Trac #1024, git 72a0beb8dfe85b303f546d09986461886fe7a3d8)

270.	[func]		jinmei
	Added python bindings for ACLs using the DNS request as the
	context.  They are accessible via the isc.acl.dns module.
	(Trac #983, git c24553e21fe01121a42e2136d0a1230d75812b27)

269.	[bug]		y-aharen
	Modified IntervalTimerTest not to rely on the accuracy of the timer.
	This fix addresses occasional failure of build tests.
	(Trac #1016, git 090c4c5abac33b2b28d7bdcf3039005a014f9c5b)

268.	[func]		stephen
	Add environment variable to allow redirection of logging output during
	unit tests.
	(Trac #1071, git 05164f9d61006869233b498d248486b4307ea8b6)

bind10-devel-20110705 released on July 05, 2011

267.	[func]		tomek
	Added a dummy module for DHCP6. This module does not actually
	do anything at this point, and BIND 10 has no option for
	starting it yet. It is included as a base for further
	development.
	(Trac #990, git 4a590df96a1b1d373e87f1f56edaceccb95f267d)

266.	[func]		Multiple developers
        Convert various error messages, debugging and other output
        to the new logging interface, including for b10-resolver,
        the resolver library, the CC library, b10-auth, b10-cfgmgr,
        b10-xfrin, and b10-xfrout. This includes a lot of new
        documentation describing the new log messages.
        (Trac #738, #739, #742, #746, #759, #761, #762)

265.	[func]*		jinmei
	b10-resolver: Introduced ACL on incoming queries.  By default the
	resolver accepts queries from ::1 and 127.0.0.1 and rejects all
	others.  The ACL can be configured with bindctl via the
	"Resolver/query_acl" parameter.  For example, to accept queries
	from 192.0.2.0/24 (in addition to the default list), do this:
	> config add Resolver/query_acl
	> config set Resolver/query_acl[2]/action "ACCEPT"
	> config set Resolver/query_acl[2]/from "192.0.2.0/24"
	> config commit
	(Trac #999, git e0744372924442ec75809d3964e917680c57a2ce,
	also based on other ACL related work done by stephen and vorner)

264.	[bug]		jerry
	b10-xfrout: fixed a busy loop in its notify-out subthread.  Due to
	the loop, the thread previously woke up every 0.5 seconds throughout
	most of the lifetime of b10-xfrout, wasting the corresponding CPU
	time.
	(Trac #1001, git fb993ba8c52dca4a3a261e319ed095e5af8db15a)

263.	[func]		jelte
	Logging configuration can now also accept a * as a first-level
	name (e.g. '*', or '*.cache'), indicating that every module
	should use that configuration, unless overridden by an explicit
	logging configuration for that module
	(Trac #1004, git 0fad7d4a8557741f953eda9fed1d351a3d9dc5ef)

262.	[func]		stephen
	Add some initial documentation about the logging framework.
	Provide BIND 10 Messages Manual in HTML and DocBook? XML formats.
	This provides all the log message descriptions in a single document.
	A developer tool, tools/system_messages.py (available in git repo),
	was written to generate this.
	(Trac #1012, git 502100d7b9cd9d2300e78826a3bddd024ef38a74)

261.	[func]		stephen
	Add new-style logging messages to b10-auth.
	(Trac #738, git c021505a1a0d6ecb15a8fd1592b94baff6d115f4)

260.	[func]		stephen
	Remove comma between message identification and the message
	text in the new-style logging messages.
	(Trac #1031, git 1c7930a7ba19706d388e4f8dcf2a55a886b74cd2)

259.	[bug]		stephen
	Logging now correctly initialized in b10-auth.  Also, fixed
	bug whereby querying for "version.bind txt ch" would cause
	b10-auth to crash if BIND 10 was started with the "-v" switch.
	(Trac #1022,#1023, git 926a65fa08617be677a93e9e388df0f229b01067)

258.	[build]		jelte
	Now builds and runs with Python 3.2
	(Trac #710, git dae1d2e24f993e1eef9ab429326652f40a006dfb)

257.	[bug]		y-aharen
	Fixed a bug an instance of IntervalTimerImpl may be destructed 
	while deadline_timer is holding the handler. This fix addresses
	occasional failure of IntervalTimerTest.destructIntervalTimer.
	(Trac #957, git e59c215e14b5718f62699ec32514453b983ff603)

256.	[bug]		jerry
	src/bin/xfrin: update xfrin to check TSIG before other part of
	incoming message.
	(Trac #955, git 261450e93af0b0406178e9ef121f81e721e0855c)

255.	[func]		zhang likun
	src/lib/cache:  remove empty code in lib/cache and the corresponding
	suppression rule in	src/cppcheck-suppress.lst.
	(Trac #639, git 4f714bac4547d0a025afd314c309ca5cb603e212)

254.	[bug]		jinmei
	b10-xfrout: failed to send notifies over IPv6 correctly.
	(Trac #964, git 3255c92714737bb461fb67012376788530f16e40)

253.	[func]		jelte
	Add configuration options for logging through the virtual module
	Logging.
	(Trac #736, git 9fa2a95177265905408c51d13c96e752b14a0824)

252.	[func]		stephen
	Add syslog as destination for logging.
	(Trac #976, git 31a30f5485859fd3df2839fc309d836e3206546e)

251.	[bug]*		jinmei
	Make sure bindctl private files are non readable to anyone except
	the owner or users in the same group.  Note that if BIND 10 is run
	with changing the user, this change means that the file owner or
	group will have to be adjusted.  Also note that this change is
	only effective for a fresh install; if these files already exist,
	their permissions must be adjusted by hand (if necessary).
	(Trac #870, git 461fc3cb6ebabc9f3fa5213749956467a14ebfd4)

250.	[bug]		ocean
	src/lib/util/encode, in some conditions, the DecodeNormalizer's
	iterator may reach the end() and when later being dereferenced
	it will cause crash on some platform.
	(Trac #838, git 83e33ec80c0c6485d8b116b13045b3488071770f)

249.	[func]		jerry
	xfrout: add support for TSIG verification.
	(Trac #816, git 3b2040e2af2f8139c1c319a2cbc429035d93f217)

248.	[func]		stephen
	Add file and stderr as destinations for logging.
	(Trac #555, git 38b3546867425bd64dbc5920111a843a3330646b)

247.	[func]		jelte
	Upstream queries from the resolver now set EDNS0 buffer size.
	(Trac #834, git 48e10c2530fe52c9bde6197db07674a851aa0f5d)

246.	[func]		stephen
	Implement logging using log4cplus (http://log4cplus.sourceforge.net)
	(Trac #899, git 31d3f525dc01638aecae460cb4bc2040c9e4df10)

245.	[func]		vorner
	Authoritative server can now sign the answers using TSIG
	(configured in tsig_keys/keys, list of strings like
	"name:<base64-secret>:sha1-hmac"). It doesn't use them for
	ACL yet, only verifies them and signs if the request is signed.
	(Trac #875, git fe5e7003544e4e8f18efa7b466a65f336d8c8e4d)

244.	[func]		stephen
	In unit tests, allow the choice of whether unhandled exceptions are
	caught in the unit test program (and details printed) or allowed to
	propagate to the default exception handler.  See the bind10-dev thread
	https://lists.isc.org/pipermail/bind10-dev/2011-January/001867.html
	for more details.
	(Trac #542, git 1aa773d84cd6431aa1483eb34a7f4204949a610f)

243.	[func]*		feng
	Add optional hmac algorithm SHA224/384/512.
	(Trac #782, git 77d792c9d7c1a3f95d3e6a8b721ac79002cd7db1)

bind10-devel-20110519 released on May 19, 2011

242.	[func]		jinmei
	xfrin: added support for TSIG verify.  This change completes TSIG
	support in b10-xfrin.
	(Trac #914, git 78502c021478d97672232015b7df06a7d52e531b)

241.	[func]		jinmei
	pydnspp: added python extension for the TSIG API introduced in
	change 235.
	(Trac #905, git 081891b38f05f9a186814ab7d1cd5c572b8f777f)
	(Trac #915, git 0555ab65d0e43d03b2d40c95d833dd050eea6c23)

240.	[func]*		jelte
	Updated configuration options to Xfrin, so that you can specify
	a master address, port, and TSIG key per zone. Still only one per
	zone at this point, and TSIG keys are (currently) only specified
	by their full string representation. This replaces the
	Xfrin/master_addr, Xfrin/master_port, and short-lived
	Xfrin/tsig_key configurations with a Xfrin/zones list.
	(Trac #811, git 88504d121c5e08fff947b92e698a54d24d14c375)

239.	[bug]		jerry
	src/bin/xfrout: If a zone doesn't have notify slaves (only has
	one apex ns record - the primary master name server) will cause
	b10-xfrout uses 100% of CPU.
	(Trac #684, git d11b5e89203a5340d4e5ca51c4c02db17c33dc1f)

238.	[func]		zhang likun
	Implement the simplest forwarder, which pass everything through
	except QID, port number. The response will not be cached.
	(Trac #598_new, git 8e28187a582820857ef2dae9b13637a3881f13ba)

237.	[bug]		naokikambe
	Resolved that the stats module wasn't configurable in bindctl in
	spite of its having configuration items. The configuration part
	was removed from the original spec file "stats.spec" and was
	placed in a new spec file "stats-schema.spec". Because it means
	definitions of statistics items. The command part is still
	there. Thus stats module currently has no its own configuration,
	and the items in "stats-schema.spec" are neither visible nor
	configurable through bindctl. "stats-schema.spec" is shared with
	stats module and stats-httpd module, and maybe with other
	statistical modules in future. "stats.spec" has own configuration
	and commands of stats module, if it requires.
	(Trac #719, git a234b20dc6617392deb8a1e00eb0eed0ff353c0a)

236.	[func]		jelte
	C++ client side of configuration now uses BIND10 logging system.
	It also has improved error handling when communicating with the
	rest of the system.
	(Trac #743, git 86632c12308c3ed099d75eb828f740c526dd7ec0)

235.	[func]		jinmei
	libdns++: added support for TSIG signing and verification.  It can
	be done using a newly introduced TSIGContext class.
	Note: we temporarily disabled support for truncated signature
	and modified some part of the code introduced in #226 accordingly.
	We plan to fix this pretty soon.
	(Trac #812, git ebe0c4b1e66d359227bdd1bd47395fee7b957f14)
	(Trac #871, git 7c54055c0e47c7a0e36fcfab4b47ff180c0ca8c8)
	(Trac #813, git ffa2f0672084c1f16e5784cdcdd55822f119feaa)
	(Trac #893, git 5aaa6c0f628ed7c2093ecdbac93a2c8cf6c94349)

234.	[func]		jerry
	src/bin/xfrin: update xfrin to use TSIG. Currently it only supports
	sending a signed TSIG request or SOA request.
	(Trac #815, git a892818fb13a1839c82104523cb6cb359c970e88)

233.	[func]		stephen
	Added new-style logging statements to the NSAS code.
	(Trac #745, git ceef68cd1223ae14d8412adbe18af2812ade8c2d)

232.	[func]		stephen
	To facilitate the writing of extended descriptions in
	message files, altered the message file format.  The message
	is now flagged with a "%" as the first non-blank character
	in the line and the lines in the extended description are
	no longer preceded by a "+".
	(Trac #900, git b395258c708b49a5da8d0cffcb48d83294354ba3)

231.	[func]*		vorner
    The logging interface changed slightly. We use
	logger.foo(MESSAGE_ID).arg(bar); instead of logger.foo(MESSAGE_ID,
	bar); internally. The message definitions use '%1,%2,...'
	instead of '%s,%d', which allows us to cope better with
	mismatched placeholders and allows reordering of them in
	case of translation.
	(Trac #901, git 4903410e45670b30d7283f5d69dc28c2069237d6)

230.	[bug]		naokikambe
	Removed too repeated verbose messages in two cases of:
	 - when auth sends statistics data to stats
	 - when stats receives statistics data from other modules
	(Trac #620, git 0ecb807011196eac01f281d40bc7c9d44565b364)

229.	[doc]		jreed
	Add manual page for b10-host.
	(git a437d4e26b81bb07181ff35a625c540703eee845)

228.	[func]*		jreed
	The host tool is renamed to b10-host. While the utility is
	a work in progress, it is expected to now be shipped with
	tarballs. Its initial goal was to be a host(1) clone,
	rewritten in C++ from scratch and using BIND 10's libdns++.
	It now supports the -a (any), -c class, -d (verbose) switches
	and has improved output.
	(Trac #872, git d846851699d5c76937533adf9ff9d948dfd593ca)

227.	[build]		jreed
	Add missing libdns++ rdata files for the distribution (this
	fixes distcheck error). Change three generated libdns++
	headers to "nodist" so they aren't included in the distribution
	(they were mistakenly included in last tarball).

226.	[func]*		jelte
	Introduced an API for cryptographic operations. Currently it only
	supports HMAC, intended for use with TSIG. The current
	implementation uses Botan as the backend library.
	This introduces a new dependency, on Botan.  Currently only Botan
	1.8.x works; older or newer versions don't.
	(Trac #781, git 9df42279a47eb617f586144dce8cce680598558a)

225.	[func]		naokikambe
	Added the HTTP/XML interface (b10-stats-httpd) to the
	statistics feature in BIND 10. b10-stats-httpd is a standalone
	HTTP server and it requests statistics data to the stats
	daemon (b10-stats) and sends it to HTTP clients in XML
	format. Items of the data collected via b10-stats-httpd
	are almost equivalent to ones which are collected via
	bindctl. Since it also can send XSL (Extensible Stylesheet
	Language) document and XSD (XML Schema definition) document,
	XML document is human-friendly to view through web browsers
	and its data types are strictly defined.
	(Trac #547, git 1cbd51919237a6e65983be46e4f5a63d1877b1d3)

224.	[bug]		jinmei
	b10-auth, src/lib/datasrc: inconsistency between the hot spot
	cache and actual data source could cause a crash while query
	processing.  The crash could happen, e.g., when an sqlite3 DB file
	is being updated after a zone transfer while b10-auth handles a
	query using the corresponding sqlite3 data source.
	(Trac #851, git 2463b96680bb3e9a76e50c38a4d7f1d38d810643)

223.	[bug]		feng
	If ip address or port isn't usable for name server, name
	server process won't exist and give end user chance to
	reconfigure them.
	(Trac #775, git 572ac2cf62e18f7eb69d670b890e2a3443bfd6e7)

222.	[bug]*		jerry
	src/lib/zonemgr: Fix a bug that xfrin not checking for new
	copy of zone on startup.  Imposes some random jitters to
	avoid many zones need to do refresh at the same time. This
	removed the Zonemgr/jitter_scope setting and introduced
	Zonemgr/refresh_jitter and Zonemgr/reload_jitter.
	(Trac #387, git 1241ddcffa16285d0a7bb01d6a8526e19fbb70cb)

221.	[func]*		jerry
	src/lib/util: Create C++ utility library.
	(Trac #749, git 084d1285d038d31067f8cdbb058d626acf03566d)

220.	[func]		stephen
	Added the 'badpacket' program for testing; it sends a set of
	(potentially) bad packets to a nameserver and prints the responses.
	(Trac #703, git 1b666838b6c0fe265522b30971e878d9f0d21fde)

219.	[func]		ocean
	src/lib: move some dns related code out of asiolink library to
	asiodns library
	(Trac #751, git 262ac6c6fc61224d54705ed4c700dadb606fcb1c)

218.	[func]		jinmei
	src/lib/dns: added support for RP RDATA.
	(Trac #806, git 4e47d5f6b692c63c907af6681a75024450884a88)

217.	[bug]		jerry
	src/lib/dns/python: Use a signed version of larger size of
	integer and perform more strict range checks with
	PyArg_ParseTuple() in case of overflows.
	(Trac #363, git ce281e646be9f0f273229d94ccd75bf7e08d17cf)

216.	[func]		vorner
	The BIND10_XFROUT_SOCKET_FILE environment variable can be
	used to specify which socket should be used for communication
	between b10-auth and b10-xfrout. Mostly for testing reasons.
	(Trac #615, git 28b01ad5bf72472c824a7b8fc4a8dc394e22e462)

215.	[func]		vorner
	A new process, b10-sockcreator, is added, which will create
	sockets for the rest of the system.  It is the only part
	which will need to keep the root privileges. However, only
	the process exists, nothing can talk to it yet.
	(Trac #366, git b509cbb77d31e388df68dfe52709d6edef93df3f)

214.	[func]*		vorner
	Zone manager no longer thinks it is secondary master for
	all zones in the database. They are listed in
	Zonemgr/secondary_zones configuration variable (in the form
	[{"name": "example.com", "class": "IN"}]).
	(Trac #670, git 7c1e4d5e1e28e556b1d10a8df8d9486971a3f052)

213.	[bug]		naokikambe
	Solved incorrect datetime of "bind10.boot_time" and also
	added a new command "sendstats" for Bob. This command is
	to send statistics data to the stats daemon immediately.
	The solved problem is that statistics data doesn't surely
	reach to the daemon because Bob sent statistics data to
	the daemon while it is starting. So the daemon invokes the
	command for Bob after it starts up. This command is also
	useful for resending statistics data via bindctl manually.
	(Trac #521, git 1c269cbdc76f5dc2baeb43387c4d7ccc6dc863d2)

212.	[bug]		naokikambe
	Fixed that the ModuleCCSession object may group_unsubscribe in the
	closed CC session in being deleted.
	(Trac #698, git 0355bddc92f6df66ef50b920edd6ec3b27920d61)

211.	[func]		shane
	Implement "--brittle" option, which causes the server to exit
	if any of BIND 10's processes dies.
	(Trac #788, git 88c0d241fe05e5ea91b10f046f307177cc2f5bc5)

210.	[bug]		jerry
	src/bin/auth: fixed a bug where type ANY queries don't provide
	additional glue records for ANSWER section.
	(Trac #699, git 510924ebc57def8085cc0e5413deda990b2abeee)

bind10-devel-20110322 released on March 22, 2011

209.	[func]		jelte
	Resolver now uses the NSAS when looking for a nameserver to
	query for any specific zone. This also includes keeping track of
	the RTT for that nameserver.
	(Trac #495, git 76022a7e9f3ff339f0f9f10049aa85e5784d72c5)

208.	[bug]*		jelte
	Resolver now answers REFUSED on queries that are not for class IN.
	This includes the various CH TXT queries, which will be added
	later.
	(git 012f9e78dc611c72ea213f9bd6743172e1a2ca20)

207.	[func]		jelte
	Resolver now starts listening on localhost:53 if no configuration
	is set.
	(Trac #471, git 1960b5becbba05570b9c7adf5129e64338659f07)

206.	[func]		shane
	Add the ability to list the running BIND 10 processes using the
	command channel. To try this, use "Boss show_processes".
	(Trac #648, git 451bbb67c2b5d544db2f7deca4315165245d2b3b)

205.	[bug]		jinmei
	b10-auth, src/lib/datasrc: fixed a bug where b10-auth could return
	an empty additional section for delegation even if some glue is
	crucial when it fails to find some other glue records in its data
	source.
	(Trac #646, git 6070acd1c5b2f7a61574eda4035b93b40aab3e2b)

204.	[bug]		jinmei
	b10-auth, src/lib/datasrc: class ANY queries were not handled
	correctly in the generic data source (mainly for sqlite3).  It
	could crash b10-auth in the worst case, and could result in
	incorrect responses in some other cases.
	(Trac #80, git c65637dd41c8d94399bd3e3cee965b694b633339)

203.	[bug]		zhang likun
	Fix resolver cache memory leak: when cache is destructed, rrset
	and message entries in it are not destructed properly.
	(Trac #643, git aba4c4067da0dc63c97c6356dc3137651755ffce)

202.	[func]		vorner
	It is possible to specify a different directory where we look for
	configuration files (by -p) and different configuration file to
	use (-c).  Also, it is possible to specify the port on which
	cmdctl should listen (--cmdctl-port).
	(Trac #615, git 5514dd78f2d61a222f3069fc94723ca33fb3200b)

201.	[bug]		jerry
	src/bin/bindctl: bindctl doesn't show traceback on shutdown.
	(Trac #588, git 662e99ef050d98e86614c4443326568a0b5be437)

200.	[bug]		Jelte
	Fixed a bug where incoming TCP connections were not closed.
	(Trac #589, git 1d88daaa24e8b1ab27f28be876f40a144241e93b)

199.	[func]		ocean
	Cache negative responses (NXDOMAIN/NODATA) from authoritative
	server for recursive resolver.
	(Trac #493, git f8fb852bc6aef292555063590c361f01cf29e5ca)

198.	[bug]		jinmei
	b10-auth, src/lib/datasrc: fixed a bug where hot spot cache failed
	to reuse cached SOA for negative responses.  Due to this bug
	b10-auth returned SERVFAIL when it was expected to return a
	negative response immediately after a specific SOA query for
	the zone.
	(Trac #626, git 721a53160c15e8218f6798309befe940b9597ba0)

197.	[bug]		zhang likun
	Remove expired message and rrset entries when looking up them
	in cache, touch or remove the rrset entry in cache properly
	when doing lookup or update.
	(Trac #661, git 9efbe64fe3ff22bb5fba46de409ae058f199c8a7)

196.	[bug]		jinmei
	b10-auth, src/lib/datasrc: the backend of the in-memory data
	source could not handle the root name.  As a result b10-auth could
	not work as a root server when using the in-memory data source.
	(Trac #683, git 420ec42bd913fb83da37b26b75faae49c7957c46)

195.	[func]		stephen
	Resolver will now re-try a query over TCP if a response to a UDP
	query has the TC bit set.
	(Trac #499, git 4c05048ba059b79efeab53498737abe94d37ee07)

194.	[bug]		vorner
	Solved a 100% CPU usage problem after switching addresses in b10-auth
	(and possibly, but unconfirmed, in b10-resolver). It was caused by
	repeated reads/accepts on closed socket (the bug was in the code for a
	long time, recent changes made it show).
	(Trac #657, git e0863720a874d75923ea66adcfbf5b2948efb10a)

193.	[func]*		jreed
	Listen on the IPv6 (::) and IPv4 (0.0.0.0) wildcard addresses
	for b10-auth. This returns to previous behavior prior to
	change #184. Document the listen_on configuration in manual.
	(Trac #649, git 65a77d8fde64d464c75917a1ab9b6b3f02640ca6)

192.	[func]*		jreed
	Listen on standard domain port 53 for b10-auth and
	b10-resolver.
	(Trac #617, #618, git 137a6934a14cf0c5b5c065e910b8b364beb0973f)

191.	[func]		jinmei
	Imported system test framework of BIND 9.  It can be run by
	'make systest' at the top source directory.  Notes: currently it
	doesn't work when built in a separate tree.  It also requires
	perl, an inherited dependency from the original framework.
	Also, mainly for the purpose of tests, a new option "--pid-file"
	was added to BoB, with which the boss process will dump its PID
	to the specified file.
	(Trac #606, git 6ac000df85625f5921e8895a1aafff5e4be3ba9c)

190.	[func]		jelte
	Resolver now sets random qids on outgoing queries using
	the boost::mt19937 prng.
	(Trac #583, git 5222b51a047d8f2352bc9f92fd022baf1681ed81)

189.	[bug]		jreed
	Do not install the log message compiler.
	(Trac #634, git eb6441aca464980d00e3ff827cbf4195c5a7afc5)

188.	[bug]		zhang likun
	Make the rrset trust level ranking algorithm used by
	isc::cache::MessageEntry::getRRsetTrustLevel() follow RFC2181
	section 5.4.1.
	(Trac #595 git 19197b5bc9f2955bd6a8ca48a2d04472ed696e81)

187.	[bug]		zhang likun
	Fix the assert error in class isc::cache::RRsetCache by adding the
	check for empty pointer and test case for it.
	(Trac #638, git 54e61304131965c4a1d88c9151f8697dcbb3ce12)

186.	[bug]		jelte
	b10-resolver could stop with an assertion failure on certain kinds
	of messages (there was a problem in error message creation). This
	fixes that.
	(Trac #607, git 25a5f4ec755bc09b54410fcdff22691283147f32)

185.	[bug]		vorner
	Tests use port from private range (53210), lowering chance of
	a conflict with something else (eg. running bind 10).
	(Trac #523, git 301da7d26d41e64d87c0cf72727f3347aa61fb40)

184.	[func]*		vorner
	Listening address and port configuration of b10-auth is the same as
	for b10-resolver now. That means, it is configured through bindctl
	at runtime, in the Auth/listen_on list, not through command line
	arguments.
	(Trac #575, #576, git f06ce638877acf6f8e1994962bf2dbfbab029edf)

183.	[bug]		jerry
	src/bin/xfrout: Enable parallel sessions between xfrout server and
	muti-Auth. The session needs to be created only on the first time
	or if an error occur.
	(Trac #419, git 1d60afb59e9606f312caef352ecb2fe488c4e751)

182.	[func]		jinmei
	Support cppcheck for static code check on C++ code.  If cppcheck
	is available, 'make cppcheck' on the top source directory will run
	the checker and should cleanly complete with an exit code of 0
	(at least with cppcheck 1.47).
	Note: the suppression list isn't included in the final
	distributions.  It should be created by hand or retrieved from
	the git repository.
	(Trac #613, git b973f67520682b63ef38b1451d309be9f4f4b218)

181.	[func]		feng
	Add stop interface into dns server, so we can stop each running
	server individually. With it, user can reconfigure her running server
	with different ip address or port.
	(Trac #388, git 6df94e2db856c1adc020f658cc77da5edc967555)

180.	[build]		jreed
	Fix custom DESTDIR for make install. Patch from Jan Engelhardt.
	(Trac #629, git 5ac67ede03892a5eacf42ce3ace1e4e376164c9f)

bind10-devel-20110224 released on February 24, 2011

179.	[func]		vorner
	It is possible to start and stop resolver and authoritative
	server without restart of the whole system. Change of the
	configuration (Boss/start_auth and Boss/start_resolver) is
	enough.
	(Trac #565, git 0ac0b4602fa30852b0d86cc3c0b4730deb1a58fe)

178.	[func]		jelte
	Resolver now makes (limited) use of the cache
	(Trac #491, git 8b41f77f0099ddc7ca7d34d39ad8c39bb1a8363c)

177.	[func]		stephen
	The upstream fetch code in asiolink is now protocol agnostic to
	allow for the addition of fallback to TCP if a fetch response
	indicates truncation.
	(Trac #554, git 9739cbce2eaffc7e80640db58a8513295cf684de)

176.	[func]		likun
	src/lib/cache: Rename one interface: from lookupClosestRRset()
	to lookupDeepestNS(), and remove one parameter of it.
	(Trac #492, git ecbfb7cf929d62a018dd4cdc7a841add3d5a35ae)

175.	[bug]		jerry
	src/bin/xfrout: Xfrout use the case-sensitive mode to compress
	names in an AXFR massage.
	(Trac #253, git 004e382616150f8a2362e94d3458b59bb2710182)

174.	[bug]*		jinmei
	src/lib/dns: revised dnssectime functions so that they don't rely
	on the time_t type (whose size varies on different systems, which
	can lead to subtle bugs like some form of "year 2038 problem").
	Also handled 32-bit wrap around issues more explicitly, with more
	detailed tests.  The function API has been changed, but the effect
	should be minimal because these functions are mostly private.
	(Trac #61, git 09ece8cdd41c0f025e8b897b4883885d88d4ba5d)

173.	[bug]		jerry
	python/isc/notify: A notify_out test fails without network
	connectivity, encapsulate the socket behavior using a mock
	socket class to fix it.
	(Trac #346, git 319debfb957641f311102739a15059f8453c54ce)

172.	[func]		jelte
	Improved the bindctl cli in various ways, mainly concerning
	list and map item addressing, the correct display of actual values,
	and internal help.
	(Trac #384, git e5fb3bc1ed5f3c0aec6eb40a16c63f3d0fc6a7b2)

171.	[func]		vorner
	b10-auth, src/lib/datasrc: in memory data source now works as a
	complete data source for authoritative DNS servers and b10-auth
	uses it.  It still misses major features, however, including
	DNSSEC support and zone transfer.
	(Last Trac #553, but many more,
	git 6f031a09a248e7684723c000f3e8cc981dcdb349)

170.	[bug]		jinmei
	Tightened validity checks in the NSEC3 constructors, both "from
	"text" and "from wire".  Specifically, wire data containing
	invalid type bitmaps or invalid lengths of salt or hash is now
	correctly rejected.
	(Trac #117, git 9c690982f24fef19c747a72f43c4298333a58f48)

169.	[func]		jelte
	Added a basic implementation for a resolver cache (though not
	used yet).
	(Trac #449, git 8aa3b2246ae095bbe7f855fd11656ae3bdb98986)

168.	[bug]		vorner
	Boss no longer has the -f argument, which was undocumented and
	stayed as a relict of previous versions, currently causing only
	strange behaviour.
	(Trac #572, git 17f237478961005707d649a661cc72a4a0d612d4)

167.	[bug]		naokikambe
	Fixed failure of termination of msgq_test.py with python3
	coverage (3.3.1).
	(Trac #573, git 0e6a18e12f61cc482e07078776234f32605312e5)

166.	[func]		jelte
	The resolver now sends back a SERVFAIL when there is a client
	timeout (timeout_client config setting), but it will not stop
	resolving (until there is a lookup timeout or a result).
	(Trac #497 and #489, git af0e5cd93bebb27cb5c4457f7759d12c8bf953a6)

165.	[func]		jelte
	The resolver now handles CNAMEs, it will follow them, and include
	them in the answer. The maximum length of CNAME chains that is
	supported is 16.
	(Trac #497, git af0e5cd93bebb27cb5c4457f7759d12c8bf953a6)

164.	[bug]		y-aharen
	IntervalTimer: Modified the interface to accept interval in
	milliseconds. It shortens the time of the tests of IntervalTimer.
	(Trac #452, git c9f6acc81e24c4b8f0eb351123dc7b43f64e0914)

163.	[func]		vorner
	The pimpl design pattern is used in UDPServer, with a shared
	pointer. This makes it smaller to copy (which is done a lot as a
	side effect of being coroutine) and speeds applications of this
	class (notably b10-auth) up by around 10%.
	(Trac #537, git 94cb95b1d508541201fc064302ba836164d3cbe6)

162.	[func]		stephen
	Added C++ logging, allowing logging at different severities.
	Code specifies the message to be logged via a symbol, and the
	logging code picks up the message from an in-built dictionary.
	The contents of the dictionary can be replaced at run-time by
	locale-specific messages.  A message compiler program is provided
	to create message header files and supply the default messages.
	(Trac #438, git 7b1606cea7af15dc71f5ec1d70d958b00aa98af7)

161.	[func]		stephen
	Added ResponseScrubber class to examine response from
	a server and to remove out-of-bailiwick RRsets.  Also
	does cross-section checks to ensure consistency.
	(Trac #496, git b9296ca023cc9e76cda48a7eeebb0119166592c5)

160.	[func]		jelte
  	Updated the resolver to take 3 different timeout values;
	timeout_query for outstanding queries we sent while resolving
	timeout_client for sending an answer back to the client
	timeout_lookup for stopping the resolving
	(currently 2 and 3 have the same final effect)
	(Trac #489, git 578ea7f4ba94dc0d8a3d39231dad2be118e125a2)

159.	[func]		smann
	The resolver now has a configurable set of root servers to start
	resolving at (called root_addresses). By default these are not
	(yet) filled in. If empty, a hardcoded address for f-root will be
	used right now.
	(Trac #483, git a07e078b4feeb01949133fc88c9939254c38aa7c)

158.	[func]		jelte
	The Resolver module will now do (very limited) resolving, if not
	set to forwarding mode (i.e. if the configuration option
	forward_addresses is left empty). It only supports referrals that
	contain glue addresses at this point, and does no other processing
	of authoritative answers.
	(Trac #484, git 7b84de4c0e11f4a070e038ca4f093486e55622af)

157.	[bug]		vorner
	One frozen process no longer freezes the whole b10-msgq. It caused the
	whole system to stop working.
	(Trac #420, git 93697f58e4d912fa87bc7f9a591c1febc9e0d139)

156.	[func]		stephen
	Added ResponseClassifier class to examine response from
	a server and classify it into one of several categories.
	(Trac #487, git 18491370576e7438c7893f8551bbb8647001be9c)

bind10-devel-20110120 released on January 20, 2011

155.	[doc]		jreed
	Miscellaneous documentation improvements for man pages and
	the guide, including auth, resolver, stats, xfrout, and
	zonemgr.  (git c14c4741b754a1eb226d3bdc3a7abbc4c5d727c0)

154.	[bug]		jinmei
	b10-xfrin/b10-zonemgr: Fixed a bug where these programs didn't
	receive command responses from CC sessions.  Eventually the
	receive buffer became full, and many other components that rely
	on CC channels would stall (as noted in #420 and #513).  This is
	an urgent care fix due to the severity of the problem; we'll need
	to revisit it for cleaner fix later.
	(Trac #516, git 62c72fcdf4617e4841e901408f1e7961255b8194)

153.	[bug]		jelte
	b10-cfgmgr: Fixed a bug where configuration updates sometimes
	lost previous settings in the configuration manager.
	(Trac #427, git 2df894155657754151e0860e2ca9cdbed7317c70)

152.	[func]*		jinmei
	b10-auth: Added new configuration variable "statistics-interval"
	to allow the user to change the timer interval for periodic
	statistics updates.  The update can also be disabled by setting
	the value to 0.  Disabling statistics updates will also work as
	a temporary workaround of a known issue that b10-auth can block in
	sending statistics and stop responding to queries as a result.
	(Trac #513, git 285c5ee3d5582ed6df02d1aa00387f92a74e3695)

151.	[bug]		smann
	lib/log/dummylog.h: 
	lib/log/dummylog.cc: Modify dlog so that it takes an optional
	2nd argument of type bool (true or false). This flag, if
	set, will cause the message to be printed whether or not
	-v is chosen.
        (Trac #432, git 880220478c3e8702d56d761b1e0b21b77d08ee5a)

150.	[bug]		jelte
	b10-cfgmgr: No longer save the configuration on exit. Configuration
	is already saved if it is changed successfully, so writing it on
	exit (and hence, when nothing has changed too) is unnecessary and
	may even cause problems.
	(Trac #435, git fd7baa38c08d54d5b5f84930c1684c436d2776dc)

149.	[bug]		jelte
	bindctl: Check if the user session has disappeared (either by a
	timeout or by a server restart), and reauthenticate if so. This
	fixes the 'cmdctl not running' problem.
        (Trac #431, git b929be82fec5f92e115d8985552f84b4fdd385b9)

148.	[func]		jelte
	bindctl: Command results are now pretty-printed (i.e. printed in
	a more readable form). Empty results are no longer printed at all
	(used to print '{}'), and the message
	'send the command to cmd-ctrl' has also been removed.
	(git 3954c628c13ec90722a2d8816f52a380e0065bae)

147.	[bug]		jinmei
	python/isc/config: Fixed a bug that importing custom configuration
	(in b10-config.db) of a remote module didn't work.
	(Trac #478, git ea4a481003d80caf2bff8d0187790efd526d72ca)

146.	[func]		jelte
	Command arguments were not validated internally against their
	specifications. This change fixes that (on the C++ side, Python
	side depends on an as yet planned addition). Note: this is only
	an added internal check, the cli already checks format.
	(Trac #473, git 5474eba181cb2fdd80e2b2200e072cd0a13a4e52)

145.	[func]*		jinmei
	b10-auth: added a new command 'loadzone' for (re)loading a
	specific zone.  The command syntax is generic but it is currently
	only feasible for class IN in memory data source.  To reload a
	zone "example.com" via bindctl, execute the command as follows:
	> Auth loadzone origin = example.com
	(Trac #467 git 4f7e1f46da1046de527ab129a88f6aad3dba7562
	from 1d7d3918661ba1c6a8b1e40d8fcbc5640a84df12)

144.	[build]		jinmei
	Introduced a workaround for clang++ build on FreeBSD (and probably
	some other OSes).  If building BIND 10 fails with clang++ due to
	a link error about "__dso_handle", try again from the configure
	script with CXX_LIBTOOL_LDFLAGS=-L/usr/lib (the path actually
	doesn't matter; the important part is the -L flag).  This
	workaround is not automatically enabled as it's difficult to
	detect the need for it dynamically, and must be enabled via the
	variable by hand.
	(Trac #474, git cfde436fbd7ddf3f49cbbd153999656e8ca2a298)

143.	[build]		jinmei
	Fixed build problems with clang++ in unit tests due to recent
	changes.  No behavior change. (Trac #448, svn r4133)

142.	[func]		jinmei
	b10-auth: updated query benchmark so that it can test in memory
	data source.  Also fixed a bug that the output buffer isn't
	cleared after query processing, resulting in misleading results
	or program crash.  This is a regression due to change #135.
	(Trac #465, svn r4103)

141.	[bug]		jinmei
	b10-auth: Fixed a bug that the authoritative server includes
	trailing garbage data in responses.  This is a regression due to
	change #135. (Trac #462, svn r4081)

140.	[func]		y-aharen
	src/bin/auth: Added a feature to count queries and send counter
	values to statistics periodically. To support it, added wrapping
	class of asio::deadline_timer to use as interval timer.
	The counters can be seen using the "Stats show" command from
	bindctl.  The result would look like:
	  ... "auth.queries.tcp": 1, "auth.queries.udp": 1 ...
	Using the "Auth sendstats" command you can make b10-auth send the
	counters to b10-stats immediately.
	(Trac #347, svn r4026)

139.	[build]		jreed
	Introduced configure option and make targets for generating
	Python code coverage report. This adds new make targets:
	report-python-coverage and clean-python-coverage. The C++
	code coverage targets were renamed to clean-cpp-coverage
	and report-cpp-coverage. (Trac #362, svn r4023)

138.	[func]*		jinmei
	b10-auth: added a configuration interface to support in memory
	data sources.  For example, the following command to bindctl
	will configure a memory data source containing the "example.com"
	zone with the zone file named "example.com.zone":
	> config set Auth/datasources/ [{"type": "memory", "zones": \
	 [{"origin": "example.com", "file": "example.com.zone"}]}]
	By default, the memory data source is disabled; it must be
	configured explicitly.  To disable it again, specify a null list
	for Auth/datasources:
	> config set Auth/datasources/ []
	Notes: it's currently for class IN only.  The zone files are not
	actually loaded into memory yet (which will soon be implemented).
	This is an experimental feature and the syntax may change in
	future versions.
	(Trac #446, svn r3998)

137.	[bug]		jreed
	Fix run_*.sh scripts that are used for development testing
	so they use a msgq socket file in the build tree.
	(Trac #226, svn r3989)

136.	[bug]		jelte
  	bindctl (and the configuration manager in general) now no longer
	accepts 'unknown' data; i.e. data for modules that it does not know
	about, or configuration items that are not specified in the .spec
	files.
	(Trac #202, svn r3967)

135.	[func]		each
	Add b10-resolver. This is an example recursive server that
	currently does forwarding only and no caching.
	(Trac #327, svn r3903)

134.	[func]		vorner
	b10-resolver supports timeouts and retries in forwarder mode.
	(Trac #401, svn r3660)

133.	[func]		vorner
	New temporary logging function available in isc::log. It is used by
	b10-resolver.
	(Trac #393, r3602)

132.	[func]		vorner
	The b10-resolver is configured through config manager.
	It has "listen_on" and "forward_addresses" options.
	(Trac #389, r3448)

131.	[func]		jerry
	src/lib/datasrc: Introduced two template classes RBTree and RBNode
	to provide the generic map with domain name as key and anything as
	the value. Because of some unresolved design issue, the new classes
	are only intended to be used by memory zone and zone table.
	(Trac #397, svn r3890)

130.	[func]		jerry
	src/lib/datasrc: Introduced a new class MemoryDataSrc to provide
	the general interface for memory data source.  For the initial
	implementation, we don't make it a derived class of AbstractDataSrc
	because the interface is so different (we'll eventually
	consider this as part of the generalization work).
	(Trac #422, svn r3866)

129.	[func]		jinmei
	src/lib/dns: Added new functions masterLoad() for loading master
	zone files.  The initial implementation can only parse a limited
	form of master files, but BIND 9's named-compilezone can convert
	any valid zone file into the acceptable form.
	(Trac #423, svn r3857)

128.	[build]		vorner
	Test for query name = '.', type = DS to authoritative nameserver
	for root zone was added.
	(Trac #85, svn r3836)

127.	[bug]		stephen
	During normal operation process termination and resurrection messages
	are now output regardless of the state of the verbose flag.
	(Trac #229, svn r3828)

126.	[func]		ocean
	The Nameserver Address Store (NSAS) component has been added. It takes
	care of choosing an IP address of a nameserver when a zone needs to be
	contacted.
	(Trac #356, Trac #408, svn r3823)

bind10-devel-20101201 released on December 01, 2010

125.	[func]		jelte
	Added support for addressing individual list items in bindctl
	configuration commands; If you have an element that is a list, you
	can use foo[X]		integer
	(starting at 0)
	(Trac #405, svn r3739)

124.	[bug]		jreed
	Fix some wrong version reporting. Now also show the version
	for the component and BIND 10 suite. (Trac #302, svn r3696)

123.	[bug]		jelte
	src/bin/bindctl printed values had the form of python literals
	(e.g. 'True'), while the input requires valid JSON (e.g. 'true').
	Output changed to JSON format for consistency. (svn r3694)

122.	[func]		stephen
	src/bin/bind10: Added configuration options to Boss to determine
	whether to start the authoritative server, recursive server (or
	both). A dummy program has been provided for test purposes.
	(Trac #412, svn r3676)

121.	[func]		jinmei
	src/lib/dns: Added support for TSIG RDATA.  At this moment this is
	not much of real use, however, because no protocol support was
	added yet.  It will soon be added. (Trac #372, svn r3649)

120.	[func]		jinmei
	src/lib/dns: introduced two new classes, TSIGKey and TSIGKeyRing,
	to manage TSIG keys. (Trac #381, svn r3622)

119.	[bug]		jinmei
	The master file parser of the python datasrc module incorrectly
	regarded a domain name beginning with a decimal number as a TTL
	specification.  This confused b10-loadzone and had it reject to
	load a zone file that contains such a name.
	Note: this fix is incomplete and the loadzone would still be
	confused if the owner name is a syntactically indistinguishable
	from a TTL specification.  This is part of a more general issue
	and will be addressed in Trac #413. (Trac #411, svn r3599)

118.	[func]		jinmei
	src/lib/dns: changed the interface of
	AbstractRRset::getRdataIterator() so that the internal
	cursor would point to the first RDATA automatically.  This
	will be a more intuitive and less error prone behavior.
	This is a backward compatible change. (Trac #410, r3595)

117.	[func]		jinmei
	src/lib/datasrc: added new zone and zone table classes for the
	support of in memory data source.  This is an intermediate step to
	the bigger feature, and is not yet actually usable in practice.
	(Trac #399, svn r3590)

116.	[bug]		jerry
	src/bin/xfrout: Xfrout and Auth will communicate by long tcp
	connection, Auth needs to make a new connection only on the first
	time or if an error occurred.
	(Trac #299, svn r3482)

115.	[func]*		jinmei
	src/lib/dns: Changed DNS message flags and section names from
	separate classes to simpler enums, considering the balance between
	type safety and usability.  API has been changed accordingly.
	More documentation and tests were provided with these changes.
	(Trac #358, r3439)

114.	[build]		jinmei
	Supported clang++.  Note: Boost >= 1.44 is required.
	(Trac #365, svn r3383)

113.	[func]*		zhanglikun
	Folder name 'utils'(the folder in /src/lib/python/isc/) has been
	renamed	to 'util'. Programs that used 'import isc.utils.process'
	now need to use 'import isc.util.process'. The folder
	/src/lib/python/isc/Util is removed since it isn't used by any
	program. (Trac #364, r3382)

112.	[func]		zhang likun
	Add one mixin class to override the naive serve_forever() provided
	in python library socketserver. Instead of polling for shutdown
	every poll_interval seconds, one socketpair is used to wake up
	the waiting server. (Trac #352, svn r3366)

111.	[bug]*		Vaner
	Make sure process xfrin/xfrout/zonemgr/cmdctl can be stopped
	properly when user enter "ctrl+c" or 'Boss shutdown' command
	through bindctl.  The ZonemgrRefresh.run_timer and
	NotifyOut.dispatcher spawn a thread themselves.
	(Trac #335, svn r3273)

110.	[func]		Vaner
	Added isc.net.check module to check ip addresses and ports for
	correctness and isc.net.addr to hold IP address. The bind10, xfrin
	and cmdctl programs are modified to use it.
	(Trac #353, svn r3240)

109.	[func]		naokikambe
	Added the initial version of the stats module for the statistics
	feature of BIND 10, which supports the restricted features and
	items and reports via bindctl command. (Trac #191, r3218)
	Added the document of the stats module, which is about how stats
	module collects the data (Trac #170, [wiki:StatsModule])

108.	[func]		jerry
	src/bin/zonemgr: Provide customizable configurations for
	lowerbound_refresh, lowerbound_retry, max_transfer_timeout and
	jitter_scope. (Trac #340, r3205)

107.	[func]		likun
	Remove the parameter 'db_file' for command 'retransfer' of
	xfrin module. xfrin.spec will not be generated by script.
	(Trac #329, r3171)

106.	[bug]		likun
	When xfrin can't connect with one zone's master, it should tell
	the bad news to zonemgr, so that zonemgr can reset the timer for
	that zone. (Trac #329, r3170)

105.	[bug]		Vaner
	Python processes: they no longer take 100% CPU while idle
	due to a busy loop in reading command session in a nonblocking way.
	(Trac #349, svn r3153), (Trac #382, svn r3294)

104.	[bug]		jerry
	bin/zonemgr: zonemgr should be attempting to refresh expired zones.
	(Trac #336, r3139)
 
103.	[bug]		jerry
	lib/python/isc/log: Fixed an issue with python logging,
	python log shouldn't die with OSError. (Trac #267, r3137)
 
102.	[build]		jinmei
	Disable threads in ASIO to minimize build time dependency.
	(Trac #345, r3100)

101.	[func]		jinmei
	src/lib/dns: Completed Opcode and Rcode implementation with more
	tests and documentation.  API is mostly the same but the
	validation was a bit tightened. (Trac #351, svn r3056)

100.	[func]		Vaner
	Python processes: support naming of python processes so
	they're not all called python3.
	(Trac #322, svn r3052)

99.	[func]*		jinmei
	Introduced a separate EDNS class to encapsulate EDNS related
	information more cleanly.  The related APIs are changed a bit,
	although it won't affect most of higher level applications.
	(Trac #311, svn r3020)

98.	[build]		jinmei
	The ./configure script now tries to search some common include
	paths for boost header files to minimize the need for explicit
	configuration with --with-boost-include. (Trac #323, svn r3006)

97.	[func]		jinmei
	Added a micro benchmark test for query processing of b10-auth.
	(Trac #308, svn r2982)

96.	[bug]		jinmei
	Fixed two small issues with configure: Do not set CXXFLAGS so that
	it can be customized; Make sure --disable-static works.
	(Trac #325, r2976)

bind10-devel-20100917 released on September 17, 2010 

95.	[doc]		jreed
	Add b10-zonemgr manual page. Update other docs to introduce
	this secondary manager. (Trac #341, svn r2951)

95.	[bug]		jreed
	bin/xfrout and bin/zonemgr: Fixed some stderr output.
	(Trac #342, svn r2949)

94.	[bug]		jelte
  	bin/xfrout:  Fixed a problem in xfrout where only 2 or 3 RRs
	were used per DNS message in the xfrout stream.
	(Trac #334, r2931)

93.	[bug]		jinmei
	lib/datasrc: A DS query could crash the library (and therefore,
	e.g. the authoritative server) if some RR of the same apex name
	is stored in the hot spot cache. (Trac #307, svn r2923)

92.	[func]*		jelte
	libdns_python (the python wrappers for libdns++) has been renamed
	to pydnspp (Python DNS++). Programs and libraries that used
	'import libdns_python' now need to use 'import pydnspp'.
	(Trac #314, r2902)

91.	[func]*		jinmei
	lib/cc: Use const pointers and const member functions for the API
	as much as possible for safer operations.  Basically this does not
	change the observable behavior, but some of the API were changed
	in a backward incompatible manner.  This change also involves more
	copies, but at this moment the overhead is deemed acceptable.
	(Trac #310, r2803)

90.	[build]		jinmei
	(Darwin/Mac OS X specific) Specify DYLD_LIBRARY_PATH for tests and
	experimental run under the source tree.  Without this loadable
	python modules refer to installation paths, which may confuse the
	operation due to version mismatch or even trigger run time errors
	due to missing libraries. (Trac #313, r2782)

89.	[build]		jinmei
	Generate b10-config.db for tests at build time so that the source
	tree does not have to be writable. (Trac #315, r2776)

88.	[func]		jelte
	Blocking reads on the msgq command channel now have a timeout
	(defaults to 4 seconds, modifiable as needed by modules).
	Because of this, modules will no longer block indefinitely
	if they are waiting for a message that is not sent for whatever
	reason. (Trac #296, r2761)

87.	[func]		zhanglikun
	lib/python/isc/notifyout: Add the feature of notify-out, when 
	zone axfr/ixfr finishing, the server will notify its slaves.
	(Trac #289, svn r2737)

86.	[func]		jerry
	bin/zonemgr: Added zone manager module. The zone manager is one 
	of the co-operating processes of BIND10, which keeps track of 
	timers and other information necessary for BIND10 to act as a 
	slave. (Trac #215, svn r2737)

85.	[build]*		jinmei
	Build programs using dynamic link by default.  A new configure
	option --enable-static-link is provided to force static link for
	executable programs.  Statically linked programs can be run on a
	debugger more easily and would be convenient for developers.
	(Trac #309, svn r2723)

bind10-devel-20100812 released on August 12, 2010

84.	[bug]		jinmei, jerry
	This is a quick fix patch for the issue: AXFR fails half the 
	time because of connection problems. xfrout client will make
	a new connection every time. (Trac #299, svn r2697)

83.	[build]*		jreed
	The configure --with-boost-lib option is removed. It was not
	used since the build included ASIO. (svn r2684)

82.	[func]		jinmei
	bin/auth: Added -u option to change the effective process user
	of the authoritative server after invocation.  The same option to
	the boss process will be propagated to b10-auth, too.
	(Trac #268, svn r2675)

81.	[func]		jinmei
	Added a C++ framework for micro benchmark tests.  A supplemental
	library functions to build query data for the tests were also
	provided. (Trac #241, svn r2664)

80.	[bug]		jelte
	bindctl no longer accepts configuration changes for unknown or
	non-running modules (for the latter, this is until we have a
	way to verify those options, at which point it'll be allowed
	again).
	(Trac #99, r2657)

79.	[func]		feng, jinmei
	Refactored the ASIO link interfaces to move incoming XFR and
	NOTIFY processing to the auth server class.  Wrapper classes for
	ASIO specific concepts were also provided, so that other BIND 10
	modules can (eventually) use the interface without including the
	ASIO header file directly.  On top of these changes, AXFR and
	NOTIFY processing was massively improved in terms of message
	validation and protocol conformance.  Detailed tests were provided
	to confirm the behavior.
	Note: Right now, NOTIFY doesn't actually trigger subsequent zone
	transfer due to security reasons. (Trac #221, r2565)

78.	[bug]		jinmei
	lib/dns: Fixed miscellaneous bugs in the base32 (hex) and hex
	(base16) implementation, including incorrect padding handling,
	parser failure in decoding with a SunStudio build, missing
	validation on the length of encoded hex string.  Test cases were
	more detailed to identify these bugs and confirm the fix.  Also
	renamed the incorrect term of "base32" to "base32hex".  This
	changed the API, but they are not intended to be used outside
	libdns++, so we don't consider it a backward incompatible change.
	(Trac #256, r2549)

77.	[func]		zhanglikun
	Make error message be more friendly when running cmdctl and it's 
	already running (listening on same port)(Trac #277, r2540)

76.	[bug]		jelte
	Fixed a bug in the handling of 'remote' config modules (i.e.
	modules that peek at the configuration of other modules), where
	they answered 'unknown command' to commands for those other
	modules. (Trac #278, r2506)

75.	[bug]		jinmei
	Fixed a bug in the sqlite3 data source where temporary strings
	could be referenced after destruction.  It caused various lookup
	failures with SunStudio build. (Trac #288, r2494)

74.	[func]*		jinmei
	Refactored the cc::Session class by introducing an abstract base
	class.  Test code can use their own derived mock class so that
	tests can be done without establishing a real CC session.  This
	change also modified some public APIs, mainly in the config
	module. (Trac #275, r2459)

73.	[bug]		jelte
  	Fixed a bug where in bindctl, locally changed settings were
	reset when the list of running modules is updated. (Trac #285,
	r2452)

72.	[build]		jinmei
	Added -R when linking python wrapper modules to libpython when
	possible.  This helps build BIND 10 on platforms that install
	libpython whose path is unknown to run-time loader.  NetBSD is a
	known such platform. (Trac #148, r2427)

71.	[func]		each
  	Add "-a" (address) option to bind10 to specify an address for
	the auth server to listen on.

70.	[func]		each
  	Added a hot-spot cache to libdatasrc to speed up access to
	repeatedly-queried data and reduce the number of queries to
	the underlying database; this should substantially improve
	performance.  Also added a "-n" ("no cache") option to
	bind10 and b10-auth to disable the cache if needed.
	(Trac #192, svn r2383)

bind10-devel-20100701 released on July 1, 2010

69.	[func]*		jelte
	Added python wrappers for libdns++ (isc::dns), and libxfr. This
	removes the dependency on Boost.Python. The wrappers don't
	completely implement all functionality, but the high-level API
	is wrapped, and current modules use it now.
	(Trac #181, svn r2361)

68.	[func]		zhanglikun
	Add options -c (--certificate-chain) to bindctl. Override class
	HTTPSConnection to support server certificate validation.
	Add support to cmdctl.spec file, now there are three configurable 
	items for cmdctl: 'key_file', 'cert_file' and 'accounts_file', 
	all of them can be changed in runtime.
	(Trac #127, svn r2357)

67.	[func]		zhanglikun
	Make bindctl's command parser only do minimal check.
	Parameter value can be a sequence of non-space characters,
	or a string surrounded by quotation marks (these marks can
	be a part of the value string in escaped form). Make error
	message be more friendly. (If there is some error in
	parameter's value, the parameter name will be provided).
	Refactor function login_to_cmdctl() in class BindCmdInterpreter:
	avoid using Exception to catch all exceptions.
	(Trac #220, svn r2356)

66.	[bug]		each
	Check for duplicate RRsets before inserting data into a message
	section; this, among other things, will prevent multiple copies
	of the same CNAME from showing up when there's a loop. (Trac #69,
	svn r2350)
    
65.	[func]		shentingting
	Various loadzone improvements: allow optional comment for
	$TTL, allow optional origin and comment for $INCLUDE, allow
	optional comment for $ORIGIN, support BIND9 extension of
	time units for TTLs, and fix bug to not use class as part
	of label name when records don't have a label but do have
	a class.  Added verbose options to exactly what is happening
	with loadzone.  Added loadzone test suite of different file
	formats to load.
	(Trac #197, #199, #244, #161, #198, #174, #175, svn r2340)

64.	[func]		jerry
	Added python logging framework. It is for testing and
	experimenting with logging ideas. Currently, it supports
	three channels (file, syslog and stderr) and five levels
	(debug, info, warning, error and critical).
	(Trac #176, svn r2338)

63.	[func]		shane
	Added initial support for setuid(), using the "-u" flag. This will
	be replaced in the future, but for now provides a reasonable 
	starting point.
	(Trac #180, svn r2330)

62.	[func]		jelte
	bin/xfrin: Use the database_file as configured in Auth to transfers
	bin/xfrout: Use the database_file as configured in Auth to transfers

61.	[bug]		jelte
	bin/auth: Enable b10-auth to be launched in source tree
	(i.e. use a zone database file relative to that)

60.	[build]		jinmei
	Supported SunStudio C++ compiler.  Note: gtest still doesn't work.
	(Trac #251, svn r2310)

59.	[bug]		jinmei
	lib/datasrc,bin/auth: The authoritative server could return a
	SERVFAIL with a partial answer if it finds a data source broken
	while looking for an answer.  This can happen, for example, if a
	zone that doesn't have an NS RR is configured and loaded as a
	sqlite3 data source. (Trac #249, r2286)

58.	[bug]		jinmei
	Worked around an interaction issue between ASIO and standard C++
	library headers.  Without this ASIO didn't work: sometimes the
	application crashes, sometimes it blocked in the ASIO module.
	(Trac #248, svn r2187, r2190)

57.	[func]		jinmei
	lib/datasrc: used a simpler version of Name::split (change 31) for
	better readability.  No behavior change. (Trac #200, svn r2159)

56.	[func]*		jinmei
	lib/dns: renamed the library name to libdns++ to avoid confusion
	with the same name of library of BIND 9.
	(Trac #190, svn r2153)

55.	[bug]		shane
	bin/xfrout: xfrout exception on Ctrl-C now no longer generates
	exception for 'Interrupted system call'
	(Trac #136, svn r2147)

54.	[bug]		zhanglikun
	bin/xfrout: Enable b10-xfrout can be launched in source
	code tree.
	(Trac #224, svn r2103)

53.	[bug]		zhanglikun
	bin/bindctl: Generate a unique session ID by using 
	socket.gethostname() instead of socket.gethostbyname(), 
	since the latter one could make bindctl	stall if its own 
	host name can't be resolved.
	(Trac #228, svn r2096)

52.	[func]		zhanglikun
	bin/xfrout: When xfrout is launched, check whether the
	socket file is being used by one running xfrout process, 
	if it is, exit from python.	If the file isn't a socket file 
	or nobody is listening, it will be removed. If it can't 
	be removed, exit from python.
	(Trac #151, svn r2091)

bind10-devel-20100602 released on June 2, 2010

51.	[build]		jelte
	lib/python: Add bind10_config.py module for paths and
	possibly other configure-time variables. Allow some components
	to find spec files in build tree when ran from source.
	(Trac #223)

50.	[bug]		zhanglikun
	bin/xfrin: a regression in xfrin: it can't communicate with 
	a remote server. (Trac #218, svn r2038)

49.	[func]*		jelte
	Use unix domain sockets for msgq. For b10-msgq, the command
	line options --msgq-port and -m were removed. For bind10,
	the -msgq-port option was removed, and the -m command line
	option was changed to be a filename (instead of port number).
	(Trac #183, svn r2009)

48.	[func]		jelte
	bin/auth: Use asio's io_service for the msgq handling.
	(svn r2007)

47.	[func]		zhanglikun
	bin/cmdctl: Add value/type check for commands sent to
	cmdctl. (Trac #201, svn r1959)

46.	[func]		zhanglikun
	lib/cc: Fix real type data encoding/decoding. (Trac #193,
	svn r1959)

45.	[func]		zhanglikun
	bin/bind10: Pass verbose option to more modules. (Trac
	#205, svn r1957)

44.	[build]		jreed
	Install headers for libdns and libexception. (Trac #68,
	svn r1941)

43.	[func]		jelte
	lib/cc: Message queuing on cc channel. (Trac #58, svn r1870)

42.	[func]		jelte
	lib/python/isc/config:      Make temporary file with python
	tempfile module instead of manual with fixed name. (Trac
	#184, svn r1859)

41.	[func]		jelte
	Module descriptions in spec files. (Trac #90, svn r1856)

40.	[build]		jreed
	Report detected features and configure settings at end of
	configure output. (svn r1836)

39.	[func]*		each
	Renamed libauth to libdatasrc.

38.	[bug]		zhanglikun
	Send command 'shutdown' to Xfrin and Xfrout when boss receive SIGINT.
	Remove unused socket file when Xfrout process exits. Make sure Xfrout
	exit by itself when it receives SIGINT, instead of being killed by the
	signal SIGTERM or SIGKILL sent from boss.
	(Trac #135, #151, #134, svn r1797)

37.	[build]		jinmei
	Check for the availability of python-config. (Trac #159,
	svn r1794)

36.	[func]		shane
	bin/bind10:	Miscellaneous code cleanups and improvements.
	(Trac #40, svn r2012)

35.	[bug]		jinmei
	bin/bindctl: fixed a bug that it didn't accept IPv6 addresses as
	command arguments. (Trac #219, svn r2022)

34.	[bug]		jinmei
	bin/xfrin: fixed several small bugs with many additional unit
	tests.  Fixes include: IPv6 transport support, resource leak,
	and non IN class support. (Trac #185, svn r2000)

33.	[bug]		each
	bin/auth: output now prepended with "[b10-auth]" (Trac
	#109, svn r1985)

32.	[func]*		each
	bin/auth: removed custom query-processing code, changed
        boost::asio code to use plain asio instead, and added asio
        headers to the source tree.  This allows building without
        using an external boost library. (Trac #163, svn r1983)

31.	[func]		jinmei
	lib/dns: added a separate signature for Name::split() as a
	convenient wrapper for common usage. (Trac #49, svn r1903)

30.	[bug]		jinmei
	lib/dns: parameter validation of Name::split() was not sufficient,
	and invalid parameters could cause integer overflow and make the
	library crash. (Trac #177, svn r1806)

bind10-devel-20100421 released on April 21, 2010

29.	[build]		jreed
	Enable Python unit tests for "make check". (svn r1762)

28.	[bug]		jreed
	Fix msgq CC test so it can find its module. (svn r1751)

27.	[build]		jelte
	Add missing copyright license statements to various source
	files. (svn r1750)

26.	[func]		jelte
	Use PACKAGE_STRING (name + version) from config.h instead
	of hard-coded value in CH TXT version.bind replies (Trac
	#114, svn r1749)

25.	[func]*		jreed
	Renamed msgq to b10-msgq. (Trac #25, svn r1747, r1748)

24.	[func]		jinmei
	Support case-sensitive name compression in MessageRenderer.
	(Trac #142, svn r1704)

23.	[func]		jinmei
	Support a simple name with possible compression. (svn r1701)

22.	[func]		zhanglikun
	b10-xfrout for AXFR-out support added. (svn r1629, r1630)

21.	[bug]		zhanglikun
	Make log message more readable when xfrin failed. (svn
	r1697)

20.	[bug]		jinmei
	Keep stderr for child processes if -v is specified. (svn
	r1690, r1698)

19.	[bug]		jinmei
	Allow bind10 boss to pass environment variables from parent.
	(svn r1689)

18.	[bug]		jinmei
	Xfrin warn if bind10_dns load failed. (svn r1688)

17.	[bug]		jinmei
	Use sqlite3_ds.load() in xfrin module and catch Sqlite3DSError
	explicitly. (svn r1684)

16.	[func]*		zhanglikun
	Removed print_message and print_settings configuration
	commands from Xfrin. (Trac #136, svn r1682)

15.	[func]*		jinmei
	Changed zone loader/updater so trailing dot is not required.
	(svn r1681)

14.	[bug]		shane
	Change shutdown to actually SIGKILL properly. (svn r1675)

13.	[bug]		jinmei
	Don't ignore other RRs than SOA even if the second SOA is
	found. (svn r1674)

12.	[build]		jreed
	Fix tests and testdata so can be used from a read-only
	source directory.

11.	[build]		jreed
	Make sure python tests scripts are included in tarball.
	(svn r1648)

10.	[build]		jinmei
	Improve python detection for configure. (svn r1622)

9.	[build]		jinmei
	Automake the python binding of libdns. (svn r1617)

8.	[bug]		zhanglikun
	Fix log errors which may cause xfrin module to crash. (svn
	r1613)

7.	[func]		zhanglikun
	New API for inserting zone data to sqlite3 database for
	AXFR-in. (svn r1612, r1613)

6.	[bug]		jreed
	More code review, miscellaneous cleanups, style guidelines,
	and new and improved unit tests added.

5.	[doc]		jreed
	Manual page cleanups and improvements.

4.	[bug]		jinmei
	NSEC RDATA fixes for buffer overrun lookups, incorrect
	boundary checks, spec-non-conformant behaviors. (svn r1611)

3.	[bug]		jelte
	Remove a re-raise of an exception that should only have
	been included in an error answer on the cc channel. (svn
	r1601)

2.	[bug]		mgraff
	Removed unnecessary sleep() from ccsession.cc. (svn r1528)

1.	[build]*		jreed
	The configure --with-boostlib option changed to --with-boost-lib.

bind10-devel-20100319 released on March 19, 2010

For complete code revision history, see http://bind10.isc.org/browser
Specific git changesets can be accessed at:
	http://bind10.isc.org/changeset/?reponame=&old=rrrr^&new=rrrr
or after cloning the original git repository by executing:
	% git diff rrrr^ rrrr
Subversion changesets are not accessible any more.  The subversion
revision numbers will be replaced with corresponding git revisions.
Trac tickets can be accessed at: https://bind10.isc.org/ticket/nnn

LEGEND
[bug] general bug fix.  This is generally a backward compatible change,
	unless it's deemed to be impossible or very hard to keep
	compatibility to fix the bug.
[build] compilation and installation infrastructure change.
[doc] update to documentation. This shouldn't change run time behavior.
[func] new feature.  In some cases this may be a backward incompatible
	change, which would require a bump of major version.
[security] security hole fix. This is no different than a general bug
	fix except that it will be handled as confidential and will cause
	security patch releases.
*: Backward incompatible or operational change.<|MERGE_RESOLUTION|>--- conflicted
+++ resolved
@@ -1,15 +1,13 @@
-<<<<<<< HEAD
+442.	[func]		tomek
+	b10-dhcp4, b10-dhcp6: Both DHCP servers now accept -p parameter
+	that can be used to specify listening port number. This capability
+	is useful only for testing purposes.
+	(Trac #1503, git e60af9fa16a6094d2204f27c40a648fae313bdae)
+
 441.	[func]		tomek
 	libdhcp++: Stub interface detection (support for interfaces.txt
 	file) was removed.
 	(Trac #1281, git 900fc8b420789a8c636bcf20fdaffc60bc1041e0)
-=======
-4XX.	[func]		tomek
-	b10-dhcp4, b10-dhcp6: Both DHCP servers now accept -p parameter
-	that can be used to specify listening port number. This capability
-	is useful only for testing purposes.
-	(Trac #1503, git TBD)
->>>>>>> e60af9fa
 
 bind10-devel-20120517 released on May 17. 2012
 
